

import logging

import torch
import torch.nn as nn
import numpy as np
import math


logger = logging.getLogger(__name__)

class PositionalEncoding2D(nn.Module):

    def __init__(self, channels, device):
        """
        :param channels: The last dimension of the tensor you want to apply pos emb to.
        """
        super(PositionalEncoding2D, self).__init__()
        self.device = device
        channels = int(np.ceil(channels/4)*2)
        self.channels = channels
        inv_freq = 1. / (10000 ** (torch.arange(0, channels, 2).float() / channels))
        self.register_buffer('inv_freq', inv_freq)
        self.cache_shape = None
        self.enc_cache = None

    def _from_cache(self, tensor):
        shape = list(tensor.size())[1:]
        if shape == self.cache_shape and self.enc_cache is not None:
            return self.enc_cache
        else:
            batch_size, x, y, orig_ch = tensor.shape
            pos_x = torch.arange(x, device=tensor.device).type(self.inv_freq.type())
            pos_y = torch.arange(y, device=tensor.device).type(self.inv_freq.type())
            sin_inp_x = torch.einsum("i,j->ij", pos_x, self.inv_freq)
            sin_inp_y = torch.einsum("i,j->ij", pos_y, self.inv_freq)
            emb_x = torch.cat((sin_inp_x.sin(), sin_inp_x.cos()), dim=-1).unsqueeze(1)
            emb_y = torch.cat((sin_inp_y.sin(), sin_inp_y.cos()), dim=-1)
            emb = torch.zeros((x, y, self.channels * 2), device=tensor.device).type(tensor.type())
            emb[:, :, :self.channels] = emb_x
            emb[:, :, self.channels:2 * self.channels] = emb_y
            self.enc_cache = emb
            self.cache_shape = shape
        return self.enc_cache

    def forward(self, tensor):
        """
        :param tensor: A 4d tensor of size (batch_size, x, y, ch)
        :return: Positional Encoding Matrix of size (batch_size, x, y, ch)
        """
        if len(tensor.shape) != 4:
            raise RuntimeError("The input tensor has to be 4d!")
        batch_size, x, y, orig_ch = tensor.shape
        emb = self._from_cache(tensor)
        return tensor + emb[None, :, :, :orig_ch].expand(batch_size, -1, -1, -1)


class PositionalEncoding(nn.Module):

    def __init__(self, d_model: int, dropout: float = 0.1, max_len: int = 5000):
        super().__init__()
        self.dropout = nn.Dropout(p=dropout)

        position = torch.arange(max_len).unsqueeze(1)
        div_term = torch.exp(torch.arange(0, d_model, 2) * (-math.log(10000.0) / d_model))
        pe = torch.zeros(max_len, 1, d_model)
        pe[:, 0, 0::2] = torch.sin(position * div_term)
        pe[:, 0, 1::2] = torch.cos(position * div_term)
        self.register_buffer('pe', pe)

    def forward(self, x):
        """
        Args:
            x: Tensor, shape [seq_len, batch_size, embedding_dim]
        """
        x = x + self.pe[:x.size(0)]
        return self.dropout(x)


class TwoHapDecoder(nn.Module):

    def __init__(self, in_dim, out_dim):
        super().__init__()
        self.fc1 = nn.Linear(in_dim, 100)
        self.fc_hap0 = nn.Linear(100, out_dim)
        self.fc_hap1 = nn.Linear(100, out_dim)
        self.elu = nn.ELU()
        self.softmax = nn.Softmax(dim=2)

    def forward(self, x):
        x = self.elu(self.fc1(x))
        x0 = self.softmax(self.fc_hap0(x))
        x1 = self.softmax(self.fc_hap1(x))
        return torch.stack((x0, x1), dim=1)


class VarTransformer(nn.Module):

    def __init__(self, read_depth, feature_count, out_dim, nhead=6, d_hid=256, embed_dim_factor=40, n_encoder_layers=2, p_dropout=0.1, device='cpu'):
        super().__init__()
        self.device=device
        self.embed_dim = nhead * embed_dim_factor
        self.fc1_hidden = 12

        self.fc1 = nn.Linear(feature_count, self.fc1_hidden)
        self.fc2 = nn.Linear(read_depth * self.fc1_hidden, self.embed_dim)

        # self.pos_encoder = PositionalEncoding(self.embed_dim, p_dropout)
        self.pos_encoder = PositionalEncoding2D(self.fc1_hidden, self.device)
        encoder_layers = nn.TransformerEncoderLayer(self.embed_dim, nhead, d_hid, p_dropout, batch_first=True, activation='gelu')
        self.transformer_encoder = nn.TransformerEncoder(encoder_layers, n_encoder_layers)
        self.decoder = TwoHapDecoder(self.embed_dim, out_dim)
        self.elu = torch.nn.ELU()

    def forward(self, src):

<<<<<<< HEAD
=======
        # r contains a 1 if the read base matches the reference base, 0 otherwise
        #r = (src[:, :, :, 0:4] * src[:, :, 0:1, 0:4]).sum(dim=-1) # x[:, :, 0:1..] is the reference seq
        #src = torch.cat((src, r.unsqueeze(-1)), dim=3).to(self.device)
>>>>>>> 4e8d85f7


        src = self.elu(self.fc1(src))
        src = self.pos_encoder(src) # For 2D encoding we have to do this before flattening, right?
        src = src.flatten(start_dim=2)
        src = self.elu(self.fc2(src))
        # src = self.pos_encoder(src)
        output = self.transformer_encoder(src)
        output = self.decoder(output)

        return output

<|MERGE_RESOLUTION|>--- conflicted
+++ resolved
@@ -115,12 +115,9 @@
 
     def forward(self, src):
 
-<<<<<<< HEAD
-=======
         # r contains a 1 if the read base matches the reference base, 0 otherwise
         #r = (src[:, :, :, 0:4] * src[:, :, 0:1, 0:4]).sum(dim=-1) # x[:, :, 0:1..] is the reference seq
         #src = torch.cat((src, r.unsqueeze(-1)), dim=3).to(self.device)
->>>>>>> 4e8d85f7
 
 
         src = self.elu(self.fc1(src))
