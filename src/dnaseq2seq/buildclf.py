#!/usr/bin/env python
import random
from enum import Enum
import yaml
import numpy as np
import bisect
import pysam
import pickle
#import sklearn
import multiprocessing as mp
from sklearn.ensemble import RandomForestClassifier
from sklearn.model_selection import train_test_split
from sklearn.metrics import precision_recall_fscore_support
from concurrent.futures import ProcessPoolExecutor
import xgboost
from xgboost import XGBClassifier
from functools import lru_cache
import logging
import argparse
from itertools import islice

logger = logging.getLogger(__name__)

SUPPORTS_REF=0
SUPPORTS_ALT=1
SUPPORTS_OTHER=2


class CigarOperator(Enum):
    BAM_CMATCH = 0  # 'M'
    BAM_CINS = 1  # 'I'
    BAM_CDEL = 2  # 'D'
    BAM_CREF_SKIP = 3  # 'N'
    BAM_CSOFT_CLIP = 4  # 'S'
    BAM_CHARD_CLIP = 5  # 'H'
    BAM_CPAD = 6  # 'P'
    BAM_CEQUAL = 7  # '='
    BAM_CDIFF = 8  # 'X'
    BAM_CBACK = 9  # 'B'

class OffsetOutOfBoundsException(Exception):
    """
    Raised when computing read position offset if we end up with an invalid value
    """
    pass

def trim_suffix(ref, alt):
    r = ref
    a = alt
    while r[-1] == a[-1] and min(len(r), len(a)) > 1:
        r = r[0:-1]
        a = a[0:-1]
    return r, a


def trim_prefix(ref, alt):
    offset = 0
    if len(ref) == 1 or len(alt) == 1:
        return 0, ref, alt
    for r, a in zip(ref[:-1], alt[:-1]):
        if r != a:
            return offset, ref[offset:], alt[offset:]
        offset += 1
    return offset, ref[offset:], alt[offset:]


def full_prefix_trim(ref, alt):
    """
    Trim prefix, leaving empty alleles if necessary
    """
    for i, (r, a) in enumerate(zip(ref + "$", alt + "$")):
        if r != a:
            break
    return i, ref[i:], alt[i:]


def find_var(varfile, chrom, pos, ref, alt):
    """
    Search varfile for VCF record with matching chrom, pos, ref, alt
    If chrom/pos/ref/alt match is found, return that record and allele index of matching alt
    """
    ref, alt = trim_suffix(ref, alt)
    poffset, trimref, trimalt = trim_prefix(ref, alt)
    pos = pos + poffset
    for var in varfile.fetch(chrom, pos-5, pos+3):
        for i, varalt in enumerate(var.alts):
            varref, varalt = trim_suffix(var.ref, varalt)
            offset, r, a = trim_prefix(varref, varalt)
            if var.pos + offset == pos and r == trimref and a == trimalt:
                return var, i



@lru_cache(maxsize=1000000)
def var_af(varfile, chrom, pos, ref, alt):
    result = find_var(varfile, chrom, pos, ref, alt)
    af = 0.0
    if result is not None:
        var, alt_index = result
        af = var.info['AF'][alt_index]
        if af is None or "PASS" not in var.filter:
            af = 0.0
        else:
            af = float(af)
    return af

def get_query_pos(read, ref_pos):
    """
    Returns the offset in the read sequence corresponding to the given reference position. Follows the
    rules given by bisect.bisect_left, so if multiple read reference positions correspond to the ref_pos,
    then the index of the leftmost is returned.
    :param read: pysam.AlignedSegment
    :param ref_pos: Reference genomic coordinate
    :return: Index in read.get_reference_positions() that corresponds to ref_pos
    """
    ref_mapping = read.get_reference_positions()
    if not ref_mapping:
        raise OffsetOutOfBoundsException('ref_mapping is empty for read {}'.format(read))
    offset = bisect.bisect_left(ref_mapping, ref_pos)
    if offset > len(ref_mapping):
        raise OffsetOutOfBoundsException('offset {} > len(ref_mapping): {}'.format(offset, len(ref_mapping)))
    elif ref_pos < ref_mapping[0]:
        raise OffsetOutOfBoundsException('ref_pos {} < ref_mapping[0] {}'.format(ref_pos, ref_mapping[0]))

    return offset

def cigop_at_offset(read, offset):
    """
    Return the cigar operation / length at the given offset in the read
    """
    if read.cigartuples is None:
        raise ValueError("Yikes, cigartuples is none!")
    for cigop, length in read.cigartuples:
        if offset <= length:
            return cigop, length
        elif cigop != CigarOperator.BAM_CINS.value: # Insertions dont count against ref bases so dont subtract them
            offset -= length
    return -1, -1


def read_support(read, offset, ref, alt):
    """
    Returns True if the given read appears to support the given alt allele
    Expects TRIMMED ref + alt variants as input
    :return: 0 if read supports ref allele, 1 if read supports alt, 2 oth
    """
    if len(ref) == 1 and len(alt) == 1:
        base = read.query_sequence[offset]
        if base == ref:
            return SUPPORTS_REF
        elif base == alt:
            return SUPPORTS_ALT
        else:
            return SUPPORTS_OTHER
    elif len(ref) > 0 and len(alt) == 0:
        # Deletion...
        cigop, length = cigop_at_offset(read, offset+1)
        if cigop == CigarOperator.BAM_CDEL.value and length == len(ref):
            return SUPPORTS_ALT
        elif cigop == CigarOperator.BAM_CDEL.value and length != len(ref):
            return SUPPORTS_OTHER
        else:
            return SUPPORTS_REF
    elif len(ref) == 0 and len(alt) > 0:
        # Insertion...
        cigop, length = cigop_at_offset(read, offset + 1)
        if cigop == CigarOperator.BAM_CINS.value and length == len(alt):
            return SUPPORTS_ALT
        elif cigop == CigarOperator.BAM_CINS.value and length != len(alt):
            return SUPPORTS_OTHER
        else:
            return SUPPORTS_REF
    else:
        # Multinucleotide var - look to see if the X bases match ref or alt, where X is min length of ref, alt
        # Since we trim matches bases on ref and alt this seems OK
        bases = read.query_sequence[offset:offset + min(len(ref), len(alt))]
        if bases == ref:
            return SUPPORTS_REF
        elif bases == alt:
            return SUPPORTS_ALT
        else:
            return SUPPORTS_OTHER




def bamfeats(chrom, start, ref, alt, aln):
    tot_reads = 0
    pos_ref = 0
    pos_alt = 0
    neg_ref = 0
    neg_alt = 0
    min_mq = 10
    highmq_ref = 0
    highmq_alt = 0
    pos_offset, trimref, trimalt = full_prefix_trim(ref, alt)
    if len(trimref) == 0 and len(trimalt) == 0:
        return 0, 0, 0, 0, 0, 0, 0

    varstart = start + pos_offset
    for read in aln.fetch(chrom, start-1, start+1):
        try:
            offset = get_query_pos(read, varstart)
            support_val = read_support(read, offset, trimref, trimalt)
            tot_reads += 1
        except:
            continue

        if read.is_forward:
            if support_val == SUPPORTS_REF:
                pos_ref += 1
            elif support_val == SUPPORTS_ALT:
                pos_alt += 1
        else:
            if support_val == SUPPORTS_REF:
                neg_ref += 1
            elif support_val == SUPPORTS_ALT:
                neg_alt += 1
        if read.mapping_quality > min_mq:
            if support_val == SUPPORTS_REF:
                highmq_ref += 1
            if support_val == SUPPORTS_ALT:
                highmq_alt += 1

    return tot_reads, pos_ref, pos_alt, neg_ref, neg_alt, highmq_ref, highmq_alt



def var_feats(var, bam_features):
    feats = []
    amreads, pos_ref, pos_alt, neg_ref, neg_alt, highmq_ref, highmq_alt = bam_features # bamfeats(var.chrom, var.start, var.ref, var.alts[0], aln)
    if amreads > 0:
        vaf = (pos_alt + neg_alt) / amreads
    else:
        vaf = -1.0 # In some important / complex cases we can't find any reads, and setting vaf = -1 flags these?

    feats.append(var.qual)
    feats.append(len(var.ref))
    feats.append(max(len(a) for a in var.alts))
    feats.append(min(var.info['QUALS']))
    feats.append(max(var.info['QUALS']))
    feats.append(var.info['WIN_VAR_COUNT'][0])
    feats.append(var.info['WIN_CIS_COUNT'][0])
    #feats.append(var.info['WIN_TRANS_COUNT'][0]) # Not used in latest lcbm model
    feats.append(var.info['STEP_COUNT'][0])
    feats.append(var.info['CALL_COUNT'][0])
    feats.append(min(var.info['WIN_OFFSETS']))
    feats.append(max(var.info['WIN_OFFSETS']))
    feats.append(var.samples[0]['DP'])
    #feats.append(var_af(var_freq_file, var.chrom, var.pos, var.ref, var.alts[0]))
    feats.append(1 if 0 in var.samples[0]['GT'] else 0)
    feats.append(vaf)
    feats.append(amreads)
    feats.append(pos_alt + neg_alt)
    return np.array(feats)


def feat_names():
    return [
            "qual",
            "ref_len",
            "alt_len",
            "min_qual",
            "max_qual",
            "var_count",
            "cis_count",
            #"trans_count",
            "step_count",
            "call_count",
            "min_win_offset",
            "max_win_offset",
            "dp",
            #"af",
            "het",
            "vaf",
            "vafreads",
            "altreads",
          #  "strandbias_stat",
        ]


def varstr(var):
    return f"{var.chrom}:{var.pos}-{var.ref}-{var.alts[0]}"

def is_snv(var):
    return len(var.ref) == 1 and len(var.alts[0]) == 1

def is_del(var):
    return len(var.ref) > 1 and len(var.alts[0]) == 1

def is_ins(var):
    return len(var.ref) == 1 and len(var.alts[0]) > 1

def vcf_sampling_iter(vcf, max_snvs=float("inf"), max_dels=float("inf"), max_ins=float("inf"), skip=0):
    snvcount = 0
    delcount = 0
    inscount = 0
    varfile = pysam.VariantFile(vcf, ignore_truncation=True)
    if varfile is None:
        raise ValueError(f"Unable to open variant file {vcf}")
    for i, var in enumerate():
        if i < skip:
            continue
        if is_snv(var):
            snvcount += 1
            if snvcount > max_snvs:
                continue
        if is_del(var):
            delcount += 1
            if delcount > max_dels:
                continue
        if is_ins(var):
            inscount += 1
            if inscount > max_ins:
                continue
        if snvcount > max_snvs and delcount > max_dels and inscount > max_ins:
            break

        yield var

def rec_extract_feats(var, aln, var_freq_file):
    feats = var_feats(var, aln, var_freq_file)
    fstr = ",".join(str(x) for x in [varstr(var)] + list(feats))
    return feats, fstr

def extract_feats(vcf, aln, var_freq_file):
    allfeats = []
    featstrs = []
    for var in vcf:
        feats, fstr = rec_extract_feats(var, aln, var_freq_file)
        allfeats.append(feats)
        featstrs.append(fstr)
    return allfeats, featstrs


def save_model(mdl, path):
    logger.info(f"Saving model to {path}")
    with open(path, 'wb') as fh:
        pickle.dump(mdl, fh)
        

def load_model(path):
    logger.debug(f"Loading model from {path}")
    if str(path).endswith(".json") or str(path).endswith(".xgb"):
        bst = xgboost.Booster()
        bst.load_model(path)
        return bst
    else:
        with open(path, 'rb') as fh:
            return pickle.load(fh)

def _find_var(chrom, pos, ref, alts, vcf):
    assert type(alts) == tuple, "alts must be a tuple"
    alts = set(alts)
    for v in vcf.fetch(chrom, pos-2, pos+2):
        if v.chrom == chrom and v.pos == pos and v.ref == ref and set(v.alts) == alts:
            return v
    return None

def _process_sample(args):
    sample, bampath, reference_filename, varoutputs, tps, fps, var_freq_file = args
    if var_freq_file:
        logger.info(f"Loading variant frequency file from {var_freq_file}")
        var_freq_file = pysam.VariantFile(var_freq_file)
    logger.info(f"Processing sample {sample}")
    aln = pysam.AlignmentFile(bampath, reference_filename=reference_filename)
    allfeats = []
    featstrs = []
    labels = []
    max_tp_snvs = 10000
    max_tp_dels = 5000
    max_tp_ins = 5000
    tpsnvs = 0
    tpins = 0
    tpdels = 0
    tp_downsample_freq = 0.1
    for outputfile, tp, fp in zip(varoutputs, tps, fps):
        tpfile = pysam.VariantFile(tp)
        fpfile = pysam.VariantFile(fp)
        for var in pysam.VariantFile(outputfile):
            base = var.info.get('BASE', '')
            if "CA" in base:
                continue
            call = var.info.get('CALL')
            if call is None:
                continue
            if call == 'TP' and random.random() < tp_downsample_freq:
                if ((is_snv(var) and tpsnvs < max_tp_snvs)
                        or (is_ins(var) and tpins < max_tp_ins)
                        or (is_del(var) and tpdels < max_tp_dels)):
                    tpvar = _find_var(var.chrom, var.pos, var.ref, var.alts, tpfile)
                    if tpvar is None:
                        logger.warning(f"Couldn't find true pos match for {var}")
                        continue
                    feats, fstr = rec_extract_feats(tpvar, aln, var_freq_file)
                    allfeats.append(feats)
                    featstrs.append(fstr)
                    labels.append(1)
                    if is_snv(var):
                        tpsnvs += 1
                    elif is_ins(var):
                        tpins += 1
                    elif is_del(var):
                        tpdels += 1
            elif call == 'FP':
                alleles = list(var.samples['CALLS']['GT'])
                #print(f"Looking at {str(var).strip()}, alleles are: {alleles}")
                alts = tuple(var.alleles[a] for a in alleles if (a is not None) and a != 0 ) # Half calls like ./1 have None as an allele
                #print(f"     parsed alts: {alts}")
                fpvar = _find_var(var.chrom, var.pos, var.ref, alts, fpfile)
                if fpvar is None:
                    logger.warning(f"Couldn't find FP match for find variant {var}")
                    continue
                feats, fstr = rec_extract_feats(fpvar, aln, var_freq_file)
                allfeats.append(feats)
                featstrs.append(fstr)
                labels.append(0)

    logger.info(f"Done with {sample} : TPs: {sum(labels)} FPs: {np.sum(1 - np.array(labels))}")
    return allfeats, featstrs, labels


def train_model(conf, threads, var_freq_file, feat_csv=None, labels_csv=None, reference_filename=None):
    if feat_csv:
        logger.info(f"Writing feature dump to {feat_csv}")
        feat_fh = open(feat_csv, "w")
        feat_fh.write("varstr," + ",".join(feat_names()) + "\n")
    else:
        feat_fh = None
    if labels_csv:
        label_fh = open(labels_csv, "w")
        label_fh.write("label\n")
    else:
        label_fh = None

    with mp.Pool(threads) as pool:
        results = pool.map(_process_sample, ((sample, conf[sample]['bam'], reference_filename, conf[sample].get('vars'), conf[sample].get('tps'), conf[sample].get('fps'), var_freq_file) for sample in conf.keys()))

    y = []
    feats = []
    for samplefeats, fstrs, labs in results:
        feats += samplefeats
        y.extend(labs)
        if feat_fh:
            for fstr in fstrs:
                feat_fh.write(fstr + "\n")
        if label_fh:
            for l in labs:
                label_fh.write(str(l) + "\n")

    if feat_fh:
        feat_fh.close()
    if label_fh:
        label_fh.close()

    y = np.array(y)
    logger.info(f"Loaded {np.sum(1 - y)} TP and {np.sum(y)} FPs")

    feat_train, feat_test, lab_train, lab_test = train_test_split(feats, y, test_size=0.1)
    print(f"Test set size: {len(lab_test)}")
    clf = RandomForestClassifier(n_estimators=100, max_depth=25, random_state=0, max_features=None, class_weight="balanced", n_jobs=threads)
    #clf = XGBClassifier(n_estimators=100, max_depth=10, learning_rate=1, objective='binary:logistic')
    
    clf.fit(feat_train, lab_train)

    preds = clf.predict_proba(feat_test)[:,1]
    threshold = 0.1
    ppv, ppa, fscore, support = precision_recall_fscore_support(lab_test, preds > threshold)
    print(f"Metrics at threshold : {threshold}")
    print(f"PPA : {ppa[1] :.5f}")
    print(f"PPV : {ppv[1] :.5f}")
    print(f"F1 : {fscore[1] :.5f}")

    return clf


def predict(model, vcf, **kwargs):
    model = load_model(model)
    bam = pysam.AlignmentFile(kwargs.get('bam'))
    vcf = pysam.VariantFile(vcf, ignore_truncation=True)
    if kwargs.get('freq_file'):
        var_freq_file = pysam.VariantFile(kwargs.get('freq_file'))
    else:
        var_freq_file = None
    print(vcf.header, end='')
    for var in vcf:
        proba = predict_one_record(model, var, bam, var_freq_file)
        var.qual = proba
        print(var, end='')


def batch(iterable, n):
    "Batch data into lists of length n. The last batch may be shorter."
    it = iter(iterable)
    while True:
        chunk = list(islice(it, n))
        if not chunk:
            return
        yield chunk

def process_batch(batch, bampath, refpath):
    results = []
    aln = pysam.AlignmentFile(bampath, reference_filename=refpath)
    for var in batch:
        result = bamfeats(var.chrom, var.start, var.ref, var.alts[0], aln)
        results.append(result)
    return results

def predict_records(varrecs, loaded_model, bampath, refpath):
    futs = []
<<<<<<< HEAD
    with ProcessPoolExecutor(max_workers=24) as pool:
        for var in varrecs:
            futs.append(pool.submit(bamfeats, var.chrom, var.start, var.ref, var.alts[0], bampath, refpath))
=======
    workers = 8
    batchsize = len(varrecs) // workers
    with ProcessPoolExecutor(max_workers=workers) as pool:
        for batch_records in batch(varrecs, batchsize):
            futs.append(pool.submit(process_batch, batch_records, bampath, refpath))
>>>>>>> 551667ca

    bam_feat_results = []
    for fut in futs:
        results = fut.result(timeout=60)
        bam_feat_results.extend(results)

    allfeats = []
    for var, bam_features in zip(varrecs, bam_feat_results):
        feats = var_feats(var, bam_features)
        allfeats.append(feats)

    predictions = loaded_model.predict_proba(np.array(allfeats))[:, 1]
    return predictions.tolist()


def predict_one_record(var, loaded_model, bampath, refpath):
    """
    given a loaded model object and a pysam variant record, return classifier quality
    :param loaded_model: loaded model object for classifier
    :param var: single pysam vcf record
    :param kwargs:
    :return: classifier quality
    """
    aln = pysam.AlignmentFile(bampath, reference_filename=refpath)

    bam_features = bamfeats(var.chrom, var.start, var.ref, var.alts[0], aln)
    feats = var_feats(var, bam_features)

    #logger.debug(f"Feats for record: {var_rec.chrom}:{var_rec.pos} {var_rec.ref}->{var_rec.alts[0]} : {feats}")
    if isinstance(loaded_model, RandomForestClassifier):
        prediction = loaded_model.predict_proba(feats[np.newaxis, ...])
        return prediction[0, 1]
    else:
        prediction = loaded_model.predict(xgboost.DMatrix(feats[np.newaxis, ...]))
        logger.info(f"Prediction: {prediction}")
        return prediction


def train(conf, output, **kwargs):
    logger.info(f"Loading configuration from {conf}")
    conf = yaml.safe_load(open(conf).read())
    model = train_model(conf, 
            threads=kwargs.get('threads'), 
            var_freq_file=kwargs.get('freq_file'),
            feat_csv=kwargs.get('feat_csv'),
            labels_csv=kwargs.get('labels_csv'),
            reference_filename=kwargs.get('reference'))
    save_model(model, output)


def main():
    parser = argparse.ArgumentParser()
    parser.add_argument("-t", "--threads", help="Number of threads to use", type=int, default=-1) # -1 means all threads
    
    subparser = parser.add_subparsers()

    trainparser = subparser.add_parser("train", help="Train a new model")
    trainparser.add_argument("-c", "--conf", help="Configuration file")
    trainparser.add_argument("-t", "--threads", help="thread count", default=24, type=int)
    trainparser.add_argument("-o", "--output", help="Output path")
    trainparser.add_argument("-r", "--reference", help="Reference genome fasta")
    trainparser.add_argument("-f", "--freq-file", help="Variant frequency file (Gnomad or similar)")
    trainparser.add_argument("--feat-csv", help="Feature dump CSV")
    trainparser.add_argument("--labels-csv", help="Label dump CSV")
    trainparser.set_defaults(func=train)

    predictparser = subparser.add_parser("predict", help="Predict")
    predictparser.add_argument("-m", "--model", help="Model file")
    predictparser.add_argument("-b", "--bam", help="Path to the bam")
    predictparser.add_argument("-f", "--freq-file", help="Variant frequency file (Gnomad or similar)")
    predictparser.add_argument("-v", "--vcf", help="Input VCF")
    predictparser.set_defaults(func=predict)

    args = parser.parse_args()
    args.func(**vars(args))


if __name__ == "__main__":
    logging.basicConfig(format='[%(asctime)s]  %(name)s  %(levelname)s  %(message)s',
                    datefmt='%m-%d %H:%M:%S',
                    level=logging.INFO)

    # main()

    # aln = pysam.AlignmentFile("/Users/brendan/data/WGS/99702111878_NA12878_1ug.cram", reference_filename="/Users/brendan/data/ref_genome/human_g1k_v37_decoy_phiXAdaptr.fasta.gz")
    vcf = pysam.VariantFile("test.vcf")
    records = list(vcf)
    model = load_model("/Users/brendan/data/jovian/g44e280_clf.model")

    preds = predict_records(records, model, "/Users/brendan/data/WGS/99702111878_NA12878_1ug.cram", "/Users/brendan/data/ref_genome/human_g1k_v37_decoy_phiXAdaptr.fasta.gz")
    print(preds)

   # print(x)<|MERGE_RESOLUTION|>--- conflicted
+++ resolved
@@ -508,17 +508,11 @@
 
 def predict_records(varrecs, loaded_model, bampath, refpath):
     futs = []
-<<<<<<< HEAD
-    with ProcessPoolExecutor(max_workers=24) as pool:
-        for var in varrecs:
-            futs.append(pool.submit(bamfeats, var.chrom, var.start, var.ref, var.alts[0], bampath, refpath))
-=======
     workers = 8
     batchsize = len(varrecs) // workers
     with ProcessPoolExecutor(max_workers=workers) as pool:
         for batch_records in batch(varrecs, batchsize):
             futs.append(pool.submit(process_batch, batch_records, bampath, refpath))
->>>>>>> 551667ca
 
     bam_feat_results = []
     for fut in futs:
