#!/usr/bin/env python
import random
from enum import Enum
from typing import List
import yaml
import numpy as np
import bisect
import pysam
import pickle
#import sklearn
import multiprocessing as mp
from sklearn.ensemble import RandomForestClassifier
from sklearn.model_selection import train_test_split
from sklearn.metrics import precision_recall_fscore_support
from concurrent.futures import ThreadPoolExecutor
from functools import lru_cache
import logging
import argparse
from itertools import islice

logger = logging.getLogger(__name__)

SUPPORTS_REF=0
SUPPORTS_ALT=1
SUPPORTS_OTHER=2


class CigarOperator(Enum):
    BAM_CMATCH = 0  # 'M'
    BAM_CINS = 1  # 'I'
    BAM_CDEL = 2  # 'D'
    BAM_CREF_SKIP = 3  # 'N'
    BAM_CSOFT_CLIP = 4  # 'S'
    BAM_CHARD_CLIP = 5  # 'H'
    BAM_CPAD = 6  # 'P'
    BAM_CEQUAL = 7  # '='
    BAM_CDIFF = 8  # 'X'
    BAM_CBACK = 9  # 'B'

class OffsetOutOfBoundsException(Exception):
    """
    Raised when computing read position offset if we end up with an invalid value
    """
    pass

def trim_suffix(ref, alt):
    r = ref
    a = alt
    while r[-1] == a[-1] and min(len(r), len(a)) > 1:
        r = r[0:-1]
        a = a[0:-1]
    return r, a


def trim_prefix(ref, alt):
    offset = 0
    if len(ref) == 1 or len(alt) == 1:
        return 0, ref, alt
    for r, a in zip(ref[:-1], alt[:-1]):
        if r != a:
            return offset, ref[offset:], alt[offset:]
        offset += 1
    return offset, ref[offset:], alt[offset:]


def full_prefix_trim(ref, alt):
    """
    Trim prefix, leaving empty alleles if necessary
    """
    for i, (r, a) in enumerate(zip(ref + "$", alt + "$")):
        if r != a:
            break
    return i, ref[i:], alt[i:]


def find_var(varfile, chrom, pos, ref, alt):
    """
    Search varfile for VCF record with matching chrom, pos, ref, alt
    If chrom/pos/ref/alt match is found, return that record and allele index of matching alt
    """
    ref, alt = trim_suffix(ref, alt)
    poffset, trimref, trimalt = trim_prefix(ref, alt)
    pos = pos + poffset
    for var in varfile.fetch(chrom, pos-5, pos+3):
        for i, varalt in enumerate(var.alts):
            varref, varalt = trim_suffix(var.ref, varalt)
            offset, r, a = trim_prefix(varref, varalt)
            if var.pos + offset == pos and r == trimref and a == trimalt:
                return var, i



@lru_cache(maxsize=1000000)
def var_af(varfile, chrom, pos, ref, alt):
    result = find_var(varfile, chrom, pos, ref, alt)
    af = 0.0
    if result is not None:
        var, alt_index = result
        af = var.info['AF'][alt_index]
        if af is None or "PASS" not in var.filter:
            af = 0.0
        else:
            af = float(af)
    return af

def get_query_pos(read, ref_pos):
    """
    Returns the offset in the read sequence corresponding to the given reference position. Follows the
    rules given by bisect.bisect_left, so if multiple read reference positions correspond to the ref_pos,
    then the index of the leftmost is returned.
    :param read: pysam.AlignedSegment
    :param ref_pos: Reference genomic coordinate
    :return: Index in read.get_reference_positions() that corresponds to ref_pos
    """
    ref_mapping = read.get_reference_positions()
    if not ref_mapping:
        raise OffsetOutOfBoundsException('ref_mapping is empty for read {}'.format(read))
    offset = bisect.bisect_left(ref_mapping, ref_pos)
    if offset > len(ref_mapping):
        raise OffsetOutOfBoundsException('offset {} > len(ref_mapping): {}'.format(offset, len(ref_mapping)))
    elif ref_pos < ref_mapping[0]:
        raise OffsetOutOfBoundsException('ref_pos {} < ref_mapping[0] {}'.format(ref_pos, ref_mapping[0]))

    return offset

def cigop_at_offset(read, offset):
    """
    Return the cigar operation / length at the given offset in the read
    """
    if read.cigartuples is None:
        raise ValueError("Yikes, cigartuples is none!")
    for cigop, length in read.cigartuples:
        if offset <= length:
            return cigop, length
        elif cigop != CigarOperator.BAM_CINS.value: # Insertions dont count against ref bases so dont subtract them
            offset -= length
    return -1, -1


def read_support(read, offset, ref, alt):
    """
    Returns True if the given read appears to support the given alt allele
    Expects TRIMMED ref + alt variants as input
    :return: 0 if read supports ref allele, 1 if read supports alt, 2 oth
    """
    if len(ref) == 1 and len(alt) == 1:
        base = read.query_sequence[offset]
        if base == ref:
            return SUPPORTS_REF
        elif base == alt:
            return SUPPORTS_ALT
        else:
            return SUPPORTS_OTHER
    elif len(ref) > 0 and len(alt) == 0:
        # Deletion...
        cigop, length = cigop_at_offset(read, offset+1)
        if cigop == CigarOperator.BAM_CDEL.value and length == len(ref):
            return SUPPORTS_ALT
        elif cigop == CigarOperator.BAM_CDEL.value and length != len(ref):
            return SUPPORTS_OTHER
        else:
            return SUPPORTS_REF
    elif len(ref) == 0 and len(alt) > 0:
        # Insertion...
        cigop, length = cigop_at_offset(read, offset + 1)
        if cigop == CigarOperator.BAM_CINS.value and length == len(alt):
            return SUPPORTS_ALT
        elif cigop == CigarOperator.BAM_CINS.value and length != len(alt):
            return SUPPORTS_OTHER
        else:
            return SUPPORTS_REF
    else:
        # Multinucleotide var - look to see if the X bases match ref or alt, where X is min length of ref, alt
        # Since we trim matches bases on ref and alt this seems OK
        bases = read.query_sequence[offset:offset + min(len(ref), len(alt))]
        if bases == ref:
            return SUPPORTS_REF
        elif bases == alt:
            return SUPPORTS_ALT
        else:
            return SUPPORTS_OTHER




def bamfeats(chrom, start, ref, alt, aln):
    tot_reads = 0
    pos_ref = 0
    pos_alt = 0
    neg_ref = 0
    neg_alt = 0
    min_mq = 10
    highmq_ref = 0
    highmq_alt = 0
    pos_offset, trimref, trimalt = full_prefix_trim(ref, alt)
    if len(trimref) == 0 and len(trimalt) == 0:
        return 0, 0, 0, 0, 0, 0, 0

    varstart = start + pos_offset
    for read in aln.fetch(chrom, start-1, start+1):
        try:
            offset = get_query_pos(read, varstart)
            support_val = read_support(read, offset, trimref, trimalt)
            tot_reads += 1
        except:
            continue

        if read.is_forward:
            if support_val == SUPPORTS_REF:
                pos_ref += 1
            elif support_val == SUPPORTS_ALT:
                pos_alt += 1
        else:
            if support_val == SUPPORTS_REF:
                neg_ref += 1
            elif support_val == SUPPORTS_ALT:
                neg_alt += 1
        if read.mapping_quality > min_mq:
            if support_val == SUPPORTS_REF:
                highmq_ref += 1
            if support_val == SUPPORTS_ALT:
                highmq_alt += 1

    return tot_reads, pos_ref, pos_alt, neg_ref, neg_alt, highmq_ref, highmq_alt



def var_feats(var, bam_features):
    feats = []
    amreads, pos_ref, pos_alt, neg_ref, neg_alt, highmq_ref, highmq_alt = bam_features # bamfeats(var.chrom, var.start, var.ref, var.alts[0], aln)
    if amreads > 0:
        vaf = (pos_alt + neg_alt) / amreads
    else:
        vaf = -1.0 # In some important / complex cases we can't find any reads, and setting vaf = -1 flags these?

    feats.append(var.qual)
    feats.append(len(var.ref))
    feats.append(max(len(a) for a in var.alts))
    feats.append(min(var.info['QUALS']))
    feats.append(max(var.info['QUALS']))
    feats.append(var.info['WIN_VAR_COUNT'][0])
    feats.append(var.info['WIN_CIS_COUNT'][0])
    #feats.append(var.info['WIN_TRANS_COUNT'][0]) # Not used in latest lcbm model
    feats.append(var.info['STEP_COUNT'][0])
    feats.append(var.info['CALL_COUNT'][0])
    feats.append(min(var.info['WIN_OFFSETS']))
    feats.append(max(var.info['WIN_OFFSETS']))
    feats.append(var.samples[0]['DP'])
    
    feats.append(1 if 0 in var.samples[0]['GT'] else 0)
    feats.append(vaf)
    feats.append(amreads)
    feats.append(pos_alt + neg_alt)
    return np.array(feats)


def feat_names():
    return [
            "qual",
            "ref_len",
            "alt_len",
            "min_qual",
            "max_qual",
            "var_count",
            "cis_count",
            #"trans_count",
            "step_count",
            "call_count",
            "min_win_offset",
            "max_win_offset",
            "dp",
            #"af",
            "het",
            "vaf",
            "vafreads",
            "altreads",
          #  "strandbias_stat",
        ]


def varstr(var):
    return f"{var.chrom}:{var.pos}-{var.ref}-{var.alts[0]}"

def is_snv(var):
    return len(var.ref) == 1 and len(var.alts[0]) == 1

def is_del(var):
    return len(var.ref) > 1 and len(var.alts[0]) == 1

def is_ins(var):
    return len(var.ref) == 1 and len(var.alts[0]) > 1

def vcf_sampling_iter(vcf, max_snvs=float("inf"), max_dels=float("inf"), max_ins=float("inf"), skip=0):
    snvcount = 0
    delcount = 0
    inscount = 0
    varfile = pysam.VariantFile(vcf, ignore_truncation=True)
    if varfile is None:
        raise ValueError(f"Unable to open variant file {vcf}")
    for i, var in enumerate():
        if i < skip:
            continue
        if is_snv(var):
            snvcount += 1
            if snvcount > max_snvs:
                continue
        if is_del(var):
            delcount += 1
            if delcount > max_dels:
                continue
        if is_ins(var):
            inscount += 1
            if inscount > max_ins:
                continue
        if snvcount > max_snvs and delcount > max_dels and inscount > max_ins:
            break

        yield var


def rec_extract_feats(var, aln):
    bam_features = bamfeats(var.chrom, var.start, var.ref, var.alts[0], aln)
    feats = var_feats(var, bam_features)
    fstr = ",".join(str(x) for x in [varstr(var)] + list(feats))
    return feats, fstr


def extract_feats(vcf, aln):
    allfeats = []
    featstrs = []
    for var in vcf:
        feats, fstr = rec_extract_feats(var, aln)
        allfeats.append(feats)
        featstrs.append(fstr)
    return allfeats, featstrs


def save_model(mdl, path):
    logger.info(f"Saving model to {path}")
    with open(path, 'wb') as fh:
        pickle.dump(mdl, fh)
        

def load_model(path):
    logger.debug(f"Loading model from {path}")
    if str(path).endswith(".json") or str(path).endswith(".xgb"):
        bst = xgboost.Booster()
        bst.load_model(path)
        return bst
    else:
        with open(path, 'rb') as fh:
            return pickle.load(fh)

def _find_var(chrom, pos, ref, alts, vcf):
    assert type(alts) == tuple, "alts must be a tuple"
    alts = set(alts)
    for v in vcf.fetch(chrom, pos-2, pos+2):
        if v.chrom == chrom and v.pos == pos and v.ref == ref and set(v.alts) == alts:
            return v
    return None

def _process_sample(args):
    sample, bampath, reference_filename, varoutputs, tps, fps = args

    logger.info(f"Processing sample {sample}")
    aln = pysam.AlignmentFile(bampath, reference_filename=reference_filename)
    allfeats = []
    featstrs = []
    labels = []
    max_tp_snvs = 10000
    max_tp_dels = 5000
    max_tp_ins = 5000
    tpsnvs = 0
    tpins = 0
    tpdels = 0
    tp_downsample_freq = 0.1
    for outputfile, tp, fp in zip(varoutputs, tps, fps):
        tpfile = pysam.VariantFile(tp)
        fpfile = pysam.VariantFile(fp)
        for var in pysam.VariantFile(outputfile):
            base = var.info.get('BASE', '')
            if "CA" in base:
                continue
            call = var.info.get('CALL')
            if call is None:
                continue
            if call == 'TP' and random.random() < tp_downsample_freq:
                if ((is_snv(var) and tpsnvs < max_tp_snvs)
                        or (is_ins(var) and tpins < max_tp_ins)
                        or (is_del(var) and tpdels < max_tp_dels)):
                    tpvar = _find_var(var.chrom, var.pos, var.ref, var.alts, tpfile)
                    if tpvar is None:
                        logger.warning(f"Couldn't find true pos match for {var}")
                        continue
                    feats, fstr = rec_extract_feats(tpvar, aln)
                    allfeats.append(feats)
                    featstrs.append(fstr)
                    labels.append(1)
                    if is_snv(var):
                        tpsnvs += 1
                    elif is_ins(var):
                        tpins += 1
                    elif is_del(var):
                        tpdels += 1
            elif call == 'FP':
                alleles = list(var.samples['CALLS']['GT'])
                #print(f"Looking at {str(var).strip()}, alleles are: {alleles}")
                alts = tuple(var.alleles[a] for a in alleles if (a is not None) and a != 0 ) # Half calls like ./1 have None as an allele
                #print(f"     parsed alts: {alts}")
                fpvar = _find_var(var.chrom, var.pos, var.ref, alts, fpfile)
                if fpvar is None:
                    logger.warning(f"Couldn't find FP match for find variant {var}")
                    continue
                feats, fstr = rec_extract_feats(fpvar, aln)
                allfeats.append(feats)
                featstrs.append(fstr)
                labels.append(0)

    logger.info(f"Done with {sample} : TPs: {sum(labels)} FPs: {np.sum(1 - np.array(labels))}")
    return allfeats, featstrs, labels


def train_model(conf, threads, feat_csv=None, labels_csv=None, reference_filename=None):
    if feat_csv:
        logger.info(f"Writing feature dump to {feat_csv}")
        feat_fh = open(feat_csv, "w")
        feat_fh.write("varstr," + ",".join(feat_names()) + "\n")
    else:
        feat_fh = None
    if labels_csv:
        label_fh = open(labels_csv, "w")
        label_fh.write("label\n")
    else:
        label_fh = None

    with mp.Pool(threads) as pool:
        results = pool.map(_process_sample, ((sample, conf[sample]['bam'], reference_filename, conf[sample].get('vars'), conf[sample].get('tps'), conf[sample].get('fps')) for sample in conf.keys()))

    y = []
    feats = []
    for samplefeats, fstrs, labs in results:
        feats += samplefeats
        y.extend(labs)
        if feat_fh:
            for fstr in fstrs:
                feat_fh.write(fstr + "\n")
        if label_fh:
            for l in labs:
                label_fh.write(str(l) + "\n")

    if feat_fh:
        feat_fh.close()
    if label_fh:
        label_fh.close()

    y = np.array(y)
    logger.info(f"Loaded {np.sum(1 - y)} TP and {np.sum(y)} FPs")

    feat_train, feat_test, lab_train, lab_test = train_test_split(feats, y, test_size=0.1)
    print(f"Test set size: {len(lab_test)}")
    clf = RandomForestClassifier(n_estimators=100, max_depth=25, random_state=0, max_features=None, class_weight="balanced", n_jobs=threads)
    #clf = XGBClassifier(n_estimators=100, max_depth=10, learning_rate=1, objective='binary:logistic')
    
    clf.fit(feat_train, lab_train)

    preds = clf.predict_proba(feat_test)[:,1]
    threshold = 0.1
    ppv, ppa, fscore, support = precision_recall_fscore_support(lab_test, preds > threshold)
    print(f"Metrics at threshold : {threshold}")
    print(f"PPA : {ppa[1] :.5f}")
    print(f"PPV : {ppv[1] :.5f}")
    print(f"F1 : {fscore[1] :.5f}")

    return clf


def predict(model, vcf, **kwargs):
    model = load_model(model)
    bam = pysam.AlignmentFile(kwargs.get('bam'))
    vcf = pysam.VariantFile(vcf, ignore_truncation=True)
    print(vcf.header, end='')
    for var in vcf:
        proba = predict_one_record(model, var, bam)
        var.qual = proba
        print(var, end='')


def batch(iterable, n):
    "Batch data into lists of length n. The last batch may be shorter."
    it = iter(iterable)
    while True:
        chunk = list(islice(it, n))
        if not chunk:
            return
        yield chunk


def process_batch(batch, bampath, refpath):
    results = []
    aln = pysam.AlignmentFile(bampath, reference_filename=refpath)
    for chrom, start, ref, alt in batch:
        result = bamfeats(chrom, start, ref, alt, aln)
        results.append(result)
    return results

def var_keys(var: pysam.VariantRecord):
    return var.chrom, var.start, var.ref, var.alts[0]

def collect_bam_features(var_records: List[pysam.VariantRecord], bampath: str, refpath: str, threads: int):
    """ 
    """
    futs = []
    batchsize = max(1, len(var_records) // threads)
<<<<<<< HEAD
    logger.info(f"Processing {len(var_records)} with {threads} threads, batch size is: {batchsize}")
=======
    logger.debug(f"Processing {len(var_records)} with {threads} threads, batch size is: {batchsize}")
>>>>>>> 4455dc11
    with ThreadPoolExecutor(max_workers=threads) as pool:
        for batch_records in batch(var_records, batchsize):
            vkeys = [var_keys(v) for v in batch_records]
            futs.append(pool.submit(process_batch, vkeys, bampath, refpath))

    bam_feat_results = []
    for i, fut in enumerate(futs):
        results = fut.result(timeout=60)
        
        bam_feat_results.extend(results)  
        logger.info(f"Got {len(results)} from thread {i}, bam_feats len is {len(bam_feat_results)}")

    return bam_feat_results


def predict_records(varrecs: List[pysam.VariantRecord], loaded_model: RandomForestClassifier, bampath: str, refpath: str, threads: int):
    logger.info(f"Prediction classifications for {len(varrecs)} records")
    bam_features = collect_bam_features(varrecs, bampath, refpath, threads)
    assert len(bam_features) == len(varrecs), f"Unequal numbers of features {len(bam_features)} and records: {len(varrecs)}"

    allfeats = []
    for var, bfeats in zip(varrecs, bam_features):
        feats = var_feats(var, bfeats)
        allfeats.append(feats)

    a = np.array(allfeats)
    logger.info(f"Input array has shape {a.shape}")
    if a.ndim == 1:
        a = a[np.newaxis, ...]  # Reshape to 2D array with one row
        logger.info(f"After reshape input array is {a.shape}")
    
    predictions = loaded_model.predict_proba(a)[:, 1]
    return predictions.tolist()


def predict_one_record(var, loaded_model, bampath, refpath):
    """
    given a loaded model object and a pysam variant record, return classifier quality
    :param loaded_model: loaded model object for classifier
    :param var: single pysam vcf record
    :param kwargs:
    :return: classifier quality
    """
    aln = pysam.AlignmentFile(bampath, reference_filename=refpath)

    bam_features = bamfeats(var.chrom, var.start, var.ref, var.alts[0], aln)
    feats = var_feats(var, bam_features)

    #logger.debug(f"Feats for record: {var_rec.chrom}:{var_rec.pos} {var_rec.ref}->{var_rec.alts[0]} : {feats}")
    if isinstance(loaded_model, RandomForestClassifier):
        prediction = loaded_model.predict_proba(feats[np.newaxis, ...])
        return prediction[0, 1]
    else:
        prediction = loaded_model.predict(xgboost.DMatrix(feats[np.newaxis, ...]))
        logger.info(f"Prediction: {prediction}")
        return prediction


def train(conf, output, **kwargs):
    logger.info(f"Loading configuration from {conf}")
    conf = yaml.safe_load(open(conf).read())
    model = train_model(conf, 
            threads=kwargs.get('threads'), 
            feat_csv=kwargs.get('feat_csv'),
            labels_csv=kwargs.get('labels_csv'),
            reference_filename=kwargs.get('reference'))
    save_model(model, output)


def main():
    parser = argparse.ArgumentParser()
    parser.add_argument("-t", "--threads", help="Number of threads to use", type=int, default=-1) # -1 means all threads
    
    subparser = parser.add_subparsers()

    trainparser = subparser.add_parser("train", help="Train a new model")
    trainparser.add_argument("-c", "--conf", help="Configuration file")
    trainparser.add_argument("-t", "--threads", help="thread count", default=24, type=int)
    trainparser.add_argument("-o", "--output", help="Output path")
    trainparser.add_argument("-r", "--reference", help="Reference genome fasta")
    trainparser.add_argument("--feat-csv", help="Feature dump CSV")
    trainparser.add_argument("--labels-csv", help="Label dump CSV")
    trainparser.set_defaults(func=train)

    predictparser = subparser.add_parser("predict", help="Predict")
    predictparser.add_argument("-m", "--model", help="Model file")
    predictparser.add_argument("-b", "--bam", help="Path to the bam")
    predictparser.add_argument("-v", "--vcf", help="Input VCF")
    predictparser.set_defaults(func=predict)

    args = parser.parse_args()
    args.func(**vars(args))


if __name__ == "__main__":
    logging.basicConfig(format='[%(asctime)s]  %(name)s  %(levelname)s  %(message)s',
                    datefmt='%m-%d %H:%M:%S',
                    level=logging.INFO)

    # main()

    # aln = pysam.AlignmentFile("/Users/brendan/data/WGS/99702111878_NA12878_1ug.cram", reference_filename="/Users/brendan/data/ref_genome/human_g1k_v37_decoy_phiXAdaptr.fasta.gz")
    vcf = pysam.VariantFile("test.vcf")
    records = list(vcf)
    model = load_model("/Users/brendan/data/jovian/g44e280_clf.model")

    preds = predict_records(records, model, "/Users/brendan/data/WGS/99702111878_NA12878_1ug.cram", "/Users/brendan/data/ref_genome/human_g1k_v37_decoy_phiXAdaptr.fasta.gz")
    print(preds)

   # print(x)<|MERGE_RESOLUTION|>--- conflicted
+++ resolved
@@ -511,11 +511,7 @@
     """
     futs = []
     batchsize = max(1, len(var_records) // threads)
-<<<<<<< HEAD
-    logger.info(f"Processing {len(var_records)} with {threads} threads, batch size is: {batchsize}")
-=======
     logger.debug(f"Processing {len(var_records)} with {threads} threads, batch size is: {batchsize}")
->>>>>>> 4455dc11
     with ThreadPoolExecutor(max_workers=threads) as pool:
         for batch_records in batch(var_records, batchsize):
             vkeys = [var_keys(v) for v in batch_records]
