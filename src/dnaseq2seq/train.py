
import logging
import sys
from collections import defaultdict
import time

import yaml
from datetime import datetime
import os
from pygit2 import Repository

import torch
from torch import nn
import torch.distributed as dist
from torch.cuda.amp import GradScaler
import torch.cuda.amp as amp

from torch.nn.parallel import DistributedDataParallel as DDP

<<<<<<< HEAD
<<<<<<< HEAD
import dnaseq2seq.vcf as vcf
import dnaseq2seq.loader as loader
import dnaseq2seq.util as util
=======
=======
>>>>>>> 55420d28

from dnaseq2seq import vcf
from dnaseq2seq import loader
from dnaseq2seq import util
<<<<<<< HEAD
>>>>>>> b45ee387c43664700384143b3f39c74047b783f6
=======
>>>>>>> 55420d28
from dnaseq2seq.model import VarTransformer

LOG_FORMAT  ='[%(asctime)s] %(process)d  %(name)s  %(levelname)s  %(message)s'
formatter = logging.Formatter(LOG_FORMAT)
handler = logging.FileHandler("jovian_train.log")
handler.setLevel(logging.INFO)
handler.setFormatter(formatter)

logger = logging.getLogger(__name__)
logger.addHandler(handler)




USE_DDP = int(os.environ.get('RANK', -1)) >= 0 and os.environ.get('WORLD_SIZE') is not None
MASTER_PROCESS = (not USE_DDP) or os.environ.get('RANK') == '0'
DEVICE = None # This is set in the 'train' method


if os.getenv("ENABLE_COMET") and MASTER_PROCESS:
    logger.info("Enabling Comet.ai logging")
    from comet_ml import Experiment

    experiment = Experiment(
      api_key=os.getenv('COMET_API_KEY'),
      project_name="variant-transformer",
      workspace="brendan"
    )
else:
    experiment = None



class TrainLogger:
    """ Simple utility for writing various items to a log file CSV """

    def __init__(self, output, headers):
        self.headers = list(headers)
        if type(output) == str:
            self.output = open(output, "a")
        else:
            self.output = output
        self._write_header()


    def _write_header(self):
        self.output.write(",".join(self.headers) + "\n")
        self._flush_and_fsync()

    def _flush_and_fsync(self):
        try:
            self.output.flush()
            os.fsync()
        except:
            pass

    def log(self, items):
        assert len(items) == len(self.headers), f"Expected {len(self.headers)} items to log, but got {len(items)}"
        self.output.write(
            ",".join(str(items[k]) for k in self.headers) + "\n"
        )
        self._flush_and_fsync()



def compute_twohap_loss(preds, tgt, criterion):
    """
    Iterate over every item in the batch, and compute the loss in both configurations (under torch.no_grad())
    then swap haplotypes (dimension index 1) in the predictions if that leads to a lower loss
    Finally, re-compute loss with the new configuration for all samples and return it, storing gradients this time
    """
    # Compute losses in both configurations, and use the best
    with torch.no_grad():
        swaps = 0
        for b in range(preds.shape[0]):
            loss1 = criterion(preds[b, :, :, :].flatten(start_dim=0, end_dim=1),
                              tgt[b, :, :].flatten())
            loss2 = criterion(preds[b, :, :, :].flatten(start_dim=0, end_dim=1),
                              tgt[b, torch.tensor([1, 0]), :].flatten())

            if loss2.mean() < loss1.mean():
                preds[b, :, :, :] = preds[b, torch.tensor([1, 0]), :]
                swaps += 1

    return criterion(preds.flatten(start_dim=0, end_dim=2), tgt.flatten()), swaps


def train_n_samples(model, optimizer, criterion, loader_iter, num_samples, lr_schedule=None, enable_amp=False):
    """
    Train until we've seen more than 'num_samples' from the loader, then return the loss
    """
    samples_seen = 0
    loss_sum = 0
    model.train()
    scaler = GradScaler(enabled=enable_amp)
    start = time.perf_counter()
    samples_perf = 0
    for batch, (src, tgt_kmers, tgtvaf, altmask, log_info) in enumerate(loader_iter):
        logger.debug("Got batch from loader...")
        tgt_kmer_idx = torch.argmax(tgt_kmers, dim=-1)
        tgt_kmers_input = tgt_kmers[:, :, :-1]
        tgt_expected = tgt_kmer_idx[:, :, 1:]
        tgt_mask = nn.Transformer.generate_square_subsequent_mask(tgt_kmers_input.shape[-2]).to(DEVICE)

        optimizer.zero_grad()
        logger.debug("Forward pass...")

        with amp.autocast(enabled=enable_amp): # dtype is bfloat16 by default
            seq_preds = model(src, tgt_kmers_input, tgt_mask)

            logger.debug(f"Computing loss...")
            loss, swaps = compute_twohap_loss(seq_preds, tgt_expected, criterion)

        scaler.scale(loss).backward()
        loss_sum += loss.item()
        #torch.nn.utils.clip_grad_norm_(model.parameters(),  1.0)
        
        # May not play nice with AMP? Dont clip gradients if we're using AMP
        if not enable_amp:
            torch.nn.utils.clip_grad_norm_(model.parameters(),  1.0)
        
        logger.debug("Stepping optimizer...")
        scaler.step(optimizer)
        scaler.update()
        lr_schedule.add_iters(src.shape[0])
        samples_perf += src.shape[0]
        if batch % 10 == 0:
            elapsed = time.perf_counter() - start
            samples_per_sec = samples_perf / elapsed
            logger.info(f"Batch {batch}  samples: {samples_seen}   loss: {loss.item():.3f}   swaps: {swaps}   samples/sec: {samples_per_sec :.2f}")
            start = time.perf_counter()
            samples_perf = 0

        if lr_schedule and batch % 10 == 0:
            lr = lr_schedule.get_lr()
            logger.info(f"LR samples seen: {lr_schedule.iters}, learning rate: {lr_schedule.get_last_lr() :.6f}")
            for param_group in optimizer.param_groups:
                param_group['lr'] = lr
        samples_seen += src.shape[0]
        if samples_seen > num_samples:
            return loss_sum


def iter_indefinitely(loader, batch_size):
    iterations = 0
    while True:
        iterations += 1
        for items in loader.iter_once(batch_size):
            yield items
        logger.info(f"Completed iteration {iterations} of all training data")


def add_result_dicts(src, add):
    for key, subdict in add.items():
        for subkey, value in subdict.items():
            src[key][subkey] += value
    return src


def _calc_hap_accuracy(src, seq_preds, tgt, result_totals):
    # Compute val accuracy
    match = (torch.argmax(seq_preds[:, :, :].flatten(start_dim=0, end_dim=1),
                             dim=1) == tgt[:, :].flatten()
                ).float().mean()

    var_count = 0

    for b in range(src.shape[0]):
        predstr = util.kmer_preds_to_seq(seq_preds[b, :, 0:util.KMER_COUNT], util.i2s)
        tgtstr = util.kmer_idx_to_str(tgt[b, :], util.i2s)
        vc = len(list(vcf.aln_to_vars(tgtstr, predstr, chrom='X'))) # chrom arbitrary, required for building variant objs
        var_count += vc

        # Get TP, FN and FN based on reference, alt and predicted sequence.
        vartype_count = eval_prediction(util.readstr(src[b, :, 0, :]), tgtstr, seq_preds[b, :, 0:util.KMER_COUNT], counts=init_count_dict())
        result_totals = add_result_dicts(result_totals, vartype_count)

    return match, var_count, result_totals


def eval_prediction(refseqstr, altseq, predictions, counts):
    """
    Given a target sequence and two predicted sequences, attempt to determine if the correct *Variants* are
    detected from the target. This uses the vcf.align_seqs(seq1, seq2) method to convert string sequences to Variant
    objects, then compares variant objects
    :param tgt:
    :param predictions:
    :param midwidth:
    :return: Sets of TP, FP, and FN vars
    """
    known_vars = []
    for v in vcf.aln_to_vars(refseqstr, altseq, chrom='X'):
        known_vars.append(v)

    pred_vars = []
    predstr = util.kmer_preds_to_seq(predictions[:, 0:util.KMER_COUNT], util.i2s)
    for v in vcf.aln_to_vars(refseqstr, predstr, chrom='X'):
        pred_vars.append(v)

    for true_var in known_vars:
        true_var_type = util.var_type(true_var)
        if true_var in pred_vars:
            counts[true_var_type]['tp'] += 1
        else:
            counts[true_var_type]['fn'] += 1

    for detected_var in pred_vars:
        if detected_var not in known_vars:
            vartype = util.var_type(detected_var)
            counts[vartype]['fp'] += 1

    return counts



def calc_val_accuracy(loader, model, criterion):
    """
    Compute accuracy (fraction of predicted bases that match actual bases),
    calculates mean number of variant counts between tgt and predicted sequence,
    and also calculates TP, FP and FN count based on reference, alt and predicted sequence.
    across all samples in valpaths, using the given model, and return it
    :param valpaths: List of paths to (src, tgt) saved tensors
    :returns : Average model accuracy across all validation sets, vaf MSE 
    """
    model.eval()
    with torch.no_grad():
        match_sum0 = 0
        match_sum1 = 0
        result_totals0 = init_count_dict()
        result_totals1 = init_count_dict()

        var_counts_sum0 = 0
        var_counts_sum1 = 0
        tot_samples = 0
        total_batches = 0
        loss_tot = 0

        swap_tot = 0
        for src, tgt_kmers, vaf, *_ in loader.iter_once(64):
            total_batches += 1
            tot_samples += src.shape[0]
            seq_preds, probs = util.predict_sequence(src, model, n_output_toks=37, device=DEVICE) # 150 // 4 = 37, this will need to be changed if we ever want to change the output length

            #tgt_kmers = util.tgt_to_kmers(tgt[:, :, 0:truncate_seq_len]).float().to(DEVICE)
            tgt_kmer_idx = torch.argmax(tgt_kmers, dim=-1)[:, :, 1:]
            j = tgt_kmer_idx.shape[-1]
            seq_preds = seq_preds[:, :, 0:j, :] # tgt_kmer_idx might be a bit shorter if the sequence is truncated

            loss, swaps = compute_twohap_loss(seq_preds, tgt_kmer_idx, criterion)
            loss_tot += loss
            swap_tot += swaps

            midmatch0, varcount0, results_totals0 = _calc_hap_accuracy(src, seq_preds[:, 0, :, :], tgt_kmer_idx[:, 0, :], result_totals0)
            midmatch1, varcount1, results_totals1 = _calc_hap_accuracy(src, seq_preds[:, 1, :, :], tgt_kmer_idx[:, 1, :], result_totals1)
            match_sum0 += midmatch0
            match_sum1 += midmatch1

            var_counts_sum0 += varcount0
            var_counts_sum1 += varcount1
                
    return (match_sum0 / total_batches,
            match_sum1 / total_batches,
            var_counts_sum0 / tot_samples,
            var_counts_sum1 / tot_samples,
            result_totals0, result_totals1,
            loss_tot,
            swap_tot)


def safe_compute_ppav(results0, results1, key):
    try:
        ppa = (results0[key]['tp'] + results1[key]['tp']) / (
                results0[key]['tp'] + results1[key]['tp'] + results0[key]['fn'] + results1[key]['fn'])
    except ZeroDivisionError:
        ppa = 0
    try:
        ppv = (results0[key]['tp'] + results1[key]['tp']) / (
                results0[key]['tp'] + results1[key]['tp'] + results0[key]['fp'] + results1[key]['fp'])
    except ZeroDivisionError:
        ppv = 0

    return ppa, ppv

def load_model(modelconf, ckpt):
    # 35M model params
    # encoder_attention_heads = 8 # was 4
    # decoder_attention_heads = 4 # was 4
    # dim_feedforward = 512
    # encoder_layers = 6
    # decoder_layers = 4 # was 2
    # embed_dim_factor = 100 # was 100

    # 50M model params
    # encoder_attention_heads = 8 # was 4
    # decoder_attention_heads = 4 # was 4
    # dim_feedforward = 512
    # encoder_layers = 8
    # decoder_layers = 6 # was 2
    # embed_dim_factor = 120 # was 100

    # Wider model
    # encoder_attention_heads = 4 # was 4
    # decoder_attention_heads = 4 # was 4
    # dim_feedforward = 1024
    # encoder_layers = 6
    # decoder_layers = 6 # was 2
    # embed_dim_factor = 200 # was 100

    # 100M params
    # encoder_attention_heads = 8  # was 4
    # decoder_attention_heads = 10  # was 4
    # dim_feedforward = 512
    # encoder_layers = 10
    # decoder_layers = 10  # was 2
    # embed_dim_factor = 160  # was 100

    # 200M params
    # encoder_attention_heads = 12 # was 4
    # decoder_attention_heads = 13 # Must evenly divide 260
    # dim_feedforward = 1024
    # encoder_layers = 10
    # decoder_layers = 10 # was 2
    # embed_dim_factor = 160 # was 100

    # More layers but less model dim
    # encoder_attention_heads = 10 # was 4
    # decoder_attention_heads = 10 # Must evenly divide 260
    # dim_feedforward = 1024
    # encoder_layers = 14
    # decoder_layers = 14 # was 2
    # embed_dim_factor = 160 # was 100

    # Small, for testing params
    # encoder_attention_heads = 2  # was 4
    # decoder_attention_heads = 2  # was 4
    # dim_feedforward = 512
    # encoder_layers = 2
    # decoder_layers = 2  # was 2
    # embed_dim_factor = 160  # was 100
    statedict = None
    if ckpt is not None:
        if 'model' in ckpt:
            statedict = ckpt['model']
            new_state_dict = {}
            for key in statedict.keys():
                new_key = key.replace('_orig_mod.', '')
                new_state_dict[new_key] = statedict[key]
            statedict = new_state_dict
        else:
            statedict = ckpt

        if 'conf' in ckpt:
            logger.warning(f"Found model conf AND a checkpoint with model conf - using the model params from checkpoint")
            modelconf = ckpt['conf']

    model = VarTransformer(read_depth=modelconf['max_read_depth'],
                           feature_count=modelconf['feats_per_read'],
                           kmer_dim=util.FEATURE_DIM,  # Number of possible kmers
                           n_encoder_layers=modelconf['encoder_layers'],
                           n_decoder_layers=modelconf['decoder_layers'],
                           embed_dim_factor=modelconf['embed_dim_factor'],
                           encoder_attention_heads=modelconf['encoder_attention_heads'],
                           decoder_attention_heads=modelconf['decoder_attention_heads'],
                           d_ff=modelconf['dim_feedforward'],
                           device=DEVICE)
    model_tot_params = sum(p.numel() for p in model.parameters() if p.requires_grad)
    logger.info(f"Creating model with {model_tot_params} trainable params")

    if statedict is not None:
        logger.info(f"Initializing model weights from state dict")
        model.load_state_dict(statedict)
    
    #logger.info("Turning OFF gradient computation for fc1 and fc2 embedding layers")
    #model.fc1.requires_grad_(False)
    #model.fc2.requires_grad_(False)
    
    logger.info("Compiling model...")
    model = torch.compile(model)
    
    if USE_DDP:
        rank = dist.get_rank()
        device_id = rank % torch.cuda.device_count()
        logger.info(f"Creating DDP model with rank {rank} and device_id: {device_id}")
        model = model.to(device_id)
        model = DDP(model, device_ids=[device_id])
    else:
        model = model.to(DEVICE)

    model.train()
    return model

def train_epochs(model,
                 optimizer,
                 epochs,
                 dataloader,
                 scheduler,
                 checkpoint_freq=0,
                 model_dest=None,
                 val_dir=None,
                 batch_size=64,
                 xtra_checkpoint_items={},
                 samples_per_epoch=10000,
):


    criterion = nn.NLLLoss()

    trainlogpath = str(model_dest).replace(".model", "").replace(".pt", "") + "_train.log"
    logger.info(f"Training log data will be saved at {trainlogpath}")

    swaps = 0
    trainlogger = TrainLogger(trainlogpath, [
            "epoch", "trainingloss", "val_accuracy",
            "mean_var_count", "ppa_dels", "ppa_ins", "ppa_snv",
            "ppv_dels", "ppv_ins", "ppv_snv", "learning_rate", "epochtime",
    ])


    if val_dir:
        logger.info(f"Using validation data in {val_dir}")
        val_loader = loader.PregenLoader(device=DEVICE, datadir=val_dir, max_decomped_batches=4, threads=8, tgt_prefix="tgkmers")
    else:
        logger.info(f"No val. dir. provided retaining a few training samples for validation")
        valpaths = dataloader.retain_val_samples(fraction=0.05)
        val_loader = loader.PregenLoader(device=DEVICE, datadir=None, pathpairs=valpaths, threads=4, tgt_prefix="tgkmers")
        logger.info(f"Pulled {len(valpaths)} samples to use for validation")

    try:
        sample_iter = iter_indefinitely(dataloader, batch_size)
        for epoch in range(epochs):
            starttime = datetime.now()
            assert samples_per_epoch > 0, "Must have positive number of samples per epoch"
            loss = train_n_samples(model,
                              optimizer,
                              criterion,
                              sample_iter,
                              samples_per_epoch,
                              scheduler)

            elapsed = datetime.now() - starttime

            if MASTER_PROCESS:
                acc0, acc1, var_count0, var_count1, results0, results1, val_loss, swaps = calc_val_accuracy(val_loader, model, criterion)

                ppa_dels, ppv_dels = safe_compute_ppav(results0, results1, 'del')
                ppa_ins, ppv_ins = safe_compute_ppav(results0, results1, 'ins')
                ppa_snv, ppv_snv = safe_compute_ppav(results0, results1, 'snv')

                logger.info(f"Epoch {epoch} Secs: {elapsed.total_seconds():.2f} lr: {scheduler.get_last_lr():.5f} loss: {loss:.4f} val acc: {acc0:.3f} / {acc1:.3f}  ppa: {ppa_snv:.3f} / {ppa_ins:.3f} / {ppa_dels:.3f}  ppv: {ppv_snv:.3f} / {ppv_ins:.3f} / {ppv_dels:.3f} swaps: {swaps}")
                trainlogger.log({
                    "epoch": epoch,
                    "trainingloss": loss,
                    "val_accuracy": acc0.item() if isinstance(acc0, torch.Tensor) else acc0,
                    "mean_var_count": var_count0,
                    "ppa_snv": ppa_snv,
                    "ppa_ins": ppa_ins,
                    "ppa_dels": ppa_dels,
                    "ppv_ins": ppv_ins,
                    "ppv_snv": ppv_snv,
                    "ppv_dels": ppv_dels,
                    "learning_rate": scheduler.get_last_lr(),
                    "epochtime": elapsed.total_seconds(),
                })
            
            if experiment:
                experiment.log_metrics({
                    "epoch": epoch,
                    "trainingloss": loss,
                    "validation_loss": val_loss,
                    "accuracy/val_acc_hap0": acc0,
                    "accuracy/val_acc_hap1": acc1,
                    "accuracy/var_count0": var_count0,
                    "accuracy/var_count1": var_count1,
                    "accuracy/ppa dels": ppa_dels,
                    "accuracy/ppa ins": ppa_ins,
                    "accuracy/ppa snv": ppa_snv,
                    "accuracy/ppv dels": ppv_dels,
                    "accuracy/ppv ins": ppv_ins,
                    "accuracy/ppv snv": ppv_snv,
                    "learning_rate": scheduler.get_last_lr(),
                    "hap_swaps": swaps,
                    "epochtime": elapsed.total_seconds(),
                }, step=epoch)

            if MASTER_PROCESS and epoch > -1 and checkpoint_freq > 0 and (epoch % checkpoint_freq == 0):
                modelparts = str(model_dest).rsplit(".", maxsplit=1)
                checkpoint_name = modelparts[0] + f"_epoch{epoch}." + modelparts[1]
                logger.info(f"Saving model state dict to {checkpoint_name}")
                m = model.module if (isinstance(model, nn.DataParallel) or isinstance(model, DDP)) else model
                ckpt_data = {
                    'model': m.state_dict(),
                    'conf': xtra_checkpoint_items,
                    'opt': optimizer.state_dict(),
                }
                torch.save(ckpt_data, checkpoint_name)

        logger.info(f"Training completed after {epoch} epochs")
    except KeyboardInterrupt:
        pass

    if model_dest is not None:
        logger.info(f"Saving model state dict to {model_dest}")
        m = model.module if isinstance(model, nn.DataParallel) else model
        torch.save(m.to('cpu').state_dict(), model_dest)


def load_train_conf(confyaml):
    logger.info(f"Loading configuration from {confyaml}")
    conf = yaml.safe_load(open(confyaml).read())
    assert 'reference' in conf, "Expected 'reference' entry in training configuration"
    # assert 'data' in conf, "Expected 'data' entry in training configuration"
    return conf


def init_count_dict():
    return {
        'del': defaultdict(int),
        'ins': defaultdict(int),
        'snv': defaultdict(int),
        'mnv': defaultdict(int),
    }

def set_comet_conf(model_tot_params, **kwargs):
    """ Set various config params for logging in WandB / Comet"""
    # get git branch info for logging
    git_repo = Repository(os.path.abspath(__file__))
    # what to log in wandb
    run_config_params = dict(
        learning_rate=kwargs.get('init_learning_rate'),
        embed_dim_factor=kwargs.get('embed_dim_factor'),
        feats_per_read=kwargs.get('feats_per_read'),
        batch_size=kwargs.get('batch_size'),
        read_depth=kwargs.get('max_read_depth'),
        encoder_attn_heads=kwargs.get('encoder_attention_heads'),
        decoder_attn_heads=kwargs.get('decoder_attention_heads'),
        transformer_dim=kwargs.get('dim_feedforward'),
        encoder_layers=kwargs.get('encoder_layers'),
        decoder_layers=kwargs.get('decoder_layers'),
        git_branch=git_repo.head.name,
        git_target=git_repo.head.target,
        model_param_count=model_tot_params,
        git_last_commit=next(git_repo.walk(git_repo.head.target)).message,
        samples_per_epoch=kwargs.get('samples_per_epoch'),
        commandline=' '.join(sys.argv),
    )

    # change working dir so wandb finds git repo info
    current_working_dir = os.getcwd()
    git_dir = os.path.dirname(os.path.abspath(__file__))
    os.chdir(git_dir)

    experiment.log_parameters({
        "config": run_config_params,
        "dir": current_working_dir,
    })
    experiment.set_name(kwargs.get('run_name'))

    # back to correct working dir
    os.chdir(current_working_dir)


def load_conf(conf_file, **kwargs):
    with open(conf_file) as fh:
        conf = yaml.safe_load(fh)
    conf.update((k,v) for k,v in kwargs.items() if v is not None)
    return conf


def train(output_model, **kwargs):
    """
    Conduct a training run and save the trained parameters (statedict) to output_model
    :param config: Path to config yaml
    :param output_model: Path to save trained params to
    :param input_model: Start training with params from input_model
    :param epochs: How many passes over training data to conduct
    """

    kwargs = load_conf(kwargs.get('config'), **kwargs)
    run_name = kwargs.get("run_name", "training_run")
    dest = f"{run_name}_training_conf.yaml"
    with open(dest, "w") as fh:
        fh.write(yaml.dump(kwargs) + "\n")

    global DEVICE

    if USE_DDP:
        logger.info(f"Using DDP: Master addr: {os.environ['MASTER_ADDR']}, port: {os.environ['MASTER_PORT']}, global rank: {os.environ['RANK']}, world size: {os.environ['WORLD_SIZE']}") 
        if MASTER_PROCESS:
            logger.info(f"Master process is {os.getpid()}")
        else:
            logger.info(f"Process {os.getpid()} is NOT the master")
        logger.info(f"Number of available CUDA devices: {torch.cuda.device_count()}")
        dist.init_process_group(backend="nccl")
        rank = dist.get_rank()
        device_id = rank % torch.cuda.device_count()
        DEVICE = f"cuda:{device_id}"
        logger.info(f"Setting cuda device to {DEVICE}")
        torch.cuda.set_device(DEVICE)
        logger.info(f"DDP [{os.getpid()}] CUDA device {DEVICE} name: {torch.cuda.get_device_name()}")
    else:
        logger.info(f"Configuring for non-DDP: torch device: {DEVICE}")
        if 'cuda' in str(DEVICE):
            for idev in range(torch.cuda.device_count()):
                logger.info(f"CUDA device {idev} name: {torch.cuda.get_device_name({idev})}")
        DEVICE = torch.device("cuda") if hasattr(torch, 'cuda') and torch.cuda.is_available() else torch.device("cpu")
    
    logger.info(f"Using pregenerated training data from {kwargs.get('datadir')}")

    dataloader = loader.PregenLoader(DEVICE,
                                     kwargs.get("datadir"),
                                     threads=kwargs.get('threads'),
                                     max_decomped_batches=kwargs.get('max_decomp_batches'),
                                     tgt_prefix="tgkmers")

    if kwargs.get('input_model'):
        ckpt = torch.load(kwargs.get("input_model"), map_location=DEVICE)
    else:
        ckpt = None
    model = load_model(kwargs['model'], ckpt)

    model_tot_params = sum(p.numel() for p in model.parameters() if p.requires_grad)
    logger.info(f"Model total parameter count: {model_tot_params}")
    if experiment:
        set_comet_conf(model_tot_params, **kwargs)

    optimizer = torch.optim.AdamW(
        model.parameters(),
        lr=kwargs.get('learning_rate', 0.001),
        betas=(0.9, 0.999)
    )
    if ckpt is not None and ckpt.get('opt') is not None:
        logger.info("Loading optimizer state dict from checkpoint")
        optimizer.load_state_dict(ckpt.get('opt'))

    init_learning_rate = kwargs.get('learning_rate', 0.0001)
    scheduler = util.WarmupCosineLRScheduler(
        max_lr=init_learning_rate,
        min_lr=kwargs.get('min_learning_rate', init_learning_rate / 5.0),
        warmup_iters=kwargs.get('lr_warmup_iters', 1e6),
        lr_decay_iters=kwargs.get('lr_decay_iters', 20e6),
    )

    train_epochs(model,
                 optimizer,
                 kwargs.get('epochs'),
                 dataloader,
                 scheduler=scheduler,
                 model_dest=output_model,
                 checkpoint_freq=kwargs.get('checkpoint_freq', 10),
                 val_dir=kwargs.get('val_dir'),
                 batch_size=kwargs.get("batch_size"),
                 samples_per_epoch=kwargs.get('samples_per_epoch'),
                 xtra_checkpoint_items=kwargs['model'],
                 )
<|MERGE_RESOLUTION|>--- conflicted
+++ resolved
@@ -17,22 +17,10 @@
 
 from torch.nn.parallel import DistributedDataParallel as DDP
 
-<<<<<<< HEAD
-<<<<<<< HEAD
-import dnaseq2seq.vcf as vcf
-import dnaseq2seq.loader as loader
-import dnaseq2seq.util as util
-=======
-=======
->>>>>>> 55420d28
 
 from dnaseq2seq import vcf
 from dnaseq2seq import loader
 from dnaseq2seq import util
-<<<<<<< HEAD
->>>>>>> b45ee387c43664700384143b3f39c74047b783f6
-=======
->>>>>>> 55420d28
 from dnaseq2seq.model import VarTransformer
 
 LOG_FORMAT  ='[%(asctime)s] %(process)d  %(name)s  %(levelname)s  %(message)s'
@@ -43,8 +31,6 @@
 
 logger = logging.getLogger(__name__)
 logger.addHandler(handler)
-
-
 
 
 USE_DDP = int(os.environ.get('RANK', -1)) >= 0 and os.environ.get('WORLD_SIZE') is not None
