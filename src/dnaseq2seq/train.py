--- conflicted
+++ resolved
@@ -17,16 +17,10 @@
 
 from torch.nn.parallel import DistributedDataParallel as DDP
 
-<<<<<<< HEAD
-import dnaseq2seq.vcf as vcf
-import dnaseq2seq.loader as loader
-import dnaseq2seq.util as util
-=======
 
 from dnaseq2seq import vcf
 from dnaseq2seq import loader
 from dnaseq2seq import util
->>>>>>> a6fb26a3
 from dnaseq2seq.model import VarTransformer
 
 LOG_FORMAT  ='[%(asctime)s] %(process)d  %(name)s  %(levelname)s  %(message)s'
