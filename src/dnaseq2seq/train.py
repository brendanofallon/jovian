--- conflicted
+++ resolved
@@ -17,19 +17,11 @@
 
 from torch.nn.parallel import DistributedDataParallel as DDP
 
-<<<<<<< HEAD
-
-import vcf
-import loader
-import util
-# from model import VarTransformer
-from xmodel import XVarTransformer
-=======
+from dnaseq2seq.xmodel import XVarTransformer
 import dnaseq2seq.vcf as vcf
 import dnaseq2seq.loader as loader
 import dnaseq2seq.util as util
-from dnaseq2seq.model import VarTransformer
->>>>>>> 10e37315
+
 
 LOG_FORMAT  ='[%(asctime)s] %(process)d  %(name)s  %(levelname)s  %(message)s'
 formatter = logging.Formatter(LOG_FORMAT)
