
import os
import time

import datetime
import logging
import string
import random
from collections import defaultdict
from functools import partial
from pathlib import Path
from typing import List, Optional, Callable
import heapq

import torch
import torch.multiprocessing as mp
import queue
import pysam
import numpy as np

from model import VarTransformer
import buildclf
import vcf
import util
import bam

logger = logging.getLogger(__name__)


DEVICE = torch.device("cuda") if hasattr(torch, 'cuda') and torch.cuda.is_available() else torch.device("cpu")

import warnings
warnings.filterwarnings(action='ignore')

REGION_ERROR_TOKEN = "error"

class RegionStopSignal:

    def __init__(self, total_sus_regions, total_sus_bp):
        self.tot_sus_regions = total_sus_regions
        self.tot_sus_bp = total_sus_bp

class CallingStopSignal:

    def __init__(self, regions_submitted, sus_region_count, sus_region_bp):
        self.regions_submitted = regions_submitted
        self.sus_region_count = sus_region_count
        self.sus_region_bp = sus_region_bp

class CallingErrorSignal:

    def __init__(self, errormsg):
        self.err = errormsg


def randchars(n=6):
    """ Generate a random string of letters and numbers """
    return ''.join(random.choices(string.ascii_letters + string.digits, k=n))


def gen_suspicious_spots(bamfile, chrom, start, stop, reference_fasta):
    """
    Generator for positions of a BAM / CRAM file that may contain a variant. This should be pretty sensitive and
    trigger on anything even remotely like a variant
    This uses the pysam Pileup 'engine', which seems less than ideal but at least it's C code and is probably
    fast. May need to update to something smarter if this
    :param bamfile: The alignment file in BAM format.
    :param chrom: Chromosome containing region
    :param start: Start position of region
    :param stop: End position of region (exclusive)
    :param reference_fasta: Reference sequences in fasta
    """
    aln = pysam.AlignmentFile(bamfile, reference_filename=reference_fasta)
    ref = pysam.FastaFile(reference_fasta)
    refseq = ref.fetch(chrom, start, stop)
    assert len(refseq) == stop - start, f"Ref sequence length doesn't match start - stop coords start: {chrom}:{start}-{stop}, ref len: {len(refseq)}"
    for col in aln.pileup(chrom, start=start, stop=stop, stepper='nofilter', multiple_iterators=False):
        # The pileup returned by pysam actually starts long before the first start position, but we only want to
        # report positions in the actual requested window
        if start <= col.reference_pos < stop:
            refbase = refseq[col.reference_pos - start]
            indel_count = 0
            base_mismatches = 0

            for i, read in enumerate(col.pileups):
                if read.indel != 0:
                    indel_count += 1

                if read.query_position is not None:
                    base = read.alignment.query_sequence[read.query_position]
                    if base != refbase:  # May want to check quality before adding a mismatch?
                        base_mismatches += 1

                if indel_count > 1 or base_mismatches > 2:
                    yield col.reference_pos
                    break



def load_model(model_path):
    """
    Load model from given path and return it in .eval() mode
    """
    model_info = torch.load(model_path, map_location=DEVICE)
    statedict = model_info['model']
    modelconf = model_info['conf']
    new_state_dict = {}
    for key in statedict.keys():
      new_key = key.replace('_orig_mod.', '')
      new_state_dict[new_key] = statedict[key]
    statedict = new_state_dict

    model = VarTransformer(read_depth=modelconf['max_read_depth'],
                           feature_count=modelconf['feats_per_read'],
                           kmer_dim=util.FEATURE_DIM,  # Number of possible kmers
                           n_encoder_layers=modelconf['encoder_layers'],
                           n_decoder_layers=modelconf['decoder_layers'],
                           embed_dim_factor=modelconf['embed_dim_factor'],
                           encoder_attention_heads=modelconf['encoder_attention_heads'],
                           decoder_attention_heads=modelconf['decoder_attention_heads'],
                           d_ff=modelconf['dim_feedforward'],
                           device=DEVICE)

    model.load_state_dict(statedict)

    model.eval()
    model.to(DEVICE)
    
    model = torch.compile(model, fullgraph=True)
    
    return model

def cluster_positions_for_window(window, bamfile, reference_fasta, maxdist=100):
    """
    Generate a list of ranges containing a list of positions from the given window
    returns: list of (chrom, index, start, end) tuples
    """
    chrom, window_idx, window_start, window_end = window

    cpname = mp.current_process().name
    logger.debug(
        f"{cpname}: Generating regions from window {window_idx}: "
        f"{window_start}-{window_end} on chromosome {chrom}"
    )
    return [
        (chrom, window_idx, start, end)
        for start, end in util.cluster_positions(
            gen_suspicious_spots(bamfile, chrom, window_start, window_end, reference_fasta),
            maxdist=maxdist,
        )
    ]


def call(model_path: str, bam: str, bed: str, reference_fasta: str, vcf_out: str, classifier_path=None, **kwargs):
    """
    Use model in statedict to call variants in bam in genomic regions in bed file.
    Steps:
      1. build model
      2. break bed regions into windows with start positions determined by window_spacing and end positions
         determined by window_overlap (the last window in each bed region will likely be shorter than others)
      3. call variants in each window
      4. join variants after searching for any duplicates
      5. save to vcf file
    :param model_path: Path to haplotype generation model
    :param bam: Path to input BAM / CRAM file
    :param bed: Path to input BED file
    :param reference_fasta: Path to reference genome fasta
    :param vcf_out: Path to destination VCF
    :param classifier_path: Path to classifier model
    """
    seed = 1283769
    torch.manual_seed(seed)
    np.random.seed(seed)
    random.seed(seed)

    torch.set_num_threads(1) # Per-process ?
    mp.set_start_method('spawn')
    start_time = time.perf_counter()
    threads = kwargs.get('threads', 1)
    max_batch_size = kwargs.get('max_batch_size', 64)
    logger.info(f"Using {threads} threads for encoding")
    logger.info(f"Found torch device: {DEVICE}")

    if 'cuda' in str(DEVICE):
        for idev in range(torch.cuda.device_count()):
            logger.info(f"Using CUDA device {idev} {torch.cuda.get_device_name({idev})}")

    logger.info(f"The model will be loaded from path {model_path}")

    vcf_header_extras = kwargs.get('cmdline')

    assert Path(model_path).is_file(), f"Model file {model_path} isn't a regular file"
    assert Path(bam).is_file(), f"Alignment file {bam} isn't a regular file"
    assert Path(bed).is_file(), f"BED file {bed} isn't a regular file"
    assert Path(reference_fasta).is_file(), f"Reference genome {reference_fasta} isn't a regular file"

    call_vars_in_parallel(
        bampath=bam,
        bed=bed,
        refpath=reference_fasta,
        model_path=model_path,
        classifier_path=classifier_path,
        threads=threads,
        max_batch_size=max_batch_size,
        vcf_out=vcf_out,
        vcf_header_extras=vcf_header_extras,
    )

    logger.info(f"All variants saved to {vcf_out}")
    end_time = time.perf_counter()
    elapsed_seconds = end_time - start_time
    if elapsed_seconds > 3600:
        logger.info(f"Total running time of call subcommand is: {elapsed_seconds / 3600 :.2f} hours")
    elif elapsed_seconds > 120:
        logger.info(f"Total running time of call subcommand is: {elapsed_seconds / 60 :.2f} minutes")
    else:
        logger.info(f"Total running time of call subcommand is: {elapsed_seconds :.2f} seconds")


def region_priority(region_data: dict, chrom_order: List[str]) -> int:
    """
    Returns the priority value for the given region tensor
    Smaller-valued items are grabbed first by a PriorityQueue
    """
    chrom, start, end = region_data['region']
    idx = chrom_order.index(chrom)
    return int(1e9 * idx + start)


def call_vars_in_parallel(
    bampath, bed, refpath, model_path, classifier_path, threads, max_batch_size, vcf_out, vcf_header_extras,
):
    """
    Call variants in asynchronous fashion. There are three types of Processes that communicate via two mp.Queues
    The first process finds 'suspect' regions in the BAM file and adds them to the 'regions_queue', this is fast and
    there's just one Process that handles this
    The second type of process reads the regions_queue and generates region Tensors (data from BAM/CRAM files encoded
    into Tensors), and adds them to the 'tensors_queue'. There are 'threads' number of these Processes
    The final process reads from the tensors_queue and runs the forward pass of the model to generate haplotypes,
    then aligns those haplotypes to call variants. This is slow, but not sure we can parallelize it since there's
    (probably) only one GPU anyway?

    A total footgun here is that pytorch releases tensors generates by a Process when that process dies, even if they've been added to a shared queue (!!). So the 'generate_tensors'
    Processes must stay alive until the variant calling Process has completed. The calling process therefore waits until it receives 'threads' number of completion signals in the tensors_queue,
    then finishes processing everything, then adds signals (None objects) into the 'keepalive' queue (upon which the generate_tensors processes are waiting) to tell them they can finally die

    """

    regions_queue = mp.Queue(maxsize=1024)  # Hold BED file regions, generated in main process and sent to 'generate_tensors' workers
    tensors_queue =  mp.Queue(maxsize=1024)  # Holds tensors generated in 'generate tensors' workers, consumed by accumulate_regions_and_call
    region_keepalive_queue = mp.Queue()  # Signals to region_workers that they are permitted to die, since all tensors have been processed

    tot_regions, tot_bases = util.count_bed(bed)
    bed_chrom_order = util.unique_chroms(bed)
    priority_func = partial(region_priority, chrom_order=bed_chrom_order)

    logger.info(f"Found {tot_regions} regions with {util.format_bp(tot_bases)} in {bed}")

    # This one processes the input BED file and find 'suspect regions', and puts them in the regions_queue
    region_finder = mp.Process(target=find_regions, args=(regions_queue, bed, bampath, refpath, threads))
    region_finder.start()

    region_workers = [mp.Process(target=generate_tensors,
                                 args=(regions_queue, tensors_queue, bampath, refpath, region_keepalive_queue))
                      for _ in range(threads)]

    for p in region_workers:
        p.start()

    model_proc = mp.Process(target=accumulate_regions_and_call,
                            args=(model_path, tensors_queue, priority_func, refpath, bampath, classifier_path, max_batch_size, vcf_out, vcf_header_extras, threads, region_keepalive_queue))
    model_proc.start()

    region_finder.join()
    logger.info("Done finding regions")

    for p in region_workers:
        p.join()
    logger.info("Region workers are done")

    model_proc.join()
    logger.info("All done")



def find_regions(regionq, inputbed, bampath, refpath, n_signals):
    """
    Read the input BED formatted file and merge / split the regions into big chunks
    Then find regions that may contain a variant, and add all of these
    to the region_queue
    """
    torch.set_num_threads(2) # Must be here for it to work for this process
    region_count = 0
    tot_size_bp = 0
    sus_region_bp = 0
    sus_region_count = 0
    for idx, (chrom, window_start, window_end) in enumerate(util.split_large_regions(util.read_bed_regions(inputbed), max_region_size=10000)):
        region_count += 1
        tot_size_bp += window_end - window_start

        sus_regions = cluster_positions_for_window(
            (chrom, idx, window_start, window_end),
            bamfile=bampath,
            reference_fasta=refpath,
            maxdist=100,
        )

        sus_regions = util.merge_overlapping_regions(sus_regions)
        for r in sus_regions:
            sus_region_count += 1
            sus_region_bp += r[-1] - r[-2]
            regionq.put(r)

    logger.info("Done finding regions")
    for i in range(n_signals):
        regionq.put(RegionStopSignal(sus_region_count, sus_region_bp))


def encode_region(bampath, refpath, region, max_read_depth, window_size, min_reads, batch_size, window_step):
    """
    Encode the reads in the given region and save the data along with the region and start offsets to a file
    and return the absolute path of the file

    Somewhat confusingly, the 'region' argument must be a tuple of  (chrom, index, start, end)
    """
    chrom, idx, start, end = region
    logger.debug(f"Entering func for region {chrom}:{start}-{end}")
    aln = pysam.AlignmentFile(bampath, reference_filename=refpath)
    reference = pysam.FastaFile(refpath)
    all_encoded = []
    all_starts = []
    logger.debug(f"Encoding region {chrom}:{start}-{end}")
    for encoded_region, start_positions in _encode_region(aln, reference, chrom, start, end, max_read_depth,
                                                     window_size=window_size, min_reads=min_reads, batch_size=batch_size, window_step=window_step):
        all_encoded.append(encoded_region)
        all_starts.extend(start_positions)
    logger.debug(f"Done encoding region {chrom}:{start}-{end}, created {len(all_starts)} windows")
    if len(all_encoded) > 1:
        encoded = torch.concat(all_encoded, dim=0)
    elif len(all_encoded) == 1:
        encoded = all_encoded[0]
    else:
        logger.error(f"Uh oh, did not find any encoded paths!, region is {chrom}:{start}-{end}")
        return None

    data = {
        'encoded_pileup': encoded,
        'region': (chrom, start, end),
        'start_positions': all_starts,
    }
    return data


def generate_tensors(region_queue: mp.Queue, output_queue: mp.Queue, bampath, refpath, keepalive_queue: mp.Queue, max_read_depth=150, window_size=150):
    """
    Consume regions from the region_queue and generate input tensors for each and put them into the output_queue
    """
    min_reads = 5 # Abort if there are fewer than this many reads
    batch_size = 32 # Tensors hold this many regions
    window_step = 25
    torch.set_num_threads(2)  # Must be here for it to work for this process

    encoded_region_count = 0
    while True:
        region = region_queue.get()
        if isinstance(region, RegionStopSignal):
            logger.debug("Region worker found end token")
            output_queue.put(CallingStopSignal(regions_submitted=encoded_region_count, sus_region_count=region.tot_sus_regions, sus_region_bp=region.tot_sus_bp))
            break
        else:
            logger.debug(f"Encoding region {region}")
            try:
                data = encode_region(bampath, refpath, region, max_read_depth, window_size, min_reads, batch_size=batch_size, window_step=window_step)
                if data is not None:
                    data['encoded_pileup'].share_memory_()
                    encoded_region_count += 1
                    logger.debug(f"Putting new data item into queue, region is {data['region']}")
                    output_queue.put(data)
                else:
                    logger.warning(f"Whoa, got back None from encode_region")
            except Exception as ex:
                output_queue.put(CallingErrorSignal(errormsg=str(ex)))
                raise ex
    
    # It is CRITICAL to keep these processes alive, even after they're done doing everything. Pytorch will clean up the 
    # the tensors *that have already been queued* when these processes die, even if the tensors haven't been processed yet
    # This will lead to errors when the calling process polls the queue, leading to missed variant calls. Instead, we wait for
    # the calling process to put a signal into the 'keepalive' queue to signal that it is all done and we can finally exit
    logger.debug(f"Polling keepalive queue after generating {encoded_region_count} tensors")
    result = keepalive_queue.get()
    logger.info(f"Region worker {os.getpid()} is shutting down after generating {encoded_region_count} encoded regions")


@torch.no_grad()
def call_multi_paths(datas, model, reference, aln, classifier_model, vcf_template, max_batch_size):
    """
    Call variants from the encoded regions and return them as a list of variant records suitable for writing to a VCF file
    No more than max_batch_size are processed in a single batch
    """
    # Accumulate regions until we have at least this many
    # Bigger number here use more memory but allow for more efficient processing downstream
    min_samples_callbatch = 256

    batch_encoded = []
    batch_start_pos = []
    batch_regions = []
    batch_count = 0
    call_start = datetime.datetime.now()
    window_count = 0
    var_records = []  # Stores all variant records

    for data in datas:
        # Load the data, parsing location + encoded data from file
        chrom, start, end = data['region']
        batch_encoded.append(data['encoded_pileup'])
        batch_start_pos.extend(data['start_positions'])
        batch_regions.extend((chrom, start, end) for _ in range(len(data['start_positions'])))
        window_count += len(batch_start_pos)
        if len(batch_start_pos) > min_samples_callbatch:
            batch_count += 1
            if len(batch_encoded) > 1:
                allencoded = torch.concat(batch_encoded, dim=0)
            else:
                allencoded = batch_encoded[0]
            allencoded = allencoded.float()
            hap0, hap1= call_and_merge(allencoded, batch_start_pos, batch_regions, model, reference,
                                        max_batch_size)

            var_records.extend(
                vars_hap_to_records(hap0, hap1, aln, reference, classifier_model, vcf_template)
            )
            batch_encoded = []
            batch_start_pos = []
            batch_regions = []

    # Write last few
    if len(batch_start_pos):
        batch_count += 1
        if len(batch_encoded) > 1:
            allencoded = torch.concat(batch_encoded, dim=0)
        else:
            allencoded = batch_encoded[0]
        allencoded = allencoded.float()
        hap0, hap1 = call_and_merge(allencoded, batch_start_pos, batch_regions, model, reference, max_batch_size)
        var_records.extend(
            vars_hap_to_records(hap0, hap1, aln, reference, classifier_model, vcf_template)
        )

    call_elapsed = datetime.datetime.now() - call_start
    logger.info(
        f"Called variants in {window_count} windows over {batch_count} batches from {len(datas)} paths in {call_elapsed.total_seconds() :.2f} seconds"
    )
    return var_records


def accumulate_regions_and_call(modelpath: str,
                                inputq: mp.Queue,
                                priority_func: Callable,
                                refpath: str,
                                bampath: str,
                                classifier_path,
                                max_batch_size: int,
                                vcf_out_path: str,
                                header_extras: str,
                                n_region_workers: int,
                                keepalive_queue: mp.Queue):
    """
    Continually poll the input queue to find new encoded regions, and call variants over those regions
    This function is typically called inside a subprocess and runs until it finds a None entry in the queue
    Variants are written to the output VCF file here
    """

    torch.set_num_threads(4)
    model = load_model(modelpath)
    model.eval()
    if classifier_path:
        classifier = buildclf.load_model(classifier_path)
    else:
        classifier = None

    vcf_header = vcf.create_vcf_header(sample_name="sample", lowcov=20, cmdline=header_extras)
    vcf_template = pysam.VariantFile("/dev/null", mode='w', header=vcf_header)
    logger.info(f"Writing variants to {Path(vcf_out_path).absolute()}")

    vcf_out = open(vcf_out_path, "w")
    vcf_out.write(str(vcf_header))
    vcf_out.flush()

    reference = pysam.FastaFile(refpath)
    aln = pysam.AlignmentFile(bampath, reference_filename=refpath)

    datas = []
    bp_processed = 0

    # Not sure what the optimum is here - we accumulate tensors until we have at least this many, then process them in batches
    # If this number is too large, we will wait for too long before submitting the next batch to the GPU
    # If its to small, then we end up sending lots of tiny little batches to the GPU, which also isn't efficient
    max_datas = n_region_workers * 4 # Bigger numbers here use more memory but help ensure we produce sorted outputs
    n_finished_workers = 0
    max_consecutive_timeouts = 10
    timeouts = 0
    regions_found = 0
    regions_processed = 0
    tot_regions_submitted = 0
    vbuff = util.VariantSortedBuffer(outputfh=vcf_out, buff_size=10000)
    while True:
        try:
            data = inputq.get(timeout=10) # Timeout is in seconds, we count these and error out if there are too many
            timeouts = 0
        except queue.Empty:
            timeouts += 1
            data = None
            logger.debug(f"Got a timeout in model queue, have {timeouts} total")
        except FileNotFoundError as ex:
            # This happens when region workers exit prematurely, it's bad
            logger.warning(f"Got a FNF error polling tensor input queue, ignoring it, datas len: {len(datas)}")
            raise ex
        except Exception as ex:
            logger.error(f"Exception polling calling input queue: {ex}")
            raise ex

        if isinstance(data, CallingErrorSignal):
            logger.error(f"Calling worker discovered an error token: {data.err}, we are shutting down")
            break

        if not isinstance(data, CallingStopSignal) and data is not None:
            regions_found += 1
            logger.debug("Found a non-None data object, appending it")
            datas.append(data)

        if data is None:
            logger.info(f"Hmm, got None from the calling input queue, this doesn't seem right")

        if (isinstance(data, CallingStopSignal) and len(datas)) or len(datas) > max_datas:
            logger.debug(f"Calling variants from {len(datas)} objects, we've found {regions_found} regions and processed {regions_processed} of them so far")
            datas = sorted(datas, key=priority_func) # Sorting data chunks here helps ensure sorted output
<<<<<<< HEAD
            bp = sum(d['region'][2] - d['region'][1] for d in datas)
            bp_processed += bp
            logger.info(
                f"Calling variants up to {datas[-1['region'][0]}:{datas[-1]['region'][1]}-{datas[-1]['region'][2]}, total bp processed: {round(bp_processed / 1e6, 3)}MB")
            records = call_multi_paths(datas, model, reference, aln, classifier, vcf_template, max_batch_size=max_batch_size)

=======
            records = call_multi_paths(datas, model, reference, aln, classifier, vcf_template, max_batch_size=max_batch_size)
            bp = sum(d['region'][2] - d['region'][1] for d in datas)
            bp_processed += bp
            logger.info(
                f"Calling variants near {datas[-1]['region'][0]}:{datas[-1]['region'][1]}-{datas[-1]['region'][2]}, total bp processed: {util.format_bp(bp_processed)}"
            )
>>>>>>> 1889da82
            regions_processed += len(datas)
            # Store the variants in a buffer so we can sort big groups of them (no guarantees about sort order for
            # variants coming out of queue)
            vbuff.put_all(records)
            datas = []

        if timeouts == max_consecutive_timeouts:
            logger.error(f"Found {max_consecutive_timeouts} timeouts, aborting model processing queue")
            break

        if type(data) == CallingStopSignal:
            n_finished_workers += 1
            tot_regions_submitted += data.regions_submitted
            logger.debug(f"Found a stop token, {n_finished_workers} of {n_region_workers} are done, tot regions submitted: {tot_regions_submitted}, tot processed: {regions_processed}")

        if n_finished_workers == n_region_workers:
            logger.debug(f"All region workers are done, datas length is {len(datas)}, exiting..")
            break

    logger.info(f"Calling process is cleaning up, got {tot_regions_submitted} regions submitted, found {regions_found} regions and processed {regions_processed} regions")
    for i in range(n_region_workers):
        logger.debug(f"Sending kill msg to region {i}")
        keepalive_queue.put(None)

    logger.debug(f"Writing final {len(vbuff)} variants...")
    vbuff.flush()
    vcf_out.close()

    logger.info("Calling worker is exiting")


def call_and_merge(batch, batch_offsets, regions, model, reference, max_batch_size):
    """
    Generate haplotypes for the batch, identify variants in each, and then 'merge genotypes' across the overlapping
    windows with the ad-hoc algo in the resolve_haplotypes function. This also filters out any variants not found
    in the 'regions' tuple

    Note that this function contains additional, unused logic to divide batch up into smaller regions and send those
    through the model individually. This might be useful if different regions require very different numbers of predicted
    tokens, for instance. However, since the time spent in forward passes of the model are almost constant in batch size
    this doesn't offer much speedup in a naive implementation.

    :param batch: Tensor of encoded regions
    :param batch_offsets: List of start positions, must have same length as batch.shape[0]
    :param regions: List of genomic regions, must have length equal to batch_offsets
    :param model: Model for haplotype prediction
    :param reference: pysam.FastaFile with reference genome
    :param max_batch_size: Maximum number of regions to call in one go
    :returns Dict[(chrom, start, end)] -> List[proto vars] for the variants found in each region
    """
    logger.info(f"Predicting batch of size {batch.shape[0]} for chrom {regions[0][0]}:{regions[0][1]}-{regions[-1][2]}")
    dists = np.array([r[2] - bo for r, bo in zip(regions, batch_offsets)])

    # Identify distinct sub-batches for calling. In the future we might populate this with different indexes
    # Setting everything to 0 effectively turns it off for now
    subbatch_idx = np.zeros(len(dists), dtype=int)

    byregion = defaultdict(list)
    max_dist = max(dists)
    # n_output_toks = min(150 // util.TGT_KMER_SIZE - 1, max(dists) // util.TGT_KMER_SIZE + 1)
    for sbi in range(max(subbatch_idx) + 1):
        which = np.where(subbatch_idx == sbi)[0]
        subbatch = batch[torch.tensor(which), :, :, :]
        subbatch_offsets = [b for i,b in zip(subbatch_idx, batch_offsets) if i == sbi]
        subbatch_dists =   [d for i,d in zip(subbatch_idx, dists) if i == sbi]
        subbatch_regions = [r for i,r in zip(subbatch_idx, regions) if i == sbi]
        n_output_toks = min(150 // util.TGT_KMER_SIZE - 1, max_dist // util.TGT_KMER_SIZE + 1)

        logger.debug(f"Sub-batch size: {len(subbatch_offsets)}   max dist: {max(subbatch_dists)},  n_tokens: {n_output_toks}")
        batchvars = call_batch(subbatch, subbatch_offsets, subbatch_regions, model, reference, n_output_toks, max_batch_size=max_batch_size)
        logger.debug(f"Called {len(batchvars)} in {subbatch_regions}")
        for region, bvars in zip(subbatch_regions, batchvars):
            byregion[region].append(bvars)

    hap0 = defaultdict(list)
    hap1 = defaultdict(list)
    for region, rvars in byregion.items():
        chrom, start, end = region
        h0, h1 = resolve_haplotypes(rvars)
        for k, v in h0.items():
            if start <= v[0].pos < end:
                hap0[k].extend(v)
        for k, v in h1.items():
            if start <= v[0].pos < end:
                hap1[k].extend(v)

    return hap0, hap1


def merge_multialts(v0, v1):
    """
    Merge two VcfVar objects into a single one with two alts

    ATCT   G
    A     GCAC
      -->
    ATCT   G,GCACT

    """
    assert v0.pos == v1.pos
    #assert v0.het and v1.het
    if v0.ref == v1.ref:
        v0.alts = (v0.alts[0], v1.alts[0])
        v0.qual = (v0.qual + v1.qual) / 2  # Average quality??
        v0.samples['sample']['GT'] = (1,2)
        return v0

    else:
        shorter, longer = sorted([v0, v1], key=lambda x: len(x.ref))
        extra_ref = longer.ref[len(shorter.ref):]
        newalt = shorter.alts[0] + extra_ref
        longer.alts = (longer.alts[0], newalt)
        longer.qual = (longer.qual + shorter.qual) / 2
        longer.samples['sample']['GT'] = (1, 2)
        return longer


def het(rec):
    return rec.samples[0]['GT'] == (0,1) or rec.samples[0]['GT'] == (1,0)


def merge_overlaps(overlaps, min_qual):
    """
     Attempt to merge overlapping VCF records in a sane way
     As a special case if there is only one input record we just return that
    """
    if len(overlaps) == 1:
        return [overlaps[0]]
    overlaps = list(filter(lambda x: x.qual > min_qual, overlaps))
    if len(overlaps) == 1:
        # An important case where two variants overlap but one of them is low quality
        # Should the remaining variant be het or hom?
        return [overlaps[0]]
    elif len(overlaps) == 0:
        return []

    result = []
    overlaps = sorted(overlaps, key=lambda x: x.qual, reverse=True)[0:2]  # Two highest quality alleles
    overlaps[0].samples['sample']['GT'] = (None, 1)
    overlaps[1].samples['sample']['GT'] = (1, None)
    result.extend(sorted(overlaps, key=lambda x: x.pos))
    return result


def collect_phasegroups(vars_hap0, vars_hap1, aln, reference, minimum_safe_distance=100):
    allkeys = list(k for k in vars_hap0.keys()) + list(k for k in vars_hap1.keys())
    allkeys = sorted(set(allkeys), key=lambda x: x[1])

    all_vcf_vars = []
    group0 = defaultdict(list)
    group1 = defaultdict(list)
    prevpos = -1000
    prevchrom = None
    for k in allkeys:
        chrom, pos, ref, alt = k
        if (chrom != prevchrom) or (pos - prevpos > minimum_safe_distance):
            vcf_vars = vcf.construct_vcfvars(
                vars_hap0=group0,
                vars_hap1=group1,
                aln=aln,
                reference=reference
            )
            all_vcf_vars.extend(vcf_vars)

            group0 = defaultdict(list)
            group1 = defaultdict(list)
            if k in vars_hap0:
                group0[k].extend(vars_hap0[k])
            if k in vars_hap1:
                group1[k].extend(vars_hap1[k])
            prevpos = pos
        else:
            if k in vars_hap0:
                group0[k].extend(vars_hap0[k])
            if k in vars_hap1:
                group1[k].extend(vars_hap1[k])
        prevchrom = chrom

    vcf_vars = vcf.construct_vcfvars(
        vars_hap0=group0,
        vars_hap1=group1,
        aln=aln,
        reference=reference
    )
    all_vcf_vars.extend(vcf_vars)
    return all_vcf_vars


def vars_hap_to_records(vars_hap0, vars_hap1, aln, reference, classifier_model, vcf_template):
    """
    Convert variant haplotype objects to variant records
    """

    # Merging vars can sometimes cause a poor quality variant to clobber a very high quality one, to avoid this
    # we hard-filter out very poor quality variants that overlap other, higher-quality variants
    # This value defines the min qual to be included when merging overlapping variants
    min_merge_qual = 0.01

    vcf_vars = collect_phasegroups(vars_hap0, vars_hap1, aln, reference, minimum_safe_distance=100)

    # covert variants to pysam vcf records
    vcf_records = [
        vcf.create_vcf_rec(var, vcf_template)
        for var in sorted(vcf_vars, key=lambda x: x.pos)
    ]

    if not vcf_records:
        return []

    for rec in vcf_records:
        if rec.ref == rec.alts[0]:
            logger.warning(f"Whoa, found a REF == ALT variant: {rec}")

        if classifier_model:
            rec.info["RAW_QUAL"] = rec.qual
            rec.qual = buildclf.predict_one_record(classifier_model, rec, aln)

    merged = []
    overlaps = [vcf_records[0]]
    for rec in vcf_records[1:]:
        if overlaps and util.records_overlap(overlaps[-1], rec):
            overlaps.append(rec)
        elif overlaps: #
            result = merge_overlaps(overlaps, min_qual=min_merge_qual)
            merged.extend(result)
            overlaps = [rec]
        else:
            overlaps = [rec]

    if overlaps:
        merged.extend(merge_overlaps(overlaps, min_qual=min_merge_qual))
    else:
        merged.append(rec)

    return merged


def _call_safe(encoded_reads, model, n_output_toks, max_batch_size, enable_amp=True):
    """
    Predict the sequence for the encoded reads, but dont submit more than 'max_batch_size' samples
    at once
    """
    seq_preds = None
    probs = None
    start = 0
    
    while start < encoded_reads.shape[0]:
        end = start + max_batch_size
        with torch.amp.autocast(device_type='cuda', enabled=enable_amp):
            preds, prbs = util.predict_sequence(encoded_reads[start:end, :, :, :].to(DEVICE), model,
                                            n_output_toks=n_output_toks, device=DEVICE)
        if seq_preds is None:
            seq_preds = preds
        else:
            seq_preds = torch.concat((seq_preds, preds), dim=0)
        if probs is None:
            probs = prbs.detach().cpu().numpy()
        else:
            probs = np.concatenate((probs, prbs.detach().cpu().numpy()), axis=0)
        start += max_batch_size
    return seq_preds, probs


def call_batch(encoded_reads, offsets, regions, model, reference, n_output_toks, max_batch_size):
    """
    Call variants in a batch (list) of regions, by running a forward pass of the model and
    then aligning the predicted sequences to the reference genome and picking out any
    mismatching parts
    :returns : List of variants called in both haplotypes for every item in the batch as a list of 2-tuples
    """
    assert encoded_reads.shape[0] == len(regions), f"Expected the same number of reads as regions, but got {encoded_reads.shape[0]} reads and {len(regions)}"
    assert len(offsets) == len(regions), f"Should be as many offsets as regions, but found {len(offsets)} and {len(regions)}"

    seq_preds, probs = _call_safe(encoded_reads, model, n_output_toks, max_batch_size)

    calledvars = []
    for offset, (chrom, start, end), b in zip(offsets, regions, range(len(seq_preds))):
        hap0_t, hap1_t = seq_preds[b, 0, :, :], seq_preds[b, 1, :, :]
        hap0 = util.kmer_preds_to_seq(hap0_t, util.i2s)
        hap1 = util.kmer_preds_to_seq(hap1_t, util.i2s)
        probs0 = np.exp(util.expand_to_bases(probs[b, 0, :]))
        probs1 = np.exp(util.expand_to_bases(probs[b, 1, :]))

        refseq = reference.fetch(chrom, offset, offset + len(hap0))
        vars_hap0 = list(v for v in vcf.aln_to_vars(refseq, hap0, chrom, offset, probs=probs0) if start <= v.pos <= end)
        vars_hap1 = list(v for v in vcf.aln_to_vars(refseq, hap1, chrom, offset, probs=probs1) if start <= v.pos <= end)
        #print(f"Offset: {offset}\twindow {start}-{end} frame: {start % 4} hap0: {vars_hap0}\n       hap1: {vars_hap1}")
        #calledvars.append((vars_hap0, vars_hap1))
        calledvars.append((vars_hap0[0:5], vars_hap1[0:5]))

    return calledvars


def add_ref_bases(encbases, reference, chrom, start, end, max_read_depth):
    """
    Add the reference sequence as read 0
    """
    refseq = reference.fetch(chrom, start, end)
    ref_encoded = bam.string_to_tensor(refseq)
    return torch.cat((ref_encoded.unsqueeze(1), encbases), dim=1)[:, 0:max_read_depth, :]


def _encode_region(aln, reference, chrom, start, end, max_read_depth, window_size=150, min_reads=5, batch_size=64, window_step=25):
    """
    Generate batches of tensors that encode read data from the given genomic region, along with position information. Each
    batch of tensors generated should be suitable for input into a forward pass of the model - but the data will be on the
    CPU.
    Each item in the batch represents a pileup in a single 'window' into the given region of size 'window_size', and
    subsequent elements are encoded from a sliding window that advances by 'window_step' after each item.
    If start=100, window_size is 50, and window_step is 10, then the items will include data from regions:
    100-150
    110-160
    120-170,
    etc

    The start positions for each item in the batch are returned in the 'batch_offsets' element, which is required
    when variant calling to determine the genomic coordinates of the called variants.

    If the full region size is small this will probably generate just a single batch, but if the region is very large
    (or batch_size is small) this could generate multiple batches

    :param window_size: Size of region in bp to generate for each item
    :returns: Generator for tuples of (batch tensor, list of start positions)
    """
    window_start = int(start - 0.7 * window_size)  # We start with regions a bit upstream of the focal / target region
    batch = []
    batch_offsets = []
    readwindow = bam.ReadWindow(aln, chrom, start - 150, end + window_size)
    logger.debug(f"Encoding region {chrom}:{start}-{end}")
    returned_count = 0
    while window_start <= (end - 0.2 * window_size):
        try:
            #logger.debug(f"Getting reads from  readwindow: {window_start} - {window_start + window_size}")
            enc_reads = readwindow.get_window(window_start, window_start + window_size, max_reads=max_read_depth)
            encoded_with_ref = add_ref_bases(enc_reads, reference, chrom, window_start, window_start + window_size,
                                             max_read_depth=max_read_depth)
            batch.append(encoded_with_ref)
            batch_offsets.append(window_start)
            #logger.debug(f"Added item to batch from window_start {window_start}")
        except bam.LowReadCountException:
            logger.info(
                f"Bam window {chrom}:{window_start}-{window_start + window_size} "
                f"had too few reads for variant calling (< {min_reads})"
            )
        window_start += window_step
        if len(batch) >= batch_size:
            encodedreads = torch.stack(batch, dim=0).cpu()
            returned_count += 1
            yield encodedreads, batch_offsets
            batch = []
            batch_offsets = []

    # Last few
    if batch:
        encodedreads = torch.stack(batch, dim=0).cpu() # Keep encoded tensors on cpu for now
        returned_count += 1
        yield encodedreads, batch_offsets

    if not returned_count:
        logger.info(f"Region {chrom}:{start}-{end} has only low coverage areas, not encoding data")


def resolve_haplotypes(genos):
    """
    Rearrange variants across haplotypes with a heuristic algorithm to minimize the number of conflicting
    predictions.
    Genos is a list of two-tuples of Variant objects representing the outputs of calling from multiple overlapping windows
    like this:
    [ (hap0 variants from window 1, hap1 variants from window 1),
      (hap0 variants from window 2, hap1 variants from window 2),
      ...
    ]
    The goal is to rearrange variants across haplotypes to minimize conflicts
    :returns : Two-tuple of dicts of variants, each representing one haplotype
    """
    # All unique variant keys, sorted by pos
    allvars = sorted(list(v for g in genos for v in g[0]) + list(v for g in genos for v in g[1]), key=lambda v: v.pos)
    allkeys = set()
    varsnodups = []
    for v in allvars:
        if v.key not in allkeys:
            allkeys.add(v.key)
            varsnodups.append(v)

    results = [[], []]

    prev_het = None
    prev_het_index = None

    # Loop over every unique variant and decide which haplotype to put it on
    for p in varsnodups:
        homcount = 0
        hetcount = 0
        for g in genos:
            a = p.key in [v.key for v in g[0]]
            b = p.key in [v.key for v in g[1]]
            if a and b:
                homcount += 1
            elif a or b:
                hetcount += 1
        if homcount > hetcount:
            results[0].append(p)
            results[1].append(p)
        elif prev_het is None:
            results[0].append(p)
            prev_het = p
            prev_het_index = 0
        else:
            # There was a previous het variant, so figure out where this new one should go
            # determine if p should be in cis or trans with prev_het
            cis = 0
            trans = 0
            for g in genos:
                g0keys = [v.key for v in g[0]]
                g1keys = [v.key for v in g[1]]
                if (p.key in g0keys and prev_het.key in g0keys) or (p.key in g1keys and prev_het.key in g1keys):
                    cis += 1
                elif (p.key in g0keys and prev_het.key in g1keys) or (p.key in g1keys and prev_het.key in g0keys):
                    trans += 1
            if trans >= cis: # If there's a tie, assume trans. This covers the case where cis==0 and trans==0, because trans is safer
                results[1 - prev_het_index].append(p)
                prev_het = p
                prev_het_index = 1 - prev_het_index
            else:
                results[prev_het_index].append(p)
                prev_het = p
                prev_het_index = prev_het_index

    # Build dictionaries with correct haplotypes...
    allvars0 = dict()
    allvars1 = dict()
    for v in results[0]:
        allvars0[v.key] = [t for t in allvars if t.key == v.key]
    for v in results[1]:
        allvars1[v.key] = [t for t in allvars if t.key == v.key]
    return allvars0, allvars1
<|MERGE_RESOLUTION|>--- conflicted
+++ resolved
@@ -534,21 +534,14 @@
         if (isinstance(data, CallingStopSignal) and len(datas)) or len(datas) > max_datas:
             logger.debug(f"Calling variants from {len(datas)} objects, we've found {regions_found} regions and processed {regions_processed} of them so far")
             datas = sorted(datas, key=priority_func) # Sorting data chunks here helps ensure sorted output
-<<<<<<< HEAD
-            bp = sum(d['region'][2] - d['region'][1] for d in datas)
-            bp_processed += bp
-            logger.info(
-                f"Calling variants up to {datas[-1['region'][0]}:{datas[-1]['region'][1]}-{datas[-1]['region'][2]}, total bp processed: {round(bp_processed / 1e6, 3)}MB")
-            records = call_multi_paths(datas, model, reference, aln, classifier, vcf_template, max_batch_size=max_batch_size)
-
-=======
+
             records = call_multi_paths(datas, model, reference, aln, classifier, vcf_template, max_batch_size=max_batch_size)
             bp = sum(d['region'][2] - d['region'][1] for d in datas)
             bp_processed += bp
             logger.info(
                 f"Calling variants near {datas[-1]['region'][0]}:{datas[-1]['region'][1]}-{datas[-1]['region'][2]}, total bp processed: {util.format_bp(bp_processed)}"
             )
->>>>>>> 1889da82
+
             regions_processed += len(datas)
             # Store the variants in a buffer so we can sort big groups of them (no guarantees about sort order for
             # variants coming out of queue)
