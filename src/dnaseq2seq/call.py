--- conflicted
+++ resolved
@@ -304,11 +304,7 @@
 
     tot_regions, tot_bases = util.count_bed(inputbed)
     logger.info(f"Found {tot_regions} regions with {util.format_bp(tot_bases)} in {inputbed}")
-<<<<<<< HEAD
     
-    progbar = tqdm(total=100, position=0, desc="Region finding")
-=======
->>>>>>> e86a8e01
     for idx, (chrom, window_start, window_end) in enumerate(util.split_large_regions(util.read_bed_regions(inputbed), max_region_size=10000)):
         region_count += 1
         tot_size_bp += window_end - window_start
@@ -319,9 +315,6 @@
             reference_fasta=refpath,
             maxdist=100,
         )
-        prog = tot_size_bp / tot_bases * 100
-        progbar.update(int(prog) - progbar.n)
-        progbar.refresh()
 
         sus_regions = util.merge_overlapping_regions(sus_regions)
         if progbar is not None:
@@ -526,11 +519,7 @@
     regions_processed = 0
     tot_regions_submitted = 0
     vbuff = util.VariantSortedBuffer(outputfh=vcf_out, buff_size=10000)
-<<<<<<< HEAD
-    progbar = tqdm(total=100, position=1, desc="Variant calling")
-=======
-
->>>>>>> e86a8e01
+    
     while True:
         try:
             data = inputq.get(timeout=10) # Timeout is in seconds, we count these and error out if there are too many
@@ -570,19 +559,11 @@
             )
             records = call_multi_paths(datas, model, refpath, bampath, classifier, vcf_template, max_batch_size=max_batch_size)
 
-<<<<<<< HEAD
-            progress = 100* progress_tracker.prog(datas[-1]['region'][0], datas[-1]['region'][2])
-            progbar.update(int(progress)  - progbar.n)
-            logger.info(f"Updating var calling progress to {progress}")
-            progbar.refresh()
-
-=======
             progress = 100 * progress_tracker.prog(datas[-1]['region'][0], datas[-1]['region'][2])
-            logger.info(f"Awesome new progress widget says were {100* progress:.2f}% done")
             if progbar is not None:
                 progbar.update(round(progress, 2) - progbar.n)
                 progbar.refresh()
->>>>>>> e86a8e01
+            
             regions_processed += len(datas)
             # Store the variants in a buffer so we can sort big groups of them (no guarantees about sort order for
             # variants coming out of queue)
