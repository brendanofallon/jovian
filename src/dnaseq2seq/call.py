
import os
import time

import datetime
import logging
import string
import random
from collections import defaultdict
from functools import partial
from pathlib import Path
from typing import List, Callable
from tqdm import tqdm
from concurrent.futures import ProcessPoolExecutor, ThreadPoolExecutor

import torch
import torch.multiprocessing as mp
import queue
import pysam
import numpy as np

from dnaseq2seq.model import VarTransformer
from dnaseq2seq import buildclf
from dnaseq2seq import vcf
from dnaseq2seq import util
from dnaseq2seq import bam

logger = logging.getLogger(__name__)


DEVICE = torch.device("cuda") if hasattr(torch, 'cuda') and torch.cuda.is_available() else torch.device("cpu")

import warnings
warnings.filterwarnings(action='ignore')

REGION_ERROR_TOKEN = "error"

# Profiling
TOTAL_TIME_CLF = 0

class RegionStopSignal:

    def __init__(self, total_sus_regions, total_sus_bp):
        self.tot_sus_regions = total_sus_regions
        self.tot_sus_bp = total_sus_bp

class CallingStopSignal:

    def __init__(self, regions_submitted, sus_region_count, sus_region_bp):
        self.regions_submitted = regions_submitted
        self.sus_region_count = sus_region_count
        self.sus_region_bp = sus_region_bp

class CallingErrorSignal:

    def __init__(self, errormsg):
        self.err = errormsg



class PickleableVariantRecord:
    """ Creates a Pickle-able version of a VariantRecord object that we can use in multiprocessing settings """

    def __init__(self, record):
        # Extracting fields from the VariantRecord object
        self.chrom = record.chrom
        self.pos = record.pos
        self.start = record.start
        self.qual = record.qual
        self.id = record.id
        self.ref = record.ref
        self.alts = list(record.alts) if record.alts is not None else []
        self.info = {key: record.info[key] for key in record.info}
        self.format = record.format.keys()
        self.samples = {sample: {key: record.samples[sample][key] for key in record.samples[sample].keys()} for sample in record.samples}

    def __repr__(self):
        return f"PickleableVariantRecord(chrom={self.chrom}, pos={self.pos}, id={self.id}, ref={self.ref}, alts={self.alts})"


def randchars(n=6):
    """ Generate a random string of letters and numbers """
    return ''.join(random.choices(string.ascii_letters + string.digits, k=n))


def gen_suspicious_spots(bamfile, chrom, start, stop, reference_fasta):
    """
    Generator for positions of a BAM / CRAM file that may contain a variant. This should be pretty sensitive and
    trigger on anything even remotely like a variant
    This uses the pysam Pileup 'engine', which seems less than ideal but at least it's C code and is probably
    fast. May need to update to something smarter if this
    :param bamfile: The alignment file in BAM format.
    :param chrom: Chromosome containing region
    :param start: Start position of region
    :param stop: End position of region (exclusive)
    :param reference_fasta: Reference sequences in fasta
    """
    aln = pysam.AlignmentFile(bamfile, reference_filename=reference_fasta)
    ref = pysam.FastaFile(reference_fasta)
    refseq = ref.fetch(chrom, start, stop)
    assert len(refseq) == stop - start, f"Ref sequence length doesn't match start - stop coords start: {chrom}:{start}-{stop}, ref len: {len(refseq)}"
    for col in aln.pileup(chrom, start=start, stop=stop, stepper='nofilter', multiple_iterators=False):
        # The pileup returned by pysam actually starts long before the first start position, but we only want to
        # report positions in the actual requested window
        if start <= col.reference_pos < stop:
            refbase = refseq[col.reference_pos - start]
            indel_count = 0
            base_mismatches = 0

            for i, read in enumerate(col.pileups):
                if read.indel != 0:
                    indel_count += 1

                if read.query_position is not None:
                    base = read.alignment.query_sequence[read.query_position]
                    if base != refbase:  # May want to check quality before adding a mismatch?
                        base_mismatches += 1

                if indel_count > 1 or base_mismatches > 2:
                    yield col.reference_pos
                    break



def load_model(model_path):
    """
    Create the VariantTransformer model using params / config settings from the given path
    Model is compiled with torch.compile and set to eval mode
    :returns: VariantTransformer model with parameters loaded
    """
    model_info = torch.load(model_path, map_location=DEVICE)
    statedict = model_info['model']
    modelconf = model_info['conf']
    new_state_dict = {}
    for key in statedict.keys():
      new_key = key.replace('_orig_mod.', '')
      new_state_dict[new_key] = statedict[key]
    statedict = new_state_dict

    model = VarTransformer(read_depth=modelconf['max_read_depth'],
                           feature_count=modelconf['feats_per_read'],
                           kmer_dim=util.FEATURE_DIM,  # Number of possible kmers
                           n_encoder_layers=modelconf['encoder_layers'],
                           n_decoder_layers=modelconf['decoder_layers'],
                           embed_dim_factor=modelconf['embed_dim_factor'],
                           encoder_attention_heads=modelconf['encoder_attention_heads'],
                           decoder_attention_heads=modelconf['decoder_attention_heads'],
                           d_ff=modelconf['dim_feedforward'],
                           device=DEVICE)

    model.load_state_dict(statedict)
    model.eval()
    model.to(DEVICE)
    
    model = torch.compile(model, fullgraph=True)
    return model

def cluster_positions_for_window(window, bamfile, reference_fasta, maxdist=100):
    """
    Generate a list of ranges containing a list of positions from the given window
    returns: list of (chrom, index, start, end) tuples
    """
    chrom, window_idx, window_start, window_end = window

    cpname = mp.current_process().name
    logger.debug(
        f"{cpname}: Generating regions from window {window_idx}: "
        f"{window_start}-{window_end} on chromosome {chrom}"
    )
    return [
        (chrom, window_idx, start, end)
        for start, end in util.cluster_positions(
            gen_suspicious_spots(bamfile, chrom, window_start, window_end, reference_fasta),
            maxdist=maxdist,
        )
    ]


def call(model_path: str, bam: str, bed: str, reference_fasta: str, vcf_out: str, classifier_path=None, **kwargs):
    """
    Use model in statedict to call variants in bam in genomic regions in bed file.
    Steps:
      1. build model
      2. break bed regions into windows with start positions determined by window_spacing and end positions
         determined by window_overlap (the last window in each bed region will likely be shorter than others)
      3. call variants in each window
      4. join variants after searching for any duplicates
      5. save to vcf file
    :param model_path: Path to haplotype generation model
    :param bam: Path to input BAM / CRAM file
    :param bed: Path to input BED file
    :param reference_fasta: Path to reference genome fasta
    :param vcf_out: Path to destination VCF
    :param classifier_path: Path to classifier model
    """
    seed = 1283769
    torch.manual_seed(seed)
    np.random.seed(seed)
    random.seed(seed)

    torch.set_num_threads(4) # Per-process ?
    mp.set_start_method('spawn')
    start_time = time.perf_counter()
    threads = kwargs.get('threads', 1)
    max_batch_size = kwargs.get('max_batch_size', 64)
    logger.info(f"Using {threads} threads for encoding")
    logger.info(f"Found torch device: {DEVICE}")
    logger.info(f"Writing variants to {Path(vcf_out).absolute()}")
    
    if 'cuda' in str(DEVICE):
        for idev in range(torch.cuda.device_count()):
            logger.info(f"Using CUDA device {idev} {torch.cuda.get_device_name({idev})}")

    logger.info(f"The model will be loaded from path {model_path}")

    vcf_header_extras = kwargs.get('cmdline')

    assert Path(model_path).is_file(), f"Model file {model_path} isn't a regular file"
    assert Path(bam).is_file(), f"Alignment file {bam} isn't a regular file"
    assert Path(bed).is_file(), f"BED file {bed} isn't a regular file"
    assert Path(reference_fasta).is_file(), f"Reference genome {reference_fasta} isn't a regular file"
    if classifier_path is None:
        logger.info("No classifier model provided, emitting uncalibrated qualities only. Specificity will be poor")
    else:
        assert Path(classifier_path).is_file(), f"Classifier model {classifier_path} isn't a regular file"

    # Verify model loading, we just want to fail fast here if there's an issue
    load_model(model_path)

    call_vars_in_parallel(
        bampath=bam,
        bed=bed,
        refpath=reference_fasta,
        model_path=model_path,
        classifier_path=classifier_path,
        threads=threads,
        max_batch_size=max_batch_size,
        vcf_out=vcf_out,
        vcf_header_extras=vcf_header_extras,
        show_progress=not kwargs.get('no_progress', False),
    )

    logger.info(f"All variants saved to {vcf_out}")
    end_time = time.perf_counter()
    elapsed_seconds = end_time - start_time
    if elapsed_seconds > 3600:
        logger.info(f"Total running time of call subcommand is: {elapsed_seconds / 3600 :.2f} hours")
    elif elapsed_seconds > 120:
        logger.info(f"Total running time of call subcommand is: {elapsed_seconds / 60 :.2f} minutes")
    else:
        logger.info(f"Total running time of call subcommand is: {elapsed_seconds :.2f} seconds")


def region_priority(region_data: dict, chrom_order: List[str]) -> int:
    """
    Returns the priority value for the given region tensor
    Smaller-valued items are grabbed first by a PriorityQueue
    """
    chrom, start, end = region_data['region']
    idx = chrom_order.index(chrom)
    return int(1e9 * idx + start)


def call_vars_in_parallel(
    bampath, bed, refpath, model_path, classifier_path, threads, max_batch_size, vcf_out, vcf_header_extras, show_progress,
):
    """
    Call variants in asynchronous fashion. There are three types of Processes that communicate via two mp.Queues
    The first process finds 'suspect' regions in the BAM file and adds them to the 'regions_queue', this is fast and
    there's just one Process that handles this
    The second type of process reads the regions_queue and generates region Tensors (data from BAM/CRAM files encoded
    into Tensors), and adds them to the 'tensors_queue'. There are 'threads' number of these Processes
    The final process reads from the tensors_queue and runs the forward pass of the model to generate haplotypes,
    then aligns those haplotypes to call variants. This is slow, but not sure we can parallelize it since there's
    (probably) only one GPU anyway?

    A total footgun here is that pytorch releases tensors generates by a Process when that process dies, even if they've been added to a shared queue (!!). So the 'generate_tensors'
    Processes must stay alive until the variant calling Process has completed. The calling process therefore waits until it receives 'threads' number of completion signals in the tensors_queue,
    then finishes processing everything, then adds signals (None objects) into the 'keepalive' queue (upon which the generate_tensors processes are waiting) to tell them they can finally die

    """

    regions_queue = mp.Queue(maxsize=1024)  # Hold BED file regions, generated in main process and sent to 'generate_tensors' workers
    tensors_queue =  mp.Queue(maxsize=5000)  # Holds tensors generated in 'generate tensors' workers, consumed by accumulate_regions_and_call
    region_keepalive_queue = mp.Queue()  # Signals to region_workers that they are permitted to die, since all tensors have been processed

    bed_chrom_order = util.unique_chroms(bed)
    priority_func = partial(region_priority, chrom_order=bed_chrom_order)
    progress_tracker = util.RegionProgressCounter(bed)

    # This one processes the input BED file and find 'suspect regions', and puts them in the regions_queue
    region_finder = mp.Process(target=find_regions, args=(regions_queue, bed, bampath, refpath, threads, show_progress))
    region_finder.start()

    region_workers = [mp.Process(target=generate_tensors,
                                 args=(regions_queue, tensors_queue, bampath, refpath, region_keepalive_queue))
                      for _ in range(threads)]

    for p in region_workers:
        p.start()

    model_proc = mp.Process(target=accumulate_regions_and_call,
                            args=(model_path, tensors_queue, priority_func, refpath, bampath, classifier_path, max_batch_size, vcf_out, vcf_header_extras, threads, region_keepalive_queue, progress_tracker, show_progress))
    model_proc.start()

    region_finder.join()
    logger.debug("Done finding regions")

    for p in region_workers:
        p.join()
    logger.debug("Region workers are done")

    model_proc.join()



def find_regions(regionq, inputbed, bampath, refpath, n_signals, show_progress):
    """
    Read the input BED formatted file and merge / split the regions into big chunks
    Then find regions that may contain a variant, and add all of these
    to the region_queue
    """
    torch.set_num_threads(2) # Must be here for it to work for this process
    region_count = 0
    tot_size_bp = 0
    sus_region_bp = 0
    sus_region_count = 0

    tot_regions, tot_bases = util.count_bed(inputbed)
    if show_progress:
        progbar = tqdm(total=100, position=0, desc="Region finding")
    else:
        progbar = None
    logger.info(f"Found {tot_regions} regions with {util.format_bp(tot_bases)} in {inputbed}")
    
    for idx, (chrom, window_start, window_end) in enumerate(util.split_large_regions(util.read_bed_regions(inputbed), max_region_size=10000)):
        region_count += 1
        tot_size_bp += window_end - window_start

        sus_regions = cluster_positions_for_window(
            (chrom, idx, window_start, window_end),
            bamfile=bampath,
            reference_fasta=refpath,
            maxdist=100,
        )
        sus_regions = util.merge_overlapping_regions(sus_regions)
        if progbar is not None:
            progbar.update(round(100 * (tot_size_bp) / tot_bases, 2) - progbar.n)
            progbar.refresh()
        else:
            logger.info(f"Identified regions {tot_size_bp} of {tot_bases} bp ({tot_size_bp / tot_bases * 100 :.2f} done)")
        for r in sus_regions:
            sus_region_count += 1
            sus_region_bp += r[-1] - r[-2]
            regionq.put(r)

    logger.debug("Done finding regions")
    for i in range(n_signals):
        regionq.put(RegionStopSignal(sus_region_count, sus_region_bp))
    if progbar:
        progbar.close()


def encode_region(bampath, refpath, region, max_read_depth, window_size, min_reads, batch_size, window_step):
    """
    Encode the reads in the given region and save the data along with the region and start offsets to a file
    and return the absolute path of the file

    Somewhat confusingly, the 'region' argument must be a tuple of  (chrom, index, start, end)
    """
    chrom, idx, start, end = region
    logger.debug(f"Entering func for region {chrom}:{start}-{end}")
    aln = pysam.AlignmentFile(bampath, reference_filename=refpath)
    reference = pysam.FastaFile(refpath)
    all_encoded = []
    all_starts = []
    logger.debug(f"Encoding region {chrom}:{start}-{end}")
    for encoded_region, start_positions in _encode_region(aln, reference, chrom, start, end, max_read_depth,
                                                     window_size=window_size, min_reads=min_reads, batch_size=batch_size, window_step=window_step):
        all_encoded.append(encoded_region)
        all_starts.extend(start_positions)
    logger.debug(f"Done encoding region {chrom}:{start}-{end}, created {len(all_starts)} windows")
    if len(all_encoded) > 1:
        encoded = torch.concat(all_encoded, dim=0)
    elif len(all_encoded) == 1:
        encoded = all_encoded[0]
    else:
        logger.error(f"Uh oh, did not find any encoded paths!, region is {chrom}:{start}-{end}")
        return None

    data = {
        'encoded_pileup': encoded,
        'region': (chrom, start, end),
        'start_positions': all_starts,
    }
    return data


def generate_tensors(region_queue: mp.Queue, output_queue: mp.Queue, bampath, refpath, keepalive_queue: mp.Queue, max_read_depth=150, window_size=150):
    """
    Consume regions from the region_queue and generate input tensors for each and put them into the output_queue
    """
    min_reads = 5 # Abort if there are fewer than this many reads
    batch_size = 64 # Tensors hold this many regions at max, but since we're encoding a single region most tensors will have 4-8 individual windows
    window_step = 25
    torch.set_num_threads(2)  # Must be here for it to work for this process

    encoded_region_count = 0
    while True:
        region = region_queue.get()
        if isinstance(region, RegionStopSignal):
            logger.debug("Region worker found end token")
            output_queue.put(CallingStopSignal(regions_submitted=encoded_region_count, sus_region_count=region.tot_sus_regions, sus_region_bp=region.tot_sus_bp))
            break
        else:
            try:
                data = encode_region(bampath, refpath, region, max_read_depth, window_size, min_reads, batch_size=batch_size, window_step=window_step)
                if data is not None:
                    data['encoded_pileup'].share_memory_()
                    encoded_region_count += 1
                    output_queue.put(data)

            except Exception as ex:
                output_queue.put(CallingErrorSignal(errormsg=str(ex)))
                raise ex
    
    # It is CRITICAL to keep these processes alive, even after they're done doing everything. Pytorch will clean up the 
    # the tensors *that have already been queued* when these processes die, even if the tensors haven't been processed yet
    # This will lead to errors when the calling process polls the queue, leading to missed variant calls. Instead, we wait for
    # the calling process to put a signal into the 'keepalive' queue to signal that it is all done and we can finally exit
    logger.debug(f"Polling keepalive queue after generating {encoded_region_count} tensors")
    result = keepalive_queue.get()
    logger.debug(f"Region worker {os.getpid()} is shutting down after generating {encoded_region_count} encoded regions")


def merge_datas(datas):
    """
    Concat a list of datas dictionaries into a single tensor and lists of regions, start positions
    """
    batch_encoded = []
    batch_start_pos = []
    batch_regions = []

    for data in datas:
        # Load the data, parsing location + encoded data from file
        chrom, start, end = data['region']
        batch_encoded.append(data['encoded_pileup'])
        batch_start_pos.extend(data['start_positions'])
        batch_regions.extend((chrom, start, end) for _ in range(len(data['start_positions'])))
    
    if len(batch_encoded) > 1:
        allencoded = torch.concat(batch_encoded, dim=0)
    else:
        allencoded = batch_encoded[0]

    return allencoded, batch_start_pos, batch_regions


@torch.no_grad()
def call_multi_paths(datas, model, refpath, bampath, classifier_model, vcf_template, max_batch_size):
    """
    Concat a list of 'datas' objects, which contain encoded_pileups, batch offsets, and then call variants over all of them
    
    :return : List of VCFRecords for variants found
    """
    call_start = datetime.datetime.now()
    var_records = []  # Stores all variant records
    reference = pysam.FastaFile(refpath)
    
    allencoded, batch_start_pos, batch_regions = merge_datas(datas)

    hap0, hap1= call_and_merge(allencoded, batch_start_pos, batch_regions, model, reference, max_batch_size)

    var_records.extend(vars_hap_to_records(hap0, hap1, bampath, refpath, classifier_model, vcf_template))

    call_elapsed = datetime.datetime.now() - call_start
    logger.debug(
        f"Called variants over {len(batch_start_pos)} windows from {len(datas)} regions in {call_elapsed.total_seconds() :.2f} seconds"
    )
    return var_records


def accumulate_regions_and_call(modelpath: str,
                                inputq: mp.Queue,
                                priority_func: Callable,
                                refpath: str,
                                bampath: str,
                                classifier_path,
                                max_batch_size: int,
                                vcf_out_path: str,
                                header_extras: str,
                                n_region_workers: int,
                                keepalive_queue: mp.Queue,
                                progress_tracker: util.RegionProgressCounter,
                                show_progress: bool):
    """
    Continually poll the input queue to find new encoded regions, and call variants over those regions
    This function is typically called inside a subprocess and runs until it finds a None entry in the queue
    Variants are written to the output VCF file here
    """

    torch.set_num_threads(8)
    model = load_model(modelpath)
    model.eval()
    if classifier_path:
        classifier = buildclf.load_model(classifier_path)
    else:
        classifier = None

    vcf_header = vcf.create_vcf_header(sample_name="sample", lowcov=20, cmdline=header_extras)
    vcf_template = pysam.VariantFile("/dev/null", mode='w', header=vcf_header)

    vcf_out = open(vcf_out_path, "w")
    vcf_out.write(str(vcf_header))
    vcf_out.flush()

    datas = []
    bp_processed = 0

    # Not sure what the optimum is here - we accumulate tensors until we have at least this many, then process them in batches
    # If this number is too large, we will wait for too long before submitting the next batch to the GPU
    # If its to small, then we end up sending lots of tiny little batches to the GPU, which also isn't efficient
    n_finished_workers = 0
    max_consecutive_timeouts = 10
    timeouts = 0
    regions_found = 0
    regions_processed = 0
    tot_regions_submitted = 0
    vbuff = util.VariantSortedBuffer(outputfh=vcf_out, buff_size=10000)
    if show_progress:
        progbar = tqdm(total=100, position=1, desc="Variant calling")
    else:
        progbar = None

    wait_time_total = 0
    process_time_total = 0
    total_windows_found = 0
    while True:
        try:
            t0 = time.perf_counter()
            data = inputq.get(timeout=10) # Timeout is in seconds, we count these and error out if there are too many
            t1 = time.perf_counter()
            wait_time_total += t1 - t0
            timeouts = 0
        except queue.Empty:
            timeouts += 1
            data = None
            logger.debug(f"Got a timeout in model queue, have {timeouts} total")
        except FileNotFoundError as ex:
            # This happens when region workers exit prematurely, it's bad
            logger.warning(f"Got a FNF error polling tensor input queue, ignoring it, datas len: {len(datas)}")
            raise ex
        except Exception as ex:
            logger.error(f"Exception polling calling input queue: {ex}")
            raise ex

        if isinstance(data, CallingErrorSignal):
            logger.error(f"Calling worker discovered an error token: {data.err}, we are shutting down")
            break

        if timeouts == max_consecutive_timeouts:
            logger.error(f"Found {max_consecutive_timeouts} timeouts, aborting model processing queue")
            break

        if not isinstance(data, CallingStopSignal) and data is not None:
            regions_found += 1
            logger.debug("Found a non-None data object, appending it")
            datas.append(data)
            total_windows_found += data['encoded_pileup'].shape[0]

        if type(data) == CallingStopSignal:
            n_finished_workers += 1
            tot_regions_submitted += data.regions_submitted
            logger.debug(f"Found a stop token, {n_finished_workers} of {n_region_workers} are done, tot regions submitted: {tot_regions_submitted}, tot processed: {regions_processed}")

        if total_windows_found >= max_batch_size:
            logger.debug(f"Calling variants from {len(datas)} objects, we've found {regions_found} regions and processed {regions_processed} of them so far")
            datas = sorted(datas, key=priority_func) # Sorting data chunks here helps ensure sorted output

            bp = sum(d['region'][2] - d['region'][1] for d in datas)
            bp_processed += bp
            logger.debug(
                f"Calling variants up to {datas[len(datas) // 2]['region'][0]}:{datas[-1]['region'][1]}-{datas[-1]['region'][2]}, total bp processed: {round(bp_processed / 1e6, 3)}MB"
            )
            t0 = time.perf_counter()
            to_submit, datas = datas[0:-3], datas[-3:]
            submitted_windows = sum(d['encoded_pileup'].shape[0] for d in to_submit)
            remaining_windows = sum(d['encoded_pileup'].shape[0] for d in datas)
    
            total_windows_found = remaining_windows
            records = call_multi_paths(to_submit, model, refpath, bampath, classifier, vcf_template, max_batch_size=max_batch_size)
            t1 = time.perf_counter()
            process_time_total += t1 - t0
            progress = 100 * progress_tracker.prog(datas[-1]['region'][0], datas[-1]['region'][2])
            if progbar is not None:
                progbar.update(round(progress, 2) - progbar.n)
                progbar.refresh()
            else:
                logger.info(f"Variant calling progress {progress:.2f}%")

            regions_processed += len(datas)
            # Store the variants in a buffer so we can sort big groups of them (no guarantees about sort order for
            # variants coming out of queue)
            vbuff.put_all(records)

        if n_finished_workers == n_region_workers:
            # We are finishing, so process anything left in the datas buffer and put the records in the variant buffer
            if datas:
                records = call_multi_paths(datas, model, refpath, bampath, classifier, vcf_template, max_batch_size=max_batch_size)
                vbuff.put_all(records)

            logger.debug(f"All region workers are done, datas length is {len(datas)}, exiting..")
            break

    logger.debug(f"Calling process is cleaning up, got {tot_regions_submitted} regions submitted, found {regions_found} regions and processed {regions_processed} regions")
    for i in range(n_region_workers):
        logger.debug(f"Sending kill msg to region {i}")
        keepalive_queue.put(None)

    logger.debug(f"Writing final {len(vbuff)} variants...")
    if progbar:
        progbar.close()
    
    logger.info(f"Calling queue spent {wait_time_total :.3f} seconds waiting for info and {process_time_total :.3f} seconds processing data")
    logger.info(f"Spent {TOTAL_TIME_CLF :.3f} seconds in classifier")
    vbuff.flush()
    vcf_out.close()

    logger.debug("Calling worker is exiting")


def call_and_merge(batch, batch_offsets, regions, model, reference, max_batch_size):
    """
    Generate haplotypes for the batch, identify variants in each, and then 'merge genotypes' across the overlapping
    windows with the ad-hoc algo in the resolve_haplotypes function. This also filters out any variants not found
    in the 'regions' tuple

    Note that this function contains additional, unused logic to divide batch up into smaller regions and send those
    through the model individually. This might be useful if different regions require very different numbers of predicted
    tokens, for instance. However, since the time spent in forward passes of the model are almost constant in batch size
    this doesn't offer much speedup in a naive implementation (but since we don't do KV caching during decoding the cost
    for generating additional tokens increases linearly in the total token count... so maybe it makes sense to do this?)

    :param batch: Tensor of encoded regions
    :param batch_offsets: List of start positions, must have same length as batch.shape[0]
    :param regions: List of genomic regions, must have length equal to batch_offsets
    :param model: Model for haplotype prediction
    :param reference: pysam.FastaFile with reference genome
    :param max_batch_size: Maximum number of regions to call in one go
    :returns Dict[(chrom, start, end)] -> List[proto vars] for the variants found in each region
    """
    logger.debug(f"Predicting batch of size {batch.shape[0]} for chrom {regions[0][0]}:{regions[0][1]}-{regions[-1][2]}")
    dists = np.array([r[2] - bo for r, bo in zip(regions, batch_offsets)])
    #mid_dist = int(np.mean(dists))
    #logger.info(f"Dists: {dists} mid dist: {mid_dist}")
    # Identify distinct sub-batches for calling. In the future we might populate this with different indexes
    # Setting everything to 0 effectively turns it off for now
    subbatch_idx = np.zeros(len(dists), dtype=int)
    #subbatch_idx = (dists > mid_dist).astype(np.int_)
    #logger.info('\n'.join(f"{b, d}" for b,d in zip(subbatch_idx, dists)))
    byregion = defaultdict(list)
    # n_output_toks = min(150 // util.TGT_KMER_SIZE - 1, max(dists) // util.TGT_KMER_SIZE + 1)
    #logger.info(f"Dists: {dists}")
    #median_dist = np.median(dists)

    for sbi in range(max(subbatch_idx) + 1):
        which = np.where(subbatch_idx == sbi)[0]
        subbatch = batch[torch.tensor(which), :, :, :]
        subbatch_offsets = [b for i,b in zip(subbatch_idx, batch_offsets) if i == sbi]
        subbatch_dists =   [d for i,d in zip(subbatch_idx, dists) if i == sbi]
        subbatch_regions = [r for i,r in zip(subbatch_idx, regions) if i == sbi]
        max_dist = max(subbatch_dists)
        logger.debug(f"Max dist for sub-batch {sbi} : {max_dist}")
        n_output_toks = min(150 // util.TGT_KMER_SIZE - 1, max_dist // util.TGT_KMER_SIZE + 1)

        logger.debug(f"Sub-batch size: {len(subbatch_offsets)}   max dist: {max(subbatch_dists)},  n_tokens: {n_output_toks}")
        batchvars = call_batch(subbatch, subbatch_offsets, subbatch_regions, model, reference, n_output_toks, max_batch_size=max_batch_size)
        logger.debug(f"Called {len(batchvars)} in {subbatch_regions}")
        for region, bvars in zip(subbatch_regions, batchvars):
            byregion[region].append(bvars)

    hap0 = defaultdict(list)
    hap1 = defaultdict(list)
    for region, rvars in byregion.items():
        chrom, start, end = region
        h0, h1 = resolve_haplotypes(rvars)
        for k, v in h0.items():
            if start <= v[0].pos < end:
                hap0[k].extend(v)
        for k, v in h1.items():
            if start <= v[0].pos < end:
                hap1[k].extend(v)

    return hap0, hap1


def merge_multialts(v0, v1):
    """
    Merge two VcfVar objects into a single one with two alts

    ATCT   G
    A     GCAC
      -->
    ATCT   G,GCACT

    """
    assert v0.pos == v1.pos
    #assert v0.het and v1.het
    if v0.ref == v1.ref:
        v0.alts = (v0.alts[0], v1.alts[0])
        v0.qual = (v0.qual + v1.qual) / 2  # Average quality??
        v0.samples['sample']['GT'] = (1,2)
        return v0

    else:
        shorter, longer = sorted([v0, v1], key=lambda x: len(x.ref))
        extra_ref = longer.ref[len(shorter.ref):]
        newalt = shorter.alts[0] + extra_ref
        longer.alts = (longer.alts[0], newalt)
        longer.qual = (longer.qual + shorter.qual) / 2
        longer.samples['sample']['GT'] = (1, 2)
        return longer


def het(rec):
    return rec.samples[0]['GT'] == (0,1) or rec.samples[0]['GT'] == (1,0)


def merge_overlaps(overlaps, min_qual):
    """
     Attempt to merge overlapping VCF records in a sane way
     As a special case if there is only one input record we just return that
    """
    if len(overlaps) == 1:
        return [overlaps[0]]
    overlaps = list(filter(lambda x: x.qual > min_qual, overlaps))
    if len(overlaps) == 1:
        # An important case where two variants overlap but one of them is low quality
        # Should the remaining variant be het or hom?
        return [overlaps[0]]
    elif len(overlaps) == 0:
        return []

    result = []
    overlaps = sorted(overlaps, key=lambda x: x.qual, reverse=True)[0:2]  # Two highest quality alleles
    overlaps[0].samples['sample']['GT'] = (None, 1)
    overlaps[1].samples['sample']['GT'] = (1, None)
    result.extend(sorted(overlaps, key=lambda x: x.pos))
    return result


def collect_phasegroups(vars_hap0, vars_hap1, aln, reference, minimum_safe_distance=100):
    """
    Construct VcfVar objects with phase from Variant dict objects, assuming we can only
    correctly phase Variants within 'minimum_safe_distance' bp

    :returns: List of VcfVar objects
    """
    allkeys = list(k for k in vars_hap0.keys()) + list(k for k in vars_hap1.keys())
    allkeys = sorted(set(allkeys), key=lambda x: x[1])

    all_vcf_vars = []
    group0 = defaultdict(list)
    group1 = defaultdict(list)
    prevpos = -1000
    prevchrom = None
    for k in allkeys:
        chrom, pos, ref, alt = k
        if (chrom != prevchrom) or (pos - prevpos > minimum_safe_distance):
            vcf_vars = vcf.construct_vcfvars(
                vars_hap0=group0,
                vars_hap1=group1,
                aln=aln,
                reference=reference
            )
            all_vcf_vars.extend(vcf_vars)

            group0 = defaultdict(list)
            group1 = defaultdict(list)
            if k in vars_hap0:
                group0[k].extend(vars_hap0[k])
            if k in vars_hap1:
                group1[k].extend(vars_hap1[k])
            prevpos = pos
        else:
            if k in vars_hap0:
                group0[k].extend(vars_hap0[k])
            if k in vars_hap1:
                group1[k].extend(vars_hap1[k])
        prevchrom = chrom

    vcf_vars = vcf.construct_vcfvars(
        vars_hap0=group0,
        vars_hap1=group1,
        aln=aln,
        reference=reference
    )
    all_vcf_vars.extend(vcf_vars)
    return all_vcf_vars


def vars_hap_to_records(vars_hap0, vars_hap1, bampath, refpath, classifier_model, vcf_template):
    """
    Convert variant haplotype objects to variant records
    """

    # Merging vars can sometimes cause a poor quality variant to clobber a very high quality one, to avoid this
    # we hard-filter out very poor quality variants that overlap other, higher-quality variants
    # This value defines the min qual to be included when merging overlapping variants
    min_merge_qual = 0.01
    global TOTAL_TIME_CLF
    reference = pysam.FastaFile(refpath)
    aln = pysam.AlignmentFile(bampath, reference_filename=refpath)

    vcf_vars = collect_phasegroups(vars_hap0, vars_hap1, aln, reference, minimum_safe_distance=100)

    # covert variants to pysam vcf records
    vcf_records = [
        vcf.create_vcf_rec(var, vcf_template)
        for var in sorted(vcf_vars, key=lambda x: x.pos)
    ]

    if not vcf_records:
        return []

    for rec in vcf_records:
        rec.info["RAW_QUAL"] = rec.qual

<<<<<<< HEAD
    if classifier_model is not None:
        clfunc = partial(buildclf.predict_one_record, loaded_model=classifier_model, bampath=bampath, refpath=refpath)
        futures = []
        logger.info(f"Predicting variant quality for {len(vcf_records)} records")
        with ProcessPoolExecutor(max_workers=8) as executor:
            for rec in vcf_records:
                fut = executor.submit(clfunc, PickleableVariantRecord(rec))
                futures.append(fut)

        for rec, fut in zip(vcf_records, futures):
            q = fut.result()
            logger.info(f"Setting rec.qual to {q}")
            rec.qual = q
=======
    if classifier_model:
        clfstart = time.time()
        clfunc = partial(buildclf.predict_one_record, loaded_model=classifier_model, bampath=bampath, refpath=refpath)
        futures = []

        with ThreadPoolExecutor(max_workers=16) as executor:
            for rec in vcf_records:
                fut = executor.submit(clfunc, rec)
                futures.append(fut)

        for rec, fut in zip(vcf_records, futures):
            rec.qual = fut.result()

        clfend = time.time()
        TOTAL_TIME_CLF += clfend - clfstart
        logger.debug(f"Predicted variant quality for {len(vcf_records)} records in {(clfend - clfstart):6f} seconds ({(clfend - clfstart)/len(vcf_records) :6f} per record)")
>>>>>>> 4e87a2ff

    merged = []
    overlaps = [vcf_records[0]]
    for rec in vcf_records[1:]:
        if overlaps and util.records_overlap(overlaps[-1], rec):
            overlaps.append(rec)
        elif overlaps:
            result = merge_overlaps(overlaps, min_qual=min_merge_qual)
            merged.extend(result)
            overlaps = [rec]
        else:
            overlaps = [rec]

    if overlaps:
        merged.extend(merge_overlaps(overlaps, min_qual=min_merge_qual))
    else:
        merged.append(rec)

    return merged


def _call_safe(encoded_reads, model, n_output_toks, max_batch_size, enable_amp=True):
    """
    Predict the sequence for the encoded reads, but dont submit more than 'max_batch_size' samples
    at once
    """
    seq_preds = None
    probs = None
    start = 0
    
    while start < encoded_reads.shape[0]:
        end = min(encoded_reads.shape[0]+1, start + max_batch_size)
        logger.debug(f"Calling batch of size {end - start}")
        with torch.amp.autocast(device_type='cuda', enabled=enable_amp):
            preds, prbs = util.predict_sequence(encoded_reads[start:end, :, :, :].to(DEVICE).float(), model,
                                            n_output_toks=n_output_toks, device=DEVICE)
        if seq_preds is None:
            seq_preds = preds
        else:
            seq_preds = torch.concat((seq_preds, preds), dim=0)
        if probs is None:
            probs = prbs.detach().cpu().numpy()
        else:
            probs = np.concatenate((probs, prbs.detach().cpu().numpy()), axis=0)
        start += max_batch_size
    return seq_preds, probs


def call_batch(encoded_reads, offsets, regions, model, reference, n_output_toks, max_batch_size):
    """
    Call variants in a batch (list) of regions, by running a forward pass of the model and
    then aligning the predicted sequences to the reference genome and picking out any
    mismatching parts
    :returns : List of variants called in both haplotypes for every item in the batch as a list of 2-tuples
    """
    assert encoded_reads.shape[0] == len(regions), f"Expected the same number of reads as regions, but got {encoded_reads.shape[0]} reads and {len(regions)}"
    assert len(offsets) == len(regions), f"Should be as many offsets as regions, but found {len(offsets)} and {len(regions)}"

    seq_preds, probs = _call_safe(encoded_reads, model, n_output_toks, max_batch_size)

    calledvars = []
    for offset, (chrom, start, end), b in zip(offsets, regions, range(len(seq_preds))):
        hap0_t, hap1_t = seq_preds[b, 0, :, :], seq_preds[b, 1, :, :]
        hap0 = util.kmer_preds_to_seq(hap0_t, util.i2s)
        hap1 = util.kmer_preds_to_seq(hap1_t, util.i2s)
        probs0 = np.exp(util.expand_to_bases(probs[b, 0, :]))
        probs1 = np.exp(util.expand_to_bases(probs[b, 1, :]))

        refseq = reference.fetch(chrom, offset, offset + len(hap0))
        vars_hap0 = list(v for v in vcf.aln_to_vars(refseq, hap0, chrom, offset, probs=probs0) if start <= v.pos <= end)
        vars_hap1 = list(v for v in vcf.aln_to_vars(refseq, hap1, chrom, offset, probs=probs1) if start <= v.pos <= end)
        #print(f"Offset: {offset}\twindow {start}-{end} frame: {start % 4} hap0: {vars_hap0}\n       hap1: {vars_hap1}")
        #calledvars.append((vars_hap0, vars_hap1))
        calledvars.append((vars_hap0[0:5], vars_hap1[0:5]))

    return calledvars


def add_ref_bases(encbases, reference, chrom, start, end, max_read_depth):
    """
    Add the reference sequence as read 0
    """
    refseq = reference.fetch(chrom, start, end)
    ref_encoded = bam.string_to_tensor(refseq)
    return torch.cat((ref_encoded.unsqueeze(1), encbases), dim=1)[:, 0:max_read_depth, :]


def _encode_region(aln, reference, chrom, start, end, max_read_depth, window_size=150, min_reads=5, batch_size=64, window_step=25):
    """
    Generate batches of tensors that encode read data from the given genomic region, along with position information. Each
    batch of tensors generated should be suitable for input into a forward pass of the model - but the data will be on the
    CPU.
    Each item in the batch represents a pileup in a single 'window' into the given region of size 'window_size', and
    subsequent elements are encoded from a sliding window that advances by 'window_step' after each item.
    If start=100, window_size is 50, and window_step is 10, then the items will include data from regions:
    100-150
    110-160
    120-170,
    etc

    The start positions for each item in the batch are returned in the 'batch_offsets' element, which is required
    when variant calling to determine the genomic coordinates of the called variants.

    If the full region size is small this will probably generate just a single batch, but if the region is very large
    (or batch_size is small) this could generate multiple batches

    :param window_size: Size of region in bp to generate for each item
    :returns: Generator for tuples of (batch tensor, list of start positions)
    """
    window_start = int(start - 0.7 * window_size)  # We start with regions a bit upstream of the focal / target region
    batch = []
    batch_offsets = []
    readwindow = bam.ReadWindow(aln, chrom, start - 150, end + window_size)
    logger.debug(f"Encoding region {chrom}:{start}-{end}")
    returned_count = 0
    while window_start <= (end - 0.2 * window_size):
        try:
            #logger.debug(f"Getting reads from  readwindow: {window_start} - {window_start + window_size}")
            enc_reads = readwindow.get_window(window_start, window_start + window_size, max_reads=max_read_depth)
            encoded_with_ref = add_ref_bases(enc_reads, reference, chrom, window_start, window_start + window_size,
                                             max_read_depth=max_read_depth)
            batch.append(encoded_with_ref)
            batch_offsets.append(window_start)
            #logger.debug(f"Added item to batch from window_start {window_start}")
        except bam.LowReadCountException:
            logger.debug(
                f"Bam window {chrom}:{window_start}-{window_start + window_size} "
                f"had too few reads for variant calling (< {min_reads})"
            )
        window_start += window_step
        if len(batch) >= batch_size:
            encodedreads = torch.stack(batch, dim=0).cpu()
            returned_count += 1
            yield encodedreads, batch_offsets
            batch = []
            batch_offsets = []

    # Last few
    if batch:
        encodedreads = torch.stack(batch, dim=0).cpu() # Keep encoded tensors on cpu for now
        returned_count += 1
        yield encodedreads, batch_offsets

    if not returned_count:
        logger.debug(f"Region {chrom}:{start}-{end} has only low coverage areas, not encoding data")


def resolve_haplotypes(genos):
    """
    Rearrange variants across haplotypes with a heuristic algorithm to minimize the number of conflicting
    predictions.
    Genos is a list of two-tuples of Variant objects representing the outputs of calling from multiple overlapping windows
    like this:
    [ (hap0 variants from window 1, hap1 variants from window 1),
      (hap0 variants from window 2, hap1 variants from window 2),
      ...
    ]
    The goal is to rearrange variants across haplotypes to minimize conflicts
    :returns : Two-tuple of dicts of variants, each representing one haplotype
    """
    # All unique variant keys, sorted by pos
    allvars = sorted(list(v for g in genos for v in g[0]) + list(v for g in genos for v in g[1]), key=lambda v: v.pos)
    allkeys = set()
    varsnodups = []
    for v in allvars:
        if v.key not in allkeys:
            allkeys.add(v.key)
            varsnodups.append(v)

    results = [[], []]

    prev_het = None
    prev_het_index = None

    # Loop over every unique variant and decide which haplotype to put it on
    for p in varsnodups:
        homcount = 0
        hetcount = 0
        for g in genos:
            a = p.key in [v.key for v in g[0]]
            b = p.key in [v.key for v in g[1]]
            if a and b:
                homcount += 1
            elif a or b:
                hetcount += 1
        if homcount > hetcount:
            results[0].append(p)
            results[1].append(p)
        elif prev_het is None:
            results[0].append(p) # No previous hets, so just add it to hap0
            prev_het = p
            prev_het_index = 0
        else:
            # There was a previous het variant, so figure out where this new one should go
            # determine if p should be in cis or trans with prev_het
            cis = 0
            trans = 0
            for g in genos:
                g0keys = [v.key for v in g[0]]
                g1keys = [v.key for v in g[1]]
                if (p.key in g0keys and prev_het.key in g0keys) or (p.key in g1keys and prev_het.key in g1keys):
                    cis += 1
                elif (p.key in g0keys and prev_het.key in g1keys) or (p.key in g1keys and prev_het.key in g0keys):
                    trans += 1
            if trans >= cis: # If there's a tie, assume trans. This covers the case where cis==0 and trans==0, because trans is safer
                results[1 - prev_het_index].append(p)
                prev_het = p
                prev_het_index = 1 - prev_het_index
            else:
                results[prev_het_index].append(p)
                prev_het = p
                prev_het_index = prev_het_index

    # Build dictionaries with correct haplotypes...
    allvars0 = dict()
    allvars1 = dict()
    for v in results[0]:
        allvars0[v.key] = [t for t in allvars if t.key == v.key]
    for v in results[1]:
        allvars1[v.key] = [t for t in allvars if t.key == v.key]
    return allvars0, allvars1
<|MERGE_RESOLUTION|>--- conflicted
+++ resolved
@@ -826,21 +826,6 @@
     for rec in vcf_records:
         rec.info["RAW_QUAL"] = rec.qual
 
-<<<<<<< HEAD
-    if classifier_model is not None:
-        clfunc = partial(buildclf.predict_one_record, loaded_model=classifier_model, bampath=bampath, refpath=refpath)
-        futures = []
-        logger.info(f"Predicting variant quality for {len(vcf_records)} records")
-        with ProcessPoolExecutor(max_workers=8) as executor:
-            for rec in vcf_records:
-                fut = executor.submit(clfunc, PickleableVariantRecord(rec))
-                futures.append(fut)
-
-        for rec, fut in zip(vcf_records, futures):
-            q = fut.result()
-            logger.info(f"Setting rec.qual to {q}")
-            rec.qual = q
-=======
     if classifier_model:
         clfstart = time.time()
         clfunc = partial(buildclf.predict_one_record, loaded_model=classifier_model, bampath=bampath, refpath=refpath)
@@ -857,7 +842,6 @@
         clfend = time.time()
         TOTAL_TIME_CLF += clfend - clfstart
         logger.debug(f"Predicted variant quality for {len(vcf_records)} records in {(clfend - clfstart):6f} seconds ({(clfend - clfstart)/len(vcf_records) :6f} per record)")
->>>>>>> 4e87a2ff
 
     merged = []
     overlaps = [vcf_records[0]]
