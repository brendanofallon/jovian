--- conflicted
+++ resolved
@@ -595,8 +595,7 @@
     """
     logger.info(f"Predicting batch of size {batch.shape[0]} for chrom {regions[0][0]}:{regions[0][1]}-{regions[-1][2]}")
     dists = np.array([r[2] - bo for r, bo in zip(regions, batch_offsets)])
-<<<<<<< HEAD
-    mid_dist = int(np.mean(dists))
+    #mid_dist = int(np.mean(dists))
     #logger.info(f"Dists: {dists} mid dist: {mid_dist}")
     # Identify distinct sub-batches for calling. In the future we might populate this with different indexes
     # Setting everything to 0 effectively turns it off for now
@@ -605,18 +604,9 @@
     #logger.info('\n'.join(f"{b, d}" for b,d in zip(subbatch_idx, dists)))
     byregion = defaultdict(list)
     # n_output_toks = min(150 // util.TGT_KMER_SIZE - 1, max(dists) // util.TGT_KMER_SIZE + 1)
-=======
-    logger.info(f"Dists: {dists}")
-    median_dist = np.median(dists)
-
-    # Identify distinct sub-batches for calling. In the future we might populate this with different indexes
-    # Setting everything to 0 effectively turns it off for now
-    # subbatch_idx = np.zeros(len(dists), dtype=int)
-    subbatch_idx = (dists > median_dist).astype(np.int_)
-    logger.info(f"Subbatch idxs: {subbatch_idx}")
-    byregion = defaultdict(list)
-    max_dist = max(dists)
->>>>>>> 1e10893e
+    #logger.info(f"Dists: {dists}")
+    #median_dist = np.median(dists)
+
     for sbi in range(max(subbatch_idx) + 1):
         which = np.where(subbatch_idx == sbi)[0]
         subbatch = batch[torch.tensor(which), :, :, :]
