
## NGS Variant detection with Generative Haplotype Prediction

This repo contains code for detecting variants from next-generation sequencing data (BAM / CRAM files)
 via generative haplotype prediction (see our [preprint](https://www.biorxiv.org/content/10.1101/2024.02.27.582327v1)).
Our model uses a deep transformer network to 'generate' haplotypes in the same manner as a modern Large Language Model (LLM), but instead of
word tokens, our model generates DNA sequence k-mers for both haplotypes. With this approach, there's not a need for
any sophisticated statistical procedures - no HMMs, no de Bruijn graphs, or decisions about mapping quality
quality cutoffs, read counts, allele frequencies, etc. The approach allows for true end-to-end deep learning
for variant detection.


## What's new with version 1.2


Jenever 1.2 contains new models with significantly improved accuracy for SNVs compared to the version 1.1 models (named 100M_s28_cont_mapsus_lolr2_epoch2 and paraclf). SNV precision has increased from 99.5% to about 99.7% (at a quality cutoff of 0.10), while SNV recall has increased modestly from 99.27% to about 99.33%. These improvements came from training on a new dataset that included ~44 WGS samples and more regions sampled from each, for a total of ~73M regions containing nearly 11B tokens.  Indel accuracy remains mostly unchanged. 

Jenever 1.1 has much improved calling performance compared to version 1.0, due to a better parallelization strategy for region encoding & calling. Variant detection accuracy should be about the same as 1.0. Also fixes a minor regression which occurred when some fixes were made to the phasing logic. The regression caused the features used in the classifier model to be incorrect in a small fraction of variants, resulting in quality scores that were too high and decreased precision (~0.1% of variants were affected). 


#### A note on Jovian

An earlier version of this tool, called Jovian, was made available in 2022 (see [preprint](https://www.biorxiv.org/content/10.1101/2022.09.12.506413v1) for details).
Jovian used a similar encoder architecture, but did not use autoregressive decoding, and had overall lower performance. 
The current version which uses autoregressive decoders to generate haplotypes is called Jenever. 

### Performance notes

![$F_1$](images/f1.png)

A comparison of the $F_1$ statistic for Indels and SNVs across different models

![Mean Total FPs and FNs](images/total_errors.png)

The upper (pastel) portion is the mean total number of FPs per sample, and the bottom darker bar represents the mean total number of FNs. 
<<<<<<< HEAD
Jenever calls were filtered at quality 10 (phred-scaled), HaplotypeCaller at 50 , Clair3 at 0, DeepVariant at 3, and Strelka at 4, values that are close to the $F_1$-maximizing thresholds computed by $vcfeval$.
These accuracy statistics were computed by [hap.py](https://github.com/Illumina/hap.py) on held-out validation regions on chromosomes 21 and 22.
=======
Jenever calls were filtered at quality 10 (phred-scaled), HaplotypeCaller at 50 , Clair3 at 0, DeepVariant at 3, and Strelka at 4, values that are close to the $F_1$-maximizing thresholds computed by $vcfeval$. 
>>>>>>> 55420d28


### Installation

#### Requirements

You'll need a linux / unix compatible system (MacOS is fine) with python >= 3.10 and pip installed. 

To install jenever, clone this repository, navigate to the repository directory, and enter: 

    pip install  .

on the command line. There are some pretty large dependencies (pytorch, pysam, sklearn, etc), so installation may take a few minutes.

It's a good idea to install in a separate conda environment or python virtualenv if possible, but not required unless there are dependency conflicts. 

### Model weights

Model weights are stored using [git lfs](https://git-lfs.com/), under the `models/` directory. If you don't have `git lfs` installed, the weights files will appear as small stub files with references to the actual weights objects. If you install `git lfs` after you've already cloned the repo, run

    git lfs fetch

followed by

    git lfs checkout

to actually download the weights.

There are two types of model files. The first stores weights for the main transformer model used for haplotype generation. These are big, often over 1GB. The second is the 'classifier' model which predicts variant quality from multiple overlapping haplotypes. The classifier model files are typically much smaller (~40MB)

#### Model files:
- **good44fix_epoch280.model**: New in v1.2, this contains weights for an improved transformer model with better precision and sensitivity for SNVs
- **g44e280_clf.model**: New in v1.2, this is a new classifier model trained with calls form the "good44fix" transformer.
- **100M_s28_cont_mapsus_lolr2_epoch2.model**: The v1.0  weights for the main transformer model, as used in the Jenever publication. It has been trained on short-read WGS data aligned with the [GEM-mapper](https://github.com/smarco/gem3-mapper) aligner. Performance on BWA-aligned data is a bit lower.
- **s28ce40_bamfix.model**: The v1.0 classifier model, as used in the Jenever publication
- **paraclf.model**: New in v1.1, this classifier model was trained on more data with slightly higher performance the the previous model. 



### Calling variants

Calling variants requires an alignment file in bam / cram format, a model file, a list of regions to examine in BED format, and a fasta reference sequence. A basical calling command looks like: 

    jenever call -r <reference genome fasta> 
      --threads <number of threads to use> 
      -m /path/to/model
      --bed /path/to/BED file 
      --bam /BAM or CRAM file
      -c /path/to/classifier.model
      -v output.vcf

The above command will call germline variants in the regions defined by the BED file and write them as a standard VCF file.
Runtimes are long and a GPU is required for tolerable performance when more than a few small regions are being called. 
In general performance is somewhere near 15MB (megabases) per hour, depending on how many regions trigger the
generation procedure, the number of threads and batch size, and the GPU speed. 


### Warning!
The current Jenever model has been trained on Illumina WGS germline short-read data, and is not likely to work on hybrid-capture (e.g. exome), long read, somatic, or other types of genomic data. 

### Training a new model


#### Creating training from labelled BAMs (pregen)

Training requires converting pileups (regions of BAM files) into tensors. Because that process is very slow 
it makes sense to just do it once and save the tensors to disk so they can be used in multiple 
training runs. This is called `pregen` (for pre-generation of training data). The pregenerated training 
tensors and 'labels' (true alt sequences, stored a k-mer indices) are stored in a single directory. To create pregenerated training 
data, run

    ./main.py pregen --threads <thread count> 
      -c <conf.yaml> 
      -d /path/to/output/directory

Depending on how may BAMs and how many labeled instances there are, this can take a really long time.

The configuration file `conf.yaml` must have a path to the reference genome, the number of examples to 
choose from each region type, and a list of BAMs + labels, like this:

    reference: /path/to/reference/fasta

    vals_per_class:
        'snv': 5000   # keys here should match labels in fourth column of BED files provided below    
        'deletion': 500
        'insertion': 500
        'mnv': 1000

    data:
      - bam: /path/to/a/bam
        vcf: /path/to/truth/variants.vcf
        bed: /path/to/regions/to/sample.bed

      - bam: /path/to/another/bam
        vcf: /path/to/another/vcf
        bed: /path/to/another/regions/bed
      .... more bams/ labels ...

The BED files must be four-column BED files where the fourth column is the region label. 
The label scheme is completely flexible and up to the user, but in general should match the values 
in 'vals_per_class' from the configuration file. 


### Performing a training run

To train a new model, run a command similar to

    dnaseq2seq/main.py train -c training_conf.yaml --run-name my_new_run




It's possible to continue training from a checkpoint by providing an input model with the

     --input-model <path to checkpoint model> 

### Training a 'classifier'

In order to generate well-calibrated quality scores, it's necessary to train a small classifier that learns to predict true and false positive variants. To do this, you must create a configuration file that links VCFs with examples of true and false positive variants to BAM files. The configuration file specifies one or more samples, each of which has a BAM/CRAM file and one or more sets of true positive and false positive variants. Like this:

    sample1:
      bam: /path/to/sample1.cram
      fps:
      - false_positive_calls.vcf
      - some_falsepositives.vcf
      tps:
      - true_positives.vcf
    
    sample2:
      bam: /path/to/sample2.bam
      fps:
      - sample2_falsepositives.vcf
      tps:
      - sample2_truepositives.vcf


To generate the classifier, run the `dnaseq2seq/builddclf.py` tool with the `train` argument and the path to the configuration file as an option. <|MERGE_RESOLUTION|>--- conflicted
+++ resolved
@@ -33,13 +33,10 @@
 ![Mean Total FPs and FNs](images/total_errors.png)
 
 The upper (pastel) portion is the mean total number of FPs per sample, and the bottom darker bar represents the mean total number of FNs. 
-<<<<<<< HEAD
+
 Jenever calls were filtered at quality 10 (phred-scaled), HaplotypeCaller at 50 , Clair3 at 0, DeepVariant at 3, and Strelka at 4, values that are close to the $F_1$-maximizing thresholds computed by $vcfeval$.
 These accuracy statistics were computed by [hap.py](https://github.com/Illumina/hap.py) on held-out validation regions on chromosomes 21 and 22.
-=======
-Jenever calls were filtered at quality 10 (phred-scaled), HaplotypeCaller at 50 , Clair3 at 0, DeepVariant at 3, and Strelka at 4, values that are close to the $F_1$-maximizing thresholds computed by $vcfeval$. 
->>>>>>> 55420d28
-
+ 
 
 ### Installation
 
