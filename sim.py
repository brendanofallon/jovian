import random
import numpy as np
import torch
import logging
import torch.multiprocessing as mp
import scipy.stats as stats

<<<<<<< HEAD
logger = logging.getLogger(__name__)
=======
import util
>>>>>>> 7bccba1b

INDEX_TO_BASE = [
    'A', 'C', 'G', 'T'
]



def base_index(base):
    if base == 'A':
        return 0
    elif base == 'C':
        return 1
    elif base == 'G':
        return 2
    elif base == 'T':
        return 3
    raise ValueError("Expected [ACTG]")


def update_from_base(base, tensor):
    if base == 'A':
        tensor[0] = 1
    elif base == 'C':
        tensor[1] = 1
    elif base == 'G':
        tensor[2] = 1
    elif base == 'T':
        tensor[3] = 1
    elif base == 'N':
        tensor[0:4] = 0.25
    elif base == '-':
        tensor[0:4] = 0.0
    return tensor


def encode_basecall(base, qual, cigop, clipped, refmatch):
    ebc = torch.zeros(8)
    ebc = update_from_base(base, ebc)
    ebc[4] = qual / 100 - 0.5
    ebc[5] = cigop
    ebc[6] = 1 if refmatch else 0
    ebc[7] = 1 if clipped else 0
    return ebc


def random_bases(n):
    return "".join(random.choices("ACTG", k=n))


def pad_zeros(pre, data, post):
    if pre:
        prepad = torch.zeros(pre, data.shape[-1])
        data = torch.cat((prepad, data))
    if post:
        postpad = torch.zeros(post, data.shape[-1])
        data = torch.cat((data, postpad))
    return data


def string_to_tensor(bases, refseq, clip_frac=0):
    if np.random.rand() < clip_frac:
        num_bases_clipped = np.random.randint(3, min(50, len(refseq)))
        if np.random.rand() < 0.5:
            # Clip left
            clipped_bases = [encode_basecall(b, 50, 0, 1, refmatch=False) for b in random_bases(num_bases_clipped)]
            normal_bases = [encode_basecall(b, 50, 0, 0, refmatch=(b==r)) for b,r  in zip(bases[num_bases_clipped:], refseq[num_bases_clipped:])]
            return torch.vstack(clipped_bases + normal_bases)
        else:
            # Clip right
            normal_bases = [encode_basecall(b, 50, 0, 0, refmatch=(b==r)) for b,r in zip(bases[0:len(bases) - num_bases_clipped], refseq[0:len(bases) - num_bases_clipped])]
            clipped_bases = [encode_basecall(b, 50, 0, 1, refmatch=False) for b in random_bases(num_bases_clipped)]
            return torch.vstack(normal_bases + clipped_bases)
    else:
        # No Clipping
        return torch.vstack([encode_basecall(b, 50, 0, 0, refmatch=(b==r)) for b,r in zip(bases, refseq)])


def mutate_seq(seq, error_rate):
    """
    Randomly (uniformly) alter the given sequence at error_rate fraction of positions
    :param seq: Input sequence of bases
    :param error_rate: Fraction of bases to alter
    :return: New, altered sequence
    """
    if error_rate == 0:
        return seq
    n_muts = np.random.poisson(error_rate * len(seq))
    if n_muts == 0:
        return seq
    output = list(seq)
    for i in range(n_muts):
        which = np.random.randint(0, len(seq))
        c = random.choice('ACTG')
        while c == output[which]:
            c = random.choice('ACTG')
        output[which] = c

    return "".join(output)


def tensors_from_seq(seq, numreads, readlen, refseq, error_rate=0.0, clip_prob=0):
    """
    Given a sequence of bases, seq, generate "reads" (encoded read tensors) that align to the sequence
    :param seq: Base sequence, reads will match subsequences of this
    :param numreads: Number of read tensors to generate
    :param readlen: Length of each read
    :param clipprob: Probability that this read will contain some clipped bases
    :param error_rate: Per-base error rate
    :return: Tensor of padded, mutated sequence, or None if numreads is 0
    """
    seqs = []
    for i in range(numreads):
        startpos = random.randint(0, len(seq) - readlen)
        seqs.append(
            pad_zeros(startpos,
                      string_to_tensor(mutate_seq(seq[startpos:startpos + readlen], error_rate), refseq[startpos:startpos + readlen], clip_prob),
                      len(seq) - startpos - readlen)
        )
        assert seqs[-1].shape[0] == len(seq), f"Yikes, seq isnt the right length!"

    if seqs:
        return torch.stack(seqs)
    else:
        return None


def stack_refalt_tensrs(refseq, altseq, readlength, totreads, modref, vaf=0.5, error_rate=0, clip_prob=0):
    """
    Generate a single tensor that represents a pileup with simulated "reads" including the reference sequence, alt sequence
    with a VAF of 'vaf' (the actual number of alt reads is sampled from a binomial distribution, so it will on average
    by close to VAF, but may differ a bit).
    :param refseq: Reference sequence
    :param altseq:  Alt sequence
    :param readlength: Length of each read
    :param totreads: Total number of reads
    :param modref: Sequence to which altseq is compared for determining if a given base matches the reference
    :param vaf: Approximate fraction of alt reads in result
    :param error_rate: Per base random error rate
    :param clip_prob: Probability that a read is soft-clipped
    :return: Tuple of (Tensor of dimension [sequence pos, read, features], alt sequence, VAF)
    """
    assert len(refseq) == len(altseq), f"Sequences must be the same length (got {len(refseq)} and {len(altseq)})"
    num_altreads = stats.binom(totreads - 1, vaf).rvs(1)[0] + 1
    fullref = string_to_tensor(refseq, refseq, 0)
    #logger.info(f"Vaf: {vaf:.3f} tot reads: {totreads} num alt reads: {num_altreads}")
    reftensors = tensors_from_seq(refseq, totreads-num_altreads, readlength, refseq, error_rate, clip_prob)
    alttensors = tensors_from_seq(altseq, num_altreads, readlength, modref, error_rate, clip_prob)
    if reftensors is None:
        combined = alttensors
    elif alttensors is None:
        combined = reftensors
    else:
        combined = torch.cat([reftensors, alttensors])
    idx = np.random.permutation(totreads)
    combined[idx] = combined[range(totreads)]
    altmask = torch.zeros(totreads+1)
    altmask[(idx[-num_altreads:]) + 1] = 1
    return torch.cat((fullref.unsqueeze(0), combined)), altseq, vaf, altmask


def make_het_snv(seq, readlength, totreads, vaf, error_rate, clip_prob):
    snvpos = random.choice(range(max(0, len(seq) // 2 - 8), min(len(seq), len(seq) // 2 + 8)))
    altseq = list(seq)
    altseq[snvpos] = random.choice('ACTG')
    while altseq[snvpos] == seq[snvpos]:
        altseq[snvpos] = random.choice('ACTG')
    altseq = "".join(altseq)
    result = stack_refalt_tensrs(seq, altseq, readlength, totreads, seq, vaf, error_rate, clip_prob)
    return result


def make_het_del(seq, readlength, totreads, vaf, error_rate, clip_prob):
    del_len = random.choice(range(min(len(seq)-1, 10)))
    delpos = random.choice(range(max(0, len(seq) // 2 - 8), min(len(seq) - del_len, len(seq) // 2 + 8)))
    # modref = list(seq)
    ls = list(seq)
    for i in range(del_len):
        del ls[delpos]
        # del modref[delpos]
    altseq = "".join(ls + ["A"] * del_len)
    # modref = "".join(modref + ["A"] * del_len)
    return stack_refalt_tensrs(seq, altseq, readlength, totreads, altseq, vaf, error_rate, clip_prob)


def make_het_ins(seq, readlength, totreads, vaf=0.5, error_rate=0, clip_prob=0):
    ins_len = random.choice(range(min(len(seq)-1, 10))) + 1
    inspos = random.choice(range(max(0, len(seq) // 2 - 8), min(len(seq) - ins_len, len(seq) // 2 + 8)))
    altseq = "".join(seq[0:inspos]) + "".join(random.choices("ACTG", k=ins_len)) + "".join(seq[inspos:-ins_len])
    altseq = altseq[0:len(seq)]
    modref = "".join(seq[0:inspos]) +  str("-" * ins_len) + "".join(seq[inspos:-ins_len])
    modref = modref[0:len(seq)]
    return stack_refalt_tensrs(seq, altseq, readlength, totreads, modref, vaf, error_rate=error_rate, clip_prob=clip_prob)


def make_mnv(seq, readlength, totreads, vaf=0.5, error_rate=0, clip_prob=0):
    del_len = random.choice(range(min(len(seq)-1, 15))) + 1
    delpos = random.choice(range(max(0, len(seq) // 2 - 8), min(len(seq) - del_len, len(seq) // 2 + 8)))
    ls = list(seq)
    modref = list(seq)
    for i in range(del_len):
        del ls[delpos]
        del modref[delpos]

    ins_len = random.choice(range(15)) + 1
    altseq = "".join(ls[0:delpos]) + "".join(random.choices("ACTG", k=ins_len)) + "".join(ls[delpos:-ins_len])
    altseq = altseq[0:len(seq)]
    altseq = altseq + "A" * (len(seq) - len(altseq))
    modref = "".join(modref[0:delpos]) + str("-" * ins_len) + "".join(modref[delpos:-ins_len])
    modref = modref + "A" * (len(seq) - len(modref))
    return stack_refalt_tensrs(seq, altseq, readlength, totreads, modref, vaf, error_rate=error_rate, clip_prob=clip_prob)


def make_novar(seq, readlength, totreads, vaf=0.5, error_rate=0, clip_prob=0):
    return stack_refalt_tensrs(seq, seq, readlength, totreads, seq, vaf=0, error_rate=error_rate, clip_prob=clip_prob)


def make_batch(batchsize, seqlen, readsperbatch, readlength, factory_func, error_rate, clip_prob, vafs=None):
    src = []
    tgt = []
    tgt_vafs = []
    if vafs is not None:
        assert len(vafs) == batchsize, f"When vafs are provided, there must be exactly one VAF per batch item"
    vafdist = stats.beta(a=1.0, b=5.0) # Only used if vafs is not supplied
    alt_idxs = []
    for i in range(batchsize):
        if vafs is not None:
            vaf = vafs[i]
        else:
            if np.random.rand() < 0.10:
                vaf = 1.0
            else:
                vaf = vafdist.rvs(1)[0]
        seq = [b for b in random_bases(seqlen)]
        reads, altseq, tvaf, altmask = factory_func(seq, readlength, readsperbatch, vaf=vaf, error_rate=error_rate, clip_prob=clip_prob)
        alt_idxs.append(altmask)
        src.append(reads)
        tgt_vafs.append(tvaf)
        alt_t = target_string_to_tensor(altseq)
        # seq_t = target_string_to_tensor(seq)
        # x = torch.stack((seq_t, alt_t))
        tgt.append(alt_t)
    return torch.stack(src).transpose(1, 2), torch.stack(tgt), torch.tensor(tgt_vafs), torch.stack(alt_idxs)


def make_mixed_batch(size, seqlen, readsperbatch, readlength, error_rate, clip_prob):
    """
    Make a batch of training data that is a mixture of different variant types
    :param size: Total size of batch
    :param seqlen: Reference sequence length per data point
    :param readsperbatch: Number of reads in each pileup
    :param readlength: Length of each read in pileup
    :param error_rate: Per-base error fraction
    :param clip_prob: Per-read probability of having some soft-clipping
    :return: source data tensor, target data tensor
    """
    snv_w = 9 # Bigger values here equal less variance among sizes
    del_w = 8
    ins_w = 8
    mnv_w = 5
    novar_w = 10
<<<<<<< HEAD
    mix = [int(m) for m in np.ceil(np.random.dirichlet((snv_w, del_w, ins_w, mnv_w, novar_w)) * size)] # Ceil because zero sizes break things
    snv_src, snv_tgt, snv_vaf_tgt = make_batch(int(mix[0]), seqlen, readsperbatch, readlength, make_het_snv, error_rate, clip_prob)
    del_src, del_tgt, del_vaf_tgt = make_batch(int(mix[1]), seqlen, readsperbatch, readlength, make_het_del, error_rate, clip_prob)
    ins_src, ins_tgt, ins_vaf_tgt = make_batch(int(mix[2]), seqlen, readsperbatch, readlength, make_het_ins, error_rate, clip_prob)
    mnv_src, mnv_tgt, mnv_vaf_tgt = make_batch(int(mix[3]), seqlen, readsperbatch, readlength, make_mnv, error_rate, clip_prob)
    novar_src, novar_tgt, novar_vaf_tgt = make_batch(int(mix[4]), seqlen, readsperbatch, readlength, make_novar, error_rate, clip_prob)
=======
    mix = np.ceil(np.random.dirichlet((snv_w, del_w, ins_w, mnv_w, novar_w)) * size) # Ceil because zero sizes break things
    snv_src, snv_tgt, snv_vaf_tgt, snv_altmask = make_batch(int(mix[0]), seqlen, readsperbatch, readlength, make_het_snv, error_rate, clip_prob)
    del_src, del_tgt, del_vaf_tgt, del_altmask = make_batch(int(mix[1]), seqlen, readsperbatch, readlength, make_het_del, error_rate, clip_prob)
    ins_src, ins_tgt, ins_vaf_tgt, ins_altmask = make_batch(int(mix[2]), seqlen, readsperbatch, readlength, make_het_ins, error_rate, clip_prob)
    mnv_src, mnv_tgt, mnv_vaf_tgt, mnv_altmask = make_batch(int(mix[3]), seqlen, readsperbatch, readlength, make_mnv, error_rate, clip_prob)
    novar_src, novar_tgt, novar_vaf_tgt, novar_altmask = make_batch(int(mix[4]), seqlen, readsperbatch, readlength, make_novar, error_rate, clip_prob)
>>>>>>> 7bccba1b
    return (torch.cat((snv_src, del_src, ins_src, mnv_src, novar_src)),
           torch.cat((snv_tgt, del_tgt, ins_tgt, mnv_tgt, novar_tgt)),
           torch.cat((snv_vaf_tgt, del_vaf_tgt, ins_vaf_tgt, mnv_vaf_tgt, novar_vaf_tgt)),
           torch.cat((snv_altmask, del_altmask, ins_altmask, mnv_altmask, novar_altmask)))


def target_string_to_tensor(bases):
    """
    The target version doesn't include the qual or cigop features
    """
    result = torch.tensor([base_index(b) for b in bases]).long()
    return result


def make_batch_multi(size, seqlen, readsperbatch, readlength, error_rate, clip_prob, threads):
    """
    Create multiple ReadLoaders in parallel for each element in Inputs
    :param inputs: List of (BAM path, labels csv) tuples
    :param threads: Number of threads to use
    :param max_reads_per_aln: Max number of reads for each pileup
    :return: List of loaders
    """
    results = []
    subsize = size // threads + 1
    with mp.Pool(processes=threads) as pool:
        for i in range(threads):
            result = pool.apply_async(make_mixed_batch, (subsize, seqlen, readsperbatch, readlength, error_rate, clip_prob))
            results.append(result)
        pool.close()

        data = [d.get(timeout=60 * 60) for d in results]
        allsrc = torch.cat([d[0] for d in data])
        alltgt = torch.cat([d[1] for d in data])
        return allsrc, alltgt


# seq = "GGGGGGGG"
# src, tgt, vaf, altmask = make_het_snv(seq, readlength=len(seq), totreads=5, vaf=0.5, error_rate=0, clip_prob=0)
# print(f"Alt indexes: {altmask}")
# print(util.to_pileup(src.transpose(0,1)))

src, tgtseq, vafs, altmask = make_batch(5, 50, 10, readlength=30, factory_func=make_het_snv, error_rate=0.01, clip_prob=0.01)

print(altmask.shape)<|MERGE_RESOLUTION|>--- conflicted
+++ resolved
@@ -5,11 +5,8 @@
 import torch.multiprocessing as mp
 import scipy.stats as stats
 
-<<<<<<< HEAD
 logger = logging.getLogger(__name__)
-=======
 import util
->>>>>>> 7bccba1b
 
 INDEX_TO_BASE = [
     'A', 'C', 'G', 'T'
@@ -270,21 +267,12 @@
     ins_w = 8
     mnv_w = 5
     novar_w = 10
-<<<<<<< HEAD
-    mix = [int(m) for m in np.ceil(np.random.dirichlet((snv_w, del_w, ins_w, mnv_w, novar_w)) * size)] # Ceil because zero sizes break things
-    snv_src, snv_tgt, snv_vaf_tgt = make_batch(int(mix[0]), seqlen, readsperbatch, readlength, make_het_snv, error_rate, clip_prob)
-    del_src, del_tgt, del_vaf_tgt = make_batch(int(mix[1]), seqlen, readsperbatch, readlength, make_het_del, error_rate, clip_prob)
-    ins_src, ins_tgt, ins_vaf_tgt = make_batch(int(mix[2]), seqlen, readsperbatch, readlength, make_het_ins, error_rate, clip_prob)
-    mnv_src, mnv_tgt, mnv_vaf_tgt = make_batch(int(mix[3]), seqlen, readsperbatch, readlength, make_mnv, error_rate, clip_prob)
-    novar_src, novar_tgt, novar_vaf_tgt = make_batch(int(mix[4]), seqlen, readsperbatch, readlength, make_novar, error_rate, clip_prob)
-=======
     mix = np.ceil(np.random.dirichlet((snv_w, del_w, ins_w, mnv_w, novar_w)) * size) # Ceil because zero sizes break things
     snv_src, snv_tgt, snv_vaf_tgt, snv_altmask = make_batch(int(mix[0]), seqlen, readsperbatch, readlength, make_het_snv, error_rate, clip_prob)
     del_src, del_tgt, del_vaf_tgt, del_altmask = make_batch(int(mix[1]), seqlen, readsperbatch, readlength, make_het_del, error_rate, clip_prob)
     ins_src, ins_tgt, ins_vaf_tgt, ins_altmask = make_batch(int(mix[2]), seqlen, readsperbatch, readlength, make_het_ins, error_rate, clip_prob)
     mnv_src, mnv_tgt, mnv_vaf_tgt, mnv_altmask = make_batch(int(mix[3]), seqlen, readsperbatch, readlength, make_mnv, error_rate, clip_prob)
     novar_src, novar_tgt, novar_vaf_tgt, novar_altmask = make_batch(int(mix[4]), seqlen, readsperbatch, readlength, make_novar, error_rate, clip_prob)
->>>>>>> 7bccba1b
     return (torch.cat((snv_src, del_src, ins_src, mnv_src, novar_src)),
            torch.cat((snv_tgt, del_tgt, ins_tgt, mnv_tgt, novar_tgt)),
            torch.cat((snv_vaf_tgt, del_vaf_tgt, ins_vaf_tgt, mnv_vaf_tgt, novar_vaf_tgt)),
