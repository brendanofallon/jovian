--- conflicted
+++ resolved
@@ -163,11 +163,7 @@
         self.elu = torch.nn.ELU()
 
     def encode(self, src):
-<<<<<<< HEAD
         # src.half()
-=======
-        #src.half()
->>>>>>> 746757e6
         src = self.elu(self.fc1(src))
         src = self.pos_encoder(src)  # For 2D encoding we have to do this before flattening, right?
         src = src.flatten(start_dim=2)
@@ -177,19 +173,11 @@
         return mem_proj
 
     def decode(self, mem, tgt, tgt_mask, tgt_key_padding_mask=None):
-<<<<<<< HEAD
-        # mem.half()
-        # tgt.half()
-        # tgt_mask.half()
-        tgt0 = self.tgt_pos_encoder(tgt[:, 0, :, :]).half()
-        tgt1 = self.tgt_pos_encoder(tgt[:, 1, :, :]).half()
-=======
         #mem.half()
         #tgt.half()
         #tgt_mask.half()
         tgt0 = self.tgt_pos_encoder(tgt[:, 0, :, :]) # .half()
         tgt1 = self.tgt_pos_encoder(tgt[:, 1, :, :]) # .half()
->>>>>>> 746757e6
 
         # The magic of DataParallel mistakenly modifies the first dimension of the tgt mask when running on multi-GPU setups
         # This hack just forces it to be a square again
