--- conflicted
+++ resolved
@@ -134,7 +134,7 @@
     logger.info(f"Loaded {len(alltps)} TP and {len(allfps)} FPs")
     feats = alltps + allfps
     y = np.array([1.0 for _ in range(len(alltps))] + [0.0 for _ in range(len(allfps))])
-<<<<<<< HEAD
+    
     if labels_csv:
         with open(labels_csv, "w") as fh:
             fh.write("label\n") 
@@ -142,9 +142,6 @@
                 fh.write(str(val) + "\n")
 
     clf = RandomForestClassifier(n_estimators=100, max_depth=25, random_state=0, max_features=None, class_weight="balanced", n_jobs=threads)
-=======
-    clf = RandomForestClassifier(n_estimators=100, max_depth=25, random_state=0, max_features=16, class_weight="balanced", n_jobs=threads)
->>>>>>> 1ba0df46
     clf.fit(feats, y)
     return clf
 
