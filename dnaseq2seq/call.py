"""
This program is free software: you can redistribute it and/or modify it under the terms of the GNU General Public
License as published by the Free Software Foundation, either version 3 of the License, or (at your option) any
later version.

This program is distributed in the hope that it will be useful, but WITHOUT ANY WARRANTY; without even the implied
warranty of MERCHANTABILITY or FITNESS FOR A PARTICULAR PURPOSE. See the GNU General Public License for more details.
You should have received a copy of the GNU General Public License along with this program.
If not, see <https://www.gnu.org/licenses/>.
"""
import concurrent.futures
import os
import time

import datetime
import logging
import string
import random
import itertools
from collections import defaultdict
from functools import partial
from tempfile import NamedTemporaryFile as NTFile
from concurrent.futures import ProcessPoolExecutor
from pathlib import Path

import torch
import torch.multiprocessing as mp
import pysam
import pandas as pd
import numpy as np

from model import VarTransformer
import buildclf
import vcf
import util
import bam

logger = logging.getLogger(__name__)


DEVICE = torch.device("cpu")

def randchars(n=6):
    """ Generate a random string of letters and numbers """
    return ''.join(random.choices(string.ascii_letters + string.digits, k=n))


def gen_suspicious_spots(bamfile, chrom, start, stop, reference_fasta):
    """
    Generator for positions of a BAM / CRAM file that may contain a variant. This should be pretty sensitive and
    trigger on anything even remotely like a variant
    This uses the pysam Pileup 'engine', which seems less than ideal but at least it's C code and is probably
    fast. May need to update to something smarter if this
    :param bamfile: The alignment file in BAM format.
    :param chrom: Chromosome containing region
    :param start: Start position of region
    :param stop: End position of region (exclusive)
    :param reference_fasta: Reference sequences in fasta
    """
    aln = pysam.AlignmentFile(bamfile, reference_filename=reference_fasta)
    ref = pysam.FastaFile(reference_fasta)
    refseq = ref.fetch(chrom, start, stop)
    assert len(refseq) == stop - start, f"Ref sequence length doesn't match start - stop coords start: {chrom}:{start}-{stop}, ref len: {len(refseq)}"
    for col in aln.pileup(chrom, start=start, stop=stop, stepper='nofilter'):
        # The pileup returned by pysam actually starts long before the first start position, but we only want to
        # report positions in the actual requested window
        if start <= col.reference_pos < stop:
            refbase = refseq[col.reference_pos - start]
            indel_count = 0
            base_mismatches = 0

            for i, read in enumerate(col.pileups):
                if read.indel != 0:
                    indel_count += 1

                if read.query_position is not None:
                    base = read.alignment.query_sequence[read.query_position]
                    if base != refbase:  # May want to check quality before adding a mismatch?
                        base_mismatches += 1

                if indel_count > 1 or base_mismatches > 2:
                    yield col.reference_pos
                    break



def load_model(model_path):
    
    #96M params
    #encoder_attention_heads = 8
    #decoder_attention_heads = 10 
    #dim_feedforward = 512
    #encoder_layers = 10
    #decoder_layers = 10 
    #embed_dim_factor = 160 

    #50M params
    encoder_attention_heads = 8
    decoder_attention_heads = 4 
    dim_feedforward = 512
    encoder_layers = 8
    decoder_layers = 6
    embed_dim_factor = 120 


    # 35M params
    #encoder_attention_heads = 8 # was 4
    #decoder_attention_heads = 4 # was 4
    #dim_feedforward = 512
    #encoder_layers = 6
    #decoder_layers = 4 # was 2
    #embed_dim_factor = 120 # was 100

    model = VarTransformer(read_depth=100,
                            feature_count=10,
                            kmer_dim=util.FEATURE_DIM, # Number of possible kmers
                            n_encoder_layers=encoder_layers,
                            n_decoder_layers=decoder_layers,
                            embed_dim_factor=embed_dim_factor,
                            encoder_attention_heads=encoder_attention_heads,
                            decoder_attention_heads=decoder_attention_heads,
                            d_ff=dim_feedforward,
                            device=DEVICE)
    model.load_state_dict(torch.load(model_path, map_location=DEVICE))
    model.eval()
    model.to(DEVICE)
    return model


def read_bed_regions(bedpath):
    """
    Generate chrom, start, end regions from a BED formatted file
    """
    with open(bedpath) as fh:
        for line in fh:
            line = line.strip()
            if len(line) == 0 or line.startswith("#"):
                continue
            toks = line.split("\t")
            chrom, start, end = toks[0], int(toks[1]), int(toks[2])
            assert end > start, f"End position {end} must be strictly greater start {start}"
            yield chrom, start, end


def split_large_regions(regions, max_region_size):
    """
    Split any regions greater than max_region_size into regions smaller than max_region_size
    """
    for chrom, start, end in regions:
        while start < end:
            yield chrom, start, min(end, start + max_region_size)
            start += max_region_size


def cluster_positions(poslist, maxdist=100):
    """
    Iterate over the given list of positions (numbers), and generate ranges containing
    positions not greater than 'maxdist' in size
    """
    cluster = []
    end_pad_bases = 8
    for pos in poslist:
        if len(cluster) == 0 or pos - min(cluster) < maxdist:
            cluster.append(pos)
        else:
            yield min(cluster) - end_pad_bases, max(cluster) + end_pad_bases
            cluster = [pos]

    if len(cluster) == 1:
        yield cluster[0] - end_pad_bases, cluster[0] + end_pad_bases
    elif len(cluster) > 1:
        yield min(cluster) - end_pad_bases, max(cluster) + end_pad_bases


def cluster_positions_for_window(window, bamfile, reference_fasta, maxdist=100):
    """
    Generate a list of ranges containing a list of posistions from the given window
    returns: list of (chrom, index, start, end) tuples
    """
    chrom, window_idx, window_start, window_end = window
    
    cpname = mp.current_process().name
    logger.debug(
        f"{cpname}: Generating regions from window {window_idx}: "
        f"{window_start}-{window_end} on chromosome {chrom}"
    )
    return [
        (chrom, window_idx, start, end) 
        for start, end in cluster_positions(
            gen_suspicious_spots(bamfile, chrom, window_start, window_end, reference_fasta),
            maxdist=maxdist,
        )
    ]


def chroms_in_bed(bed):
    """
    Extract all unique chromosome names from a BED file.
    :param bed: the BED file
    :return: a list of unique chromosome names in the BED file.
    """
    df = pd.read_csv(bed, sep="\t", comment="#", usecols=[0], dtype=str, header=None)
    return list(df[df.columns[0]].unique())


def bed_for_chrom(chrom, bed, folder="."):
    """
    Extract all the regions defined in the given bed file that are on the
    given collection of chromosome; these regions are saved in a new BED
    file that is returned to the caller.

    :param chrom: a chromosome name
    :param bed: the path to a BED file.
    :param folder: the directory where the new BED file will be saved.

    :return: a BED file that contains all the regions on the given chromosome.
    """
    chrom_bed = NTFile(
        mode="w+t", delete=False, suffix=".bed", dir=folder, prefix=f"chrom_{chrom}."
    )
    with open(bed) as fh:
        for line in fh:
            if not line.startswith("#"):
                contig, start, end = line.split("\t")[:3]
                if contig == chrom:
                    chrom_bed.write(line)

    chrom_bed.close()
    return chrom_bed.name


def call(model_path, bam, bed, reference_fasta, vcf_out, classifier_path=None, **kwargs):
    """
    Use model in statedict to call variants in bam in genomic regions in bed file.
    Steps:
      1. build model
      2. break bed regions into windows with start positions determined by window_spacing and end positions
         determined by window_overlap (the last window in each bed region will likely be shorter than others)
      3. call variants in each window
      4. join variants after searching for any duplicates
      5. save to vcf file
    :param trans_model_path:
    :param bam:
    :param bed:
    :param reference_fasta:
    :param vcf_out:
    :param clf_model_path:
    """
    start_time = time.perf_counter()

    threads = kwargs.get('threads', 1)
    min_qual = kwargs.get('min_qual', 1e-4)
    logger.info(f"Using {threads} threads")

    var_freq_file = kwargs.get('freq_file')
    if var_freq_file:
        logger.info(f"Loading variant pop frequency file from {var_freq_file}")
    else:
        logger.info(f"No variant frequency file specified, this might not work depending on the classifier requirements")

    tmpdir = f".tmp.varcalls_{randchars()}"
    os.makedirs(tmpdir, exist_ok=False)

    chroms = chroms_in_bed(bed)
    func = partial(bed_for_chrom, bed=bed, folder=tmpdir)
    chrom_beds = [b for b in mp.Pool(threads).map(func, chroms)]

    logger.info(f"The model will be loaded from path {model_path}")

    vcf_file = vcf.init_vcf(
        vcf_out, sample_name="sample", lowcov=20, cmdline=kwargs.get('cmdline')
    )

    for chrom, chrom_bed in zip(chroms, chrom_beds):
        chrom_vcf = call_variants_on_chrom(
            chrom,
            bamfile=bam,
            bed=chrom_bed,
            reference_fasta=reference_fasta,
            model_path=model_path, 
            classifier_path=classifier_path,
            threads=threads,
            tmpdir=tmpdir,
            var_freq_file=var_freq_file,
        )
        for var in pysam.VariantFile(chrom_vcf):
            if var.qual > min_qual:
                vcf_file.write(var)
        os.unlink(chrom_vcf)
        os.unlink(chrom_bed)

    vcf_file.close()
    logger.info(f"All variants are saved to {vcf_out}")

    end_time = time.perf_counter()
    logger.info(f"Total running time of call subcommand is: {end_time - start_time}")


def call_variants_on_chrom(
    chrom, bamfile, bed, reference_fasta, model_path, classifier_path, threads, tmpdir, var_freq_file
):
    """
    Call variants on the given chromsome and write the variants to a temporary VCF.
    :param chrom: the chromosome name
    :param bamfile: the alignment file
    :param bed: the BED file for the given chromosome
    :param reference_fasta: the reference file
    :param model_path: the path to model
    :param classifier_path: the path to classifier
    :param threads: the number of CPUs to use
    :param tmpdir: a temporary directory

    :return: a VCF file with called variants for the given chromosome.
    """
    max_read_depth = 100
    logger.info(f"Max read depth: {max_read_depth} window step: dynamic!")

    # Iterate over the input BED file, splitting larger regions into chunks
    # of at most 'max_region_size'
    logger.info(f"Creating windows from {bed}")
    windows = [
        (chrom, window_idx, window_start, window_end) 
        for window_idx, (chrom, window_start, window_end) in enumerate(
            split_large_regions(read_bed_regions(bed), max_region_size=1000)
        )
    ]

    cluster_positions_func = partial(
        cluster_positions_for_window,
        bamfile=bamfile,
        reference_fasta=reference_fasta,
        maxdist=100,
    )

    logger.info(f"Generating regions from windows on chromosome {chrom}...")
    raw_regions = mp.Pool(threads).map(cluster_positions_func, windows)
    regions = list( itertools.chain(*raw_regions))
    logger.info(f"Generated a total of {len(regions)} regions on chromosome {chrom}")

    chrom_vcf = f"{tmpdir}/chrom_{chrom}_raw.vcf"
    vcf_file = vcf.init_vcf(chrom_vcf, sample_name="sample", lowcov=20)
    vcf_file.close()

    regions_per_block = max(4, threads)
    start_block = 0
    with open(chrom_vcf, "a") as chrom_vfh:
        while start_block < len(regions):
            logger.info(f"Processing block {start_block}-{start_block + regions_per_block} of {len(regions)}  {start_block / len(regions) * 100 :.2f}% done")
            process_block(regions[start_block:start_block + regions_per_block],
                            bamfile=bamfile,
                            model_path=model_path,
                            reference_fasta=reference_fasta,
                            classifier_path=classifier_path,
                            tmpdir=tmpdir,
                            threads=threads,
                            max_read_depth=max_read_depth,
                            window_size=150,
                            vcf_out_fh=chrom_vfh,
                            var_freq_file=var_freq_file)
            chrom_vfh.flush()
            start_block += regions_per_block

    logger.info(f"Done calling variants on chrom {chrom}, now sorting & deduping raw VCF")
    chrom_vcf_sorted = f"{tmpdir}/chrom_{chrom}_sorted.vcf"
    util.sort_chrom_vcf(chrom_vcf, chrom_vcf_sorted)
    logger.info(f"Done sorting, now deduping..")
    chrom_vcf_dedup = f"{tmpdir}/chrom_{chrom}_dedup.vcf"
    util.dedup_vcf(chrom_vcf_sorted, chrom_vcf_dedup)

    os.unlink(chrom_vcf)
    os.unlink(chrom_vcf_sorted)
    
    return chrom_vcf_dedup


def process_block(regions,
              bamfile,
              model_path,
              reference_fasta,
              classifier_path,
              tmpdir,
              threads,
              max_read_depth,
              window_size,
              vcf_out_fh,
              var_freq_file=None):
    """
    For each region in the given list of regions, generate input tensors and then call variants on that data
    Input tensor generation is done in parallel and the result tensors are saved to disk in 'tmpdir'
    Calling is done on the main thread and loads the tensors one at a time from disk

    """
    enc_start = datetime.datetime.now()
    encoded_paths = encode_regions(bamfile, reference_fasta, regions, tmpdir, threads, max_read_depth, window_size, batch_size=64)
    enc_elapsed = datetime.datetime.now() - enc_start
    logger.info(f"Encoded {len(encoded_paths)} regions in {enc_elapsed.total_seconds() :.2f}")
    model = load_model(model_path)
    aln = pysam.AlignmentFile(bamfile)
    reference = pysam.FastaFile(reference_fasta)

    if var_freq_file:
        var_freq_file = pysam.VariantFile(var_freq_file)
    classifier_model = buildclf.load_model(classifier_path) if classifier_path else None

    min_samples_callbatch = 16 # Accumulate regions until we have at least this many
    batch_encoded = []
    batch_start_pos = []
    batch_regions = []
    call_start = datetime.datetime.now()
    batch_count = 0
    window_count = 0
    for path in encoded_paths:
        # Load the data, parsing location + encoded data from file
        data = torch.load(path, map_location='cpu')
        chrom, start, end = data['region']
        window_idx = int(data['window_idx'])
        batch_encoded.append(data['encoded_pileup'])
        batch_start_pos.extend(data['start_positions'])
        batch_regions.extend((chrom, start, end) for _ in range(len(data['start_positions'])))
        os.unlink(path)
        window_count += len(batch_start_pos)
        if len(batch_start_pos) > min_samples_callbatch:
            logger.debug(f"Calling variants on window {window_idx} path: {path}")
            batch_count += 1
            if len(batch_encoded) > 1:
                allencoded = torch.concat(batch_encoded, dim=0)
            else:
                allencoded = batch_encoded[0]
            hap0, hap1 = call_and_merge(allencoded, batch_start_pos, batch_regions, model, reference)
            nvars, tmp_vcf_path = vars_hap_to_records(
                chrom, window_idx, hap0, hap1, aln, reference, classifier_model, tmpdir, var_freq_file
            )
            for var in pysam.VariantFile(tmp_vcf_path):
                vcf_out_fh.write(str(var))
            vcf_out_fh.flush()
            os.unlink(tmp_vcf_path)
            batch_encoded = []
            batch_start_pos = []
            batch_regions = []


    # Write last few
    logger.debug(f"Calling variants on window {window_idx} path: {path}")
    if len(batch_start_pos):
        batch_count += 1
        if len(batch_encoded) > 1:
            allencoded = torch.concat(batch_encoded, dim=0)
        else:
            allencoded = batch_encoded[0]
        hap0, hap1 = call_and_merge(allencoded, batch_start_pos, batch_regions, model, reference)
        nvars, tmp_vcf_path = vars_hap_to_records(
            chrom, window_idx, hap0, hap1, aln, reference, classifier_model, tmpdir, var_freq_file
        )
        for var in pysam.VariantFile(tmp_vcf_path):
            vcf_out_fh.write(str(var))
        vcf_out_fh.flush()
        os.unlink(tmp_vcf_path)
    call_elapsed = datetime.datetime.now() - call_start
    logger.info(f"Called variants in {window_count} windows over {batch_count} batches from {len(encoded_paths)} paths in {call_elapsed.total_seconds() :.2f} seconds")


def encode_regions(bamfile, reference_fasta, regions, tmpdir, n_threads, max_read_depth, window_size, batch_size):
    """
    Encode and save all the regions in the regions list in parallel, and return the list of files to the saved data
    """
    torch.set_num_threads(1) # Required to avoid deadlocks when creating tensors
    encode_func = partial(
        encode_and_save_region,
        bamfile=bamfile,
        refpath=reference_fasta,
        tmpdir=tmpdir,
        max_read_depth=max_read_depth,
        window_size=window_size,
        min_reads=5,
        batch_size=batch_size,
    )

    futures = []
    result_paths = []
    with concurrent.futures.ProcessPoolExecutor(max_workers=n_threads) as pool:
        for chrom, window_idx, start, end in regions:
            fut = pool.submit(encode_func, region=(chrom, window_idx, int(start), int(end)))
            futures.append(fut)

        for fut in futures:
            result = fut.result(timeout=300) # Timeout in 5 mins - typical time for encoding is 1-3 seconds
            result_paths.append(result)

    torch.set_num_threads(n_threads)
    return result_paths


def encode_and_save_region(bamfile, refpath, tmpdir, region, max_read_depth, window_size, min_reads, batch_size):
    """
    Encode the reads in the given region and save the data along with the region and start offsets to a file
    and return the absolute path of the file

    Somewhat confusingly, the 'region' argument must be a tuple of  (chrom, index, start, end)
    """
    chrom, window_idx, start, end = region
    aln = pysam.AlignmentFile(bamfile, reference_filename=refpath)
    reference = pysam.FastaFile(refpath)
    all_encoded = []
    all_starts = []
    logger.debug(f"Encoding region {chrom}:{start}-{end} idx: {window_idx}")
    for encoded_region, start_positions in _encode_region(aln, reference, chrom, start, end, max_read_depth,
                                                     window_size=window_size, min_reads=min_reads, batch_size=batch_size):
        all_encoded.append(encoded_region)
        all_starts.extend(start_positions)
    logger.debug(f"Done encoding region {chrom}:{start}-{end}, created {len(all_starts)} windows")
    if len(all_encoded) > 1:
        encoded = torch.concat(all_encoded, dim=0)
    else:
        encoded = all_encoded[0]
    data = {
        'encoded_pileup': encoded,
        'region': (chrom, start, end),
        'start_positions': all_starts,
        'window_idx': window_idx,
    }
    dest = Path(tmpdir) / f"enc_chr{chrom}_{window_idx}_{randchars(4)}.pt"
    logger.debug(f"Saving data as {dest.absolute()}")
    torch.save(data, dest)
    return dest.absolute()


def call_and_merge(batch, batch_offsets, regions, model, reference):
    max_dist = max(r[2] - bo for r, bo in zip(regions, batch_offsets))
    n_output_toks = min(150 // util.TGT_KMER_SIZE - 1, (max_dist) // util.TGT_KMER_SIZE + 1)
    logger.debug(f"window max dist: {max_dist}, min batch offset: {min(batch_offsets)}, n_tokens: {n_output_toks}")
    logger.debug(f"Calling batch of size {len(batch_offsets)}")
    batchvars = call_batch(batch, batch_offsets, regions, model, reference, n_output_toks)

    byregion = defaultdict(list)
    for region, bvars in zip(regions, batchvars):
        byregion[region].append(bvars)

    hap0 = defaultdict(list)
    hap1 = defaultdict(list)
    for region, rvars in byregion.items():
        chrom, start, end = region
        h0, h1 = merge_genotypes(rvars)
        for k, v in h0.items():
            if start <= v[0].pos < end:
                hap0[k].extend(v)
        for k, v in h1.items():
<<<<<<< HEAD
            hap1[k].extend(x for x in v if start <= x.pos < end)
=======
            if start <= v[0].pos < end:
                hap1[k].extend(v)
>>>>>>> 7d87f402

    return hap0, hap1


def vars_hap_to_records(
    chrom, window_idx, vars_hap0, vars_hap1, aln, reference, classifier_model, tmpdir, var_freq_file
):
    """
    Convert variant haplotypes to variant records and write the records to a temporary VCF file.
    """
    vcf_vars = vcf.vcf_vars(
        vars_hap0=vars_hap0,
        vars_hap1=vars_hap1,
        chrom=chrom,
        window_idx=window_idx,
        aln=aln,
        reference=reference
    )

    vcfh = NTFile(
        mode="w+t", delete=False, suffix=".vcf", dir=tmpdir, prefix=f"chrom_{chrom}_w{window_idx}."
    )
    vcfh.close()
    vcf_file = vcf.init_vcf(vcfh.name, sample_name="sample", lowcov=20)

    # covert variants to pysam vcf records
    vcf_records = [
        vcf.create_vcf_rec(var, vcf_file)
        for var in sorted(vcf_vars, key=lambda x: x.pos)
    ]

    # write to a chunk VCF
    for rec in vcf_records:
        if classifier_model:
            rec.info["RAW_QUAL"] = rec.qual
            rec.qual = buildclf.predict_one_record(classifier_model, rec, aln, var_freq_file)
        vcf_file.write(rec)

    vcf_file.close()

    return len(vcf_records), vcfh.name


def call_batch(encoded_reads, offsets, regions, model, reference, n_output_toks):
    """
    Call variants in a batch (list) of regions, by running a forward pass of the model and
    then aligning the predicted sequences to the reference genome and picking out any
    mismatching parts
    :returns : List of variants called in both haplotypes for every item in the batch as a list of 2-tuples
    """
    assert encoded_reads.shape[0] == len(regions), f"Expected the same number of reads as regions, but got {encoded_reads.shape[0]} reads and {len(regions)}"
    assert len(offsets) == len(regions), f"Should be as many offsets as regions, but found {len(offsets)} and {len(regions)}"
    seq_preds, probs = util.predict_sequence(encoded_reads.to(DEVICE), model, n_output_toks=n_output_toks, device=DEVICE)
    probs = probs.detach().cpu().numpy()
    calledvars = []
    for offset, (chrom, start, end), b in zip(offsets, regions, range(seq_preds.shape[0])):
        hap0_t, hap1_t = seq_preds[b, 0, :, :], seq_preds[b, 1, :, :]
        hap0 = util.kmer_preds_to_seq(hap0_t, util.i2s)
        hap1 = util.kmer_preds_to_seq(hap1_t, util.i2s)
        probs0 = np.exp(util.expand_to_bases(probs[b, 0, :]))
        probs1 = np.exp(util.expand_to_bases(probs[b, 1, :]))
        refseq = reference.fetch(chrom, offset, offset + len(hap0))
        vars_hap0 = list(v for v in vcf.aln_to_vars(refseq, hap0, offset, probs=probs0) if start <= v.pos <= end)
        vars_hap1 = list(v for v in vcf.aln_to_vars(refseq, hap1, offset, probs=probs1) if start <= v.pos <= end)
        #print(f"Offset: {offset}\twindow {start}-{end} frame: {start % 4} hap0: {vars_hap0}\n       hap1: {vars_hap1}")
        calledvars.append((vars_hap0, vars_hap1))

    return calledvars


def add_ref_bases(encbases, reference, chrom, start, end, max_read_depth):
    """
    Add the reference sequence as read 0
    """
    refseq = reference.fetch(chrom, start, end)
    ref_encoded = bam.string_to_tensor(refseq)
    return torch.cat((ref_encoded.unsqueeze(1), encbases), dim=1)[:, 0:max_read_depth, :]


def _encode_region(aln, reference, chrom, start, end, max_read_depth, window_size=150, min_reads=5, batch_size=64):
    """
    Generate batches of tensors that encode read data from the given genomic region, along with position information. Each
    batch of tensors generated should be suitable for input into a forward pass of the model - but the data will be on the
    CPU.
    Each item in the batch represents a pileup in a single 'window' into the given region of size 'window_size', and
    subsequent elements are encoded from a sliding window that advances by 'window_step' after each item.
    If start=100, window_size is 50, and window_step is 10, then the items will include data from regions:
    100-150
    110-160
    120-170,
    etc

    The start positions for each item in the batch are returned in the 'batch_offsets' element, which is required
    when variant calling to determine the genomic coordinates of the called variants.

    If the full region size is small this will probably generate just a single batch, but if the region is very large
    (or batch_size is small) this could generate multiple batches

    :param window_size: Size of region in bp to generate for each item
    :returns: Generator for tuples of (batch tensor, list of start positions)
    """
    window_start = int(start - 0.5 * window_size)  # We start with regions a bit upstream of the focal / target region
    window_step = 25
    batch = []
    batch_offsets = []
    readwindow = bam.ReadWindow(aln, chrom, start - 100, end + window_size)
    logger.debug(f"Encoding region {chrom}:{start}-{end}")
    while window_start <= (end - 0.1 * window_size):
        try:
            logger.debug(f"Getting reads from  readwindow: {window_start} - {window_start + window_size}")
            enc_reads = readwindow.get_window(window_start, window_start + window_size, max_reads=max_read_depth)
            encoded_with_ref = add_ref_bases(enc_reads, reference, chrom, window_start, window_start + window_size,
                                             max_read_depth=max_read_depth)
            batch.append(encoded_with_ref)
            batch_offsets.append(window_start)
            logger.debug(f"Added item to batch from window_start {window_start}")
        except bam.LowReadCountException:
            logger.debug(
                f"Bam window {chrom}:{window_start}-{window_start + window_size} "
                f"had too few reads for variant calling (< {min_reads})"
            )
        window_start += window_step
        if len(batch) >= batch_size:
            encodedreads = torch.stack(batch, dim=0).cpu().float()
            yield encodedreads, batch_offsets
            batch = []
            batch_offsets = []

    # Last few
    if batch:
        encodedreads = torch.stack(batch, dim=0).cpu().float() # Keep encoded tensors on cpu for now
        yield encodedreads, batch_offsets


def vars_dont_overlap(v0, v1):
    """
    True if the two variant do not share any reference bases
    """
    return v0.pos + len(v0.ref) <= v1.pos or v1.pos + len(v1.ref) <= v0.pos


def merge_genotypes(genos):
    """
    Genos is a list of 2-tuples representing haplotypes called in overlapping windows. This function
    attempts to merge the haplotypes in a way that makes sense, given the possibility of conflicting information

    """
    allvars = sorted(list(v for g in genos for v in g[0]) + list(v for g in genos for v in g[1]), key=lambda v: v.pos)
    allkeys = set()
    varsnodups = []
    for v in allvars:
        if v.key not in allkeys:
            allkeys.add(v.key)
            varsnodups.append(v)

    results = [[], []]

    prev_het = None
    prev_het_index = None
    for p in varsnodups:
        homcount = 0
        hetcount = 0
        for g in genos:
            a = p.key in [v.key for v in g[0]]
            b = p.key in [v.key for v in g[1]]
            if a and b:
                homcount += 1
            elif a or b:
                hetcount += 1
        if homcount > hetcount:
            results[0].append(p)
            results[1].append(p)
        elif prev_het is None:
            results[0].append(p)
            prev_het = p
            prev_het_index = 0
        else:
            # There was a previous het variant, so figure out where this new one should go
            # determine if p should be in cis or trans with prev_het
            cis = 0
            trans = 0
            for g in genos:
                g0keys = [v.key for v in g[0]]
                g1keys = [v.key for v in g[1]]
                if (p.key in g0keys and prev_het.key in g0keys) or (p.key in g1keys and prev_het.key in g1keys):
                    cis += 1
                elif (p.key in g0keys and prev_het.key in g1keys) or (p.key in g1keys and prev_het.key in g0keys):
                    trans += 1
            if trans >= cis: # If there's a tie, assume trans. This covers the case where cis==0 and trans==0, because trans is safer
                results[1 - prev_het_index].append(p)
                prev_het = p
                prev_het_index = 1 - prev_het_index
            else:
                results[prev_het_index].append(p)
                prev_het = p
                prev_het_index = prev_het_index

    # Build dictionaries with correct haplotypes...
    allvars0 = dict()
    allvars1 = dict()
    for v in results[0]:
        allvars0[v.key] = [t for t in allvars if t.key == v.key]
    for v in results[1]:
        allvars1[v.key] = [t for t in allvars if t.key == v.key]
    return allvars0, allvars1

<|MERGE_RESOLUTION|>--- conflicted
+++ resolved
@@ -544,12 +544,8 @@
             if start <= v[0].pos < end:
                 hap0[k].extend(v)
         for k, v in h1.items():
-<<<<<<< HEAD
-            hap1[k].extend(x for x in v if start <= x.pos < end)
-=======
             if start <= v[0].pos < end:
                 hap1[k].extend(v)
->>>>>>> 7d87f402
 
     return hap0, hap1
 
