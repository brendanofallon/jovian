--- conflicted
+++ resolved
@@ -119,11 +119,7 @@
 
 
 def load_model(model_path):
-<<<<<<< HEAD
-=======
-    
     # 25m
->>>>>>> 2b0f16a5
     attention_heads = 8
     encoder_layers = 8
     transformer_dim = 400
