--- conflicted
+++ resolved
@@ -191,16 +191,11 @@
     positions not greater than 'maxdist' in size
     """
     cluster = []
-<<<<<<< HEAD
-    end_pad_bases = 20
-=======
     end_pad_bases = 8
->>>>>>> 313e9b85
     for pos in poslist:
         if len(cluster) == 0 or pos - min(cluster) < maxdist:
             cluster.append(pos)
         else:
-<<<<<<< HEAD
             yield min(cluster) - end_pad_bases, max(cluster) + end_pad_bases
             cluster = [pos]
 
@@ -208,18 +203,6 @@
         yield cluster[0] - end_pad_bases, cluster[0] + end_pad_bases
     elif len(cluster) > 1:
         yield min(cluster) - end_pad_bases, max(cluster) + end_pad_bases
-=======
-            if len(cluster) == 1:
-                yield cluster[0] - 1, cluster[0] + 1
-            else:
-                yield min(cluster), max(cluster) + end_pad_bases
-            cluster = [pos]
-
-    if len(cluster) == 1:
-        yield cluster[0] - 1, cluster[0] + 1
-    elif len(cluster) > 1:
-        yield min(cluster), max(cluster) + end_pad_bases
->>>>>>> 313e9b85
 
 
 def cluster_positions_for_window(window, bamfile, reference_fasta, maxdist=100):
