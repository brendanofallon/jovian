import os
import time
import math
import datetime
import logging
from collections import defaultdict
from functools import partial
from tempfile import NamedTemporaryFile as NTFile

import torch
import torch.multiprocessing as mp
import pysam
import pyranges as pr
import pandas as pd

from dnaseq2seq.model import VarTransformer
from dnaseq2seq import buildclf
from dnaseq2seq import vcf
from dnaseq2seq import util
from dnaseq2seq import bam

logger = logging.getLogger(__name__)


DEVICE = torch.device("cpu")


def gen_suspicious_spots(bamfile, chrom, start, stop, reference_fasta):
    """
    Generator for positions of a BAM / CRAM file that may contain a variant. This should be pretty sensitive and
    trigger on anything even remotely like a variant
    This uses the pysam Pileup 'engine', which seems less than ideal but at least it's C code and is probably
    fast. May need to update to something smarter if this
    :param bamfile: The alignment file in BAM format.
    :param chrom: Chromosome containing region
    :param start: Start position of region
    :param stop: End position of region (exclusive)
    :param reference_fasta: Reference sequences in fasta
    """
    aln = pysam.AlignmentFile(bamfile, reference_filename=reference_fasta)
    ref = pysam.FastaFile(reference_fasta)
    refseq = ref.fetch(chrom, start, stop)
    assert len(refseq) == stop - start, f"Ref sequence length doesn't match start - stop coords"
    for col in aln.pileup(chrom, start=start, stop=stop, stepper='nofilter'):
        # The pileup returned by pysam actually starts long before the first start position, but we only want to
        # report positions in the actual requested window
        if start <= col.reference_pos < stop:
            refbase = refseq[col.reference_pos - start]
            indel_count = 0
            base_mismatches = 0

            for i, read in enumerate(col.pileups):
                if read.indel != 0:
                    indel_count += 1

                if read.query_position is not None:
                    base = read.alignment.query_sequence[read.query_position]
                    if base != refbase:  # May want to check quality before adding a mismatch?
                        base_mismatches += 1

                if indel_count > 1 or base_mismatches > 2:
                    yield col.reference_pos
                    break


def bed_to_windows(pr_bed, bed_slack=0, window_spacing=1000, window_overlap=0):
    """
    Make generator yielding windows of spacing window_spacing with right side overlap window_overlap
    Windows will typically be smaller than window_spacing at right end of bed intervals
    Also return total window count (might indicate how long it could take?)
    :param pr_bed: PyRange object representing bed file (columns Chromosome, Start, End)
    :param bed_slack: bases to slack both sides of each bed region
    :param window_spacing: spacing between the start of each window
    :param window_overlap: right side overlap between windows
    :return: yields Chromosome, Start, End of window
    """
    # merge and slack/pad bed file regions
    pr_slack = pr_bed.slack(bed_slack)
    df_windows = pr_slack.window(window_spacing).df
    df_windows["End"] = df_windows["End"] + window_overlap
    df_windows = pr.PyRanges(df_windows).intersect(pr_slack).df

    window_count = len(df_windows)
    windows = ((win.Chromosome, win.Start, win.End) for i, win in df_windows.iterrows())
    return windows, window_count


def reconcile_current_window(prev_win, current_win):
    """
    modify variant parameters in current window depending on any overlapping variants in previous window
    :param prev_win: variant dict for previous window (to left of current)
    :param current_win: variant dict for current window (most recent variants called)
    :return: modified variant dict for current window
    """
    overlap_vars = set(prev_win) & set(current_win)

    # swap haplotypes if supported by previous window
    same_hap_var_count, opposite_hap_var_count = 0, 0
    for v in overlap_vars:
        if prev_win[v].het and current_win[v].het:
            if prev_win[v].haplotype == current_win[v].haplotype:
                same_hap_var_count += 1
            else:
                opposite_hap_var_count += 1
    if opposite_hap_var_count > same_hap_var_count:  # swap haplotypes
        for k, v in current_win.items():
            current_win[k].genotype = tuple(reversed(current_win[k].genotype))
            if v.het and v.haplotype == 0:
                v.haplotype = 1
            elif v.het and v.haplotype == 1:
                v.haplotype = 0

    for var in overlap_vars:
        # if hom in both windows
        #   - just mark as DUPLICATE
        if not prev_win[var].het and not current_win[var].het:
            current_win[var].duplicate = True
        # if het in both windows and same genotype order ( 0|1 or 1|0 )
        #   - change phase set (PS) of current window to previous window
        #   - mark var as DUPLICATE in current window
        if prev_win[var].het and current_win[var].het and prev_win[var].genotype == current_win[var].genotype:
            current_win[var].duplicate = True
            for v in current_win:
                current_win[v].phase_set = prev_win[var].phase_set
        # if het in both windows and different haplotype (hap0 or hap1)
        #   - change phase set (PS) of current window to prev window
        #   - mark var as DUPLICATE in current window
        #   - reverse genotype of all current window vars (i.e., (0,1) to (1,0))
        if prev_win[var].het and current_win[var].het and prev_win[var].genotype != current_win[var].genotype:
            current_win[var].duplicate = True
    return current_win


def load_model(model_path):
    attention_heads = 8
    encoder_layers = 8
    transformer_dim = 400
    embed_dim_factor = 100
    model = VarTransformer(read_depth=100,
                           feature_count=9,
                           out_dim=4,
                           embed_dim_factor=embed_dim_factor,
                           nhead=attention_heads,
                           d_hid=transformer_dim,
                           n_encoder_layers=encoder_layers,
                           device=DEVICE)
    model.load_state_dict(torch.load(model_path, map_location=DEVICE))
    model.eval()
    model.to(DEVICE)
    return model


def read_bed_regions(bedpath):
    """
    Generate chrom, start, end regions from a BED formatted file
    """
    with open(bedpath) as fh:
        for line in fh:
            line = line.strip()
            if len(line) == 0 or line.startswith("#"):
                continue
            toks = line.split("\t")
            yield toks[0], int(toks[1]), int(toks[2])


def split_large_regions(regions, max_region_size):
    """
    Split any regions greater than max_region_size into regions smaller than max_region_size
    """
    for chrom, start, end in regions:
        while start < end:
            yield chrom, start, min(end, start + max_region_size)
            start += max_region_size


def cluster_positions(poslist, maxdist=500):
    """
    Iterate over the given list of positions (numbers), and generate ranges containing
    positions not greater than 'maxdist' in size
    """
    cluster = []
    for pos in poslist:
        if len(cluster) == 0 or pos - min(cluster) < maxdist:
            cluster.append(pos)
        else:
            yield min(cluster), max(cluster)
            cluster = [pos]

    if len(cluster) == 1:
        yield cluster[0] - 10, cluster[0] + 10
    elif len(cluster) > 1:
        yield min(cluster), max(cluster)


def cluster_positions_for_window(window, bamfile, reference_fasta, maxdist=500):
    """
    Generate a list of ranges containing a list of posistions from the given window
    """
    chrom, window_idx, window_start, window_end = window
    
    cpname = mp.current_process().name
    logger.info(
        f"{cpname}: Generating regions from window {window_idx}: "
        f"{window_start}-{window_end} on chromosome {chrom}"
    )
    return [
        (chrom, window_idx, start, end) 
        for start, end in cluster_positions(
            gen_suspicious_spots(bamfile, chrom, window_start, window_end, reference_fasta),
            maxdist=maxdist,
        )
    ]


def chroms_in_bed(bed):
    """
    Extract all unique chromosome names from a BED file.
    :param bed: the BED file
    :return: a list of unique chromosome names in the BED file.
    """
    df = pd.read_csv(bed, sep="\t", comment="#", usecols=[0], dtype=str, header=None)
    return list(df[df.columns[0]].unique())


def bed_for_chrom(chrom, bed, folder="."):
    """
    Extract all the regions defined in the given bed file that are on the
    given collection of chromosome; these regions are saved in a new BED
    file that is returned to the caller.

    :param chrom: a chromosome name
    :param bed: the path to a BED file.
    :param folder: the directory where the new BED file will be saved.

    :return: a BED file that contains all the regions on the given chromosome.
    """
    chrom_bed = NTFile(
        mode="w+t", delete=False, suffix=".bed", dir=folder, prefix=f"chrom_{chrom}."
    )
    with open(bed) as fh:
        for line in fh:
            if not line.startswith("#"):
                contig, start, end = line.split("\t")[:3]
                if contig == chrom:
                    chrom_bed.write(line)

    chrom_bed.close()
    return chrom_bed.name


def call(model_path, bam, bed, reference_fasta, vcf_out, classifier_path=None, **kwargs):
    """
    Use model in statedict to call variants in bam in genomic regions in bed file.
    Steps:
      1. build model
      2. break bed regions into windows with start positions determined by window_spacing and end positions
         determined by window_overlap (the last window in each bed region will likely be shorter than others)
      3. call variants in each window
      4. join variants after searching for any duplicates
      5. save to vcf file
    :param trans_model_path:
    :param bam:
    :param bed:
    :param reference_fasta:
    :param vcf_out:
    :param clf_model_path:
    """
    start_time = time.perf_counter()

    threads = kwargs.get('threads', 1)
    logger.info(f"There are {threads} CPUs available")

    tmpdir = "tmpdir"
    os.makedirs(tmpdir, exist_ok=True)

    chroms = chroms_in_bed(bed)
    func = partial(bed_for_chrom, bed=bed, folder=tmpdir)
    chrom_beds = [b for b in mp.Pool(threads).map(func, chroms)]

    logger.info(f"The model will be loaded from path {model_path}")

    vcf_file = vcf.init_vcf(
        vcf_out, sample_name="sample", lowcov=20, cmdline=kwargs.get('cmdline')
    )

    for chrom, chrom_bed in zip(chroms, chrom_beds):
        chrom_vcf = call_variants_on_chrom(
            chrom,
            bamfile=bam,
            bed=chrom_bed,
            reference_fasta=reference_fasta,
            model_path=model_path, 
            classifier_path=classifier_path,
            threads=threads,
            tmpdir=tmpdir,
        )
        for var in pysam.VariantFile(chrom_vcf):
            vcf_file.write(var)
        os.unlink(chrom_vcf)
        os.unlink(chrom_bed)

    vcf_file.close()
    logger.info(f"All variants are saved to {vcf_out}")

    end_time = time.perf_counter()
    logger.info(f"Total running time of call subcommand is: {end_time - start_time}")


def split_even_chunks(n_item, n_chunk):
    """
    This function splits n_items into n_chunk chunks
    :param n_item : total number of items that will be splitted.
    :param n_chunk: the number of chunks
    :return chunks: the start index and end index of each chunk.
    """
    chunks = []
    chunk_size = n_item // n_chunk
    num_left = n_item - chunk_size * n_chunk
    for i in range(n_chunk):
        chunks.append(chunk_size)
    for i in range(num_left):
        chunks[i] += 1

    start_idx = 0
    end_idx = 0
    for i in range(n_chunk):
        start_idx = end_idx
        end_idx = start_idx + chunks[i]
        yield (start_idx, end_idx)


def call_variants_on_chrom(
    chrom, bamfile, bed, reference_fasta, model_path, classifier_path, threads, tmpdir
):
    """
    Call variants on the given chromsome and write the variants to a temporary VCF.
    :param chrom: the chromosome name
    :param bamfile: the alignment file
    :param bed: the BED file for the given chromosome
    :param reference_fasta: the reference file
    :param model_path: the path to model
    :param classifier_path: the path to classifier
    :param threads: the number of CPUs to use
    :param tmpdir: a temporary directory

    :return: a VCF file with called variants for the given chromosome.
    """
    max_read_depth = 100

    # Iterate over the input BED file, splitting larger regions into chunks
    # of at most 'max_region_size'

    logger.info(f"Creating windows from {bed}")
    windows = [
        (chrom, window_idx, window_start, window_end) 
        for window_idx, (chrom, window_start, window_end) in enumerate(
            split_large_regions(read_bed_regions(bed), max_region_size=1000)
        )
    ]

    func = partial(
        cluster_positions_for_window,
        bamfile=bamfile,
        reference_fasta=reference_fasta,
        maxdist=500,
    )

    logger.info(f"Generating regions from windows on chromosome {chrom}...")
    region_file = f"{tmpdir}/chrom_{chrom}.regions.txt"
    n_regions = 0
    with open(region_file, "w") as rfh:
        for regions in mp.Pool(threads).map(func, windows):
            for r in regions:
                print(f"{r[0]}\t{r[1]}\t{r[2]}\t{r[3]}", file=rfh)
                n_regions += 1
    logger.info(f"Generated a total of {n_regions} regions on chromosome {chrom}")

    chunks = [(chrom, si, ei) for si, ei in split_even_chunks(n_regions, threads)]

    func = partial(
        process_chunk_regions,
        region_file=region_file,
        bamfile=bamfile,
        model_path=model_path,
        reference_fasta=reference_fasta,
        classifier_path=classifier_path,
        tmpdir=tmpdir,
        max_read_depth=max_read_depth,
        window_size=150,
        window_step=33,
    )

    chrom_vcf = f"{tmpdir}/chrom_{chrom}.vcf"
    vcf_file = vcf.init_vcf(chrom_vcf, sample_name="sample", lowcov=20)
    vcf_file.close()

    chrom_nvar = 0
    with open(chrom_vcf, "a") as chrom_vfh:
        for chunk_nvar, chunk_vcf in [
            f for f in mp.Pool(threads).map(func, chunks)
        ]:
            for var in pysam.VariantFile(chunk_vcf):
                chrom_vfh.write(str(var))
            os.unlink(chunk_vcf)
            chrom_nvar += chunk_nvar

    logger.info(
        f"A total of {chrom_nvar} variants called on chromosome {chrom} and saved "
        f"to {chrom_vcf}"
    )
    os.unlink(region_file)
    
    return chrom_vcf


def process_chunk_regions(
    chunk,
    region_file,
    bamfile,
    model_path,
    reference_fasta,
    classifier_path,
    max_read_depth,
    tmpdir,
    window_size=300,
    min_reads=5,
    window_step=50
):
    """
    Call variants on the given region and write variants to a temporary VCF file.
    """
    chrom, start_idx, end_idx = chunk
    chunk_vcf =f"{tmpdir}/chrom_{chrom}.chunk_{start_idx}-{end_idx}.vcf"
    chunk_vfh = vcf.init_vcf(chunk_vcf, sample_name="sample", lowcov=20)
    chunk_vfh.close()

    aln = pysam.AlignmentFile(bamfile)
    reference = pysam.FastaFile(reference_fasta)
<<<<<<< HEAD
    aln = pysam.AlignmentFile(bam, reference_filename=reference_fasta)

    vcf_file = vcf.init_vcf(vcf_out, sample_name="sample", lowcov=20, cmdline=kwargs.get('cmdline'))

    # initialize classifier if provided
    if classifier_path:
        classifier_model = buildclf.load_model(classifier_path)

    totbases = util.count_bases(bed)
    bases_processed = 0 
    #  Iterate over the input BED file, splitting larger regions into chunks of at most 'max_region_size'
    for i, (chrom, window_start, window_end) in enumerate(split_large_regions(read_bed_regions(bed), max_region_size=1000)):
        prog = bases_processed / totbases
        logger.info(f"Processing {chrom}:{window_start}-{window_end}   [{100 * prog :.2f}%]")
        refseq = reference.fetch(chrom, window_start, window_end)

        # Search the region for positions that may contain a variant, and cluster those into ranges
        # For each range, run the variant calling procedure in a sliding window
        for start, end in cluster_positions(gen_suspicious_spots(pysam.AlignmentFile(bam, reference_filename=reference_fasta), chrom, window_start, window_end, refseq), maxdist=100):
            logger.info(f"Running model for {start}-{end} ({end - start} bp) inside {window_start}-{window_end}")
            vars_hap0, vars_hap1 = _call_vars_region(aln, model, reference,
                                                     chrom, start-25, end+2,
                                                     max_read_depth,
                                                     window_size=150,
                                                     window_step=20)

            vcf_vars = vcf.vcf_vars(vars_hap0=vars_hap0, vars_hap1=vars_hap1, chrom=chrom, window_idx=i, aln=aln,
                             reference=reference)

            # covert variants to pysam vcf records
            vcf_records = [vcf.create_vcf_rec(var, vcf_file) for var in sorted(vcf_vars, key=lambda x: x.pos)]
            # if classifier model available then use classifier quality
            if classifier_path:
                for rec in vcf_records:
                    rec.info["RAW_QUAL"] = rec.qual
                    rec.qual = buildclf.predict_one_record(classifier_model, rec)

            # write to output vcf
            for rec in vcf_records:
                vcf_file.write(rec)

        bases_processed += window_end - window_start
=======
    model = load_model(model_path)

    # if classifier model available then use classifier quality
    classifier_model = buildclf.load_model(classifier_path) if classifier_path else None

    chunk_nvar = 0
    with open(region_file) as fh, open(chunk_vcf, "a") as chunk_vfh:
        for idx, line in enumerate(fh):
            if idx < start_idx or idx >= end_idx:
                continue
            chrom, window_idx, start, end  = line.strip().split("\t")[0:4]
            window_idx, start, end = int(window_idx), int(start), int(end)
    
            chrom, window_idx, vars_hap0, vars_hap1 = _call_vars_region(
                chrom,
                window_idx,
                start - 25,
                end + 2,
                aln=aln,
                model=model,
                reference=reference,
                max_read_depth=max_read_depth,
                window_size=window_size,
                min_reads=min_reads,
                window_step=window_step
            )

            nvar, vcfname = vars_hap_to_records(
                chrom,
                window_idx=window_idx,
                vars_hap0=vars_hap0,
                vars_hap1=vars_hap1,
                aln=aln,
                reference=reference,
                classifier_model=classifier_model,
                tmpdir=tmpdir,
            )

            for var in pysam.VariantFile(vcfname):
                chunk_vfh.write(str(var))
            os.unlink(vcfname)
            chunk_nvar += nvar

    return chunk_nvar, chunk_vcf


def vars_hap_to_records(
    chrom, window_idx, vars_hap0, vars_hap1, aln, reference, classifier_model, tmpdir,
):
    """
    Convert variant haplotypes to variant records and write the records to a temporary VCF file.
    """
    vcf_vars = vcf.vcf_vars(
        vars_hap0=vars_hap0,
        vars_hap1=vars_hap1,
        chrom=chrom,
        window_idx=window_idx,
        aln=aln,
        reference=reference
    )

    vcfh = NTFile(
        mode="w+t", delete=False, suffix=".vcf", dir=tmpdir, prefix=f"chrom_{chrom}_w{window_idx}."
    )
    vcfh.close()
    vcf_file = vcf.init_vcf(vcfh.name, sample_name="sample", lowcov=20)

    # covert variants to pysam vcf records
    vcf_records = [
        vcf.create_vcf_rec(var, vcf_file)
        for var in sorted(vcf_vars, key=lambda x: x.pos)
    ]

    # write to a chunk VCF
    for rec in vcf_records:
        if classifier_model:
            rec.info["RAW_QUAL"] = rec.qual
            rec.qual = buildclf.predict_one_record(classifier_model, rec)
        vcf_file.write(rec)

>>>>>>> dc69b013
    vcf_file.close()

    return len(vcf_records), vcfh.name


def call_batch(encoded_reads, batch_pos_offsets, model, reference, chrom, window_size):
    """
    Call variants in a batch (list) of regions, by running a forward pass of the model and
    then aligning the predicted sequences to the reference genome and picking out any
    mismatching parts
    :returns : List of variants called in both haplotypes for every item in the batch as a list of 2-tuples
    """
    seq_preds = model(encoded_reads.to(DEVICE))
    calledvars = []
    for b in range(seq_preds.shape[0]):
        hap0_t, hap1_t = seq_preds[b, 0, :, :], seq_preds[b, 1, :, :]
        offset = batch_pos_offsets[b]
        hap0 = util.readstr(hap0_t)
        hap1 = util.readstr(hap1_t)
        hap0_probs = hap0_t.detach().cpu().numpy().max(axis=-1)
        hap1_probs = hap1_t.detach().cpu().numpy().max(axis=-1)

        refseq = reference.fetch(chrom, offset, offset + window_size)
        vars_hap0 = list(vcf.aln_to_vars(refseq, hap0, offset, hap0_probs))
        vars_hap1 = list(vcf.aln_to_vars(refseq, hap1, offset, hap1_probs))
        calledvars.append((vars_hap0, vars_hap1))
    return calledvars


def update_batchvars(allvars0, allvars1, batchvars, batch_offsets, step_count, window_retain_size=150):
    for window_start, (vars_hap0, vars_hap1) in zip(batch_offsets, batchvars):
        stepvars0 = {}
        for v in vars_hap0:
            if v.pos < (window_start + window_retain_size):
                v.hap_model = 0
                v.step = step_count
                stepvars0[(v.pos, v.ref, v.alt)] = v
        stepvars1 = {}
        for v in vars_hap1:
            if v.pos < (window_start + window_retain_size):
                v.hap_model = 1
                v.step = step_count
                stepvars1[(v.pos, v.ref, v.alt)] = v

        # swap haplotypes if supported by previous vars
        same_hap_var_count = sum(len(allvars0[v]) for v in stepvars0 if v in allvars0)
        same_hap_var_count += sum(len(allvars1[v]) for v in stepvars1 if v in allvars1)
        opposite_hap_var_count = sum(len(allvars1[v]) for v in stepvars0 if v in allvars1)
        opposite_hap_var_count += sum(len(allvars0[v]) for v in stepvars1 if v in allvars0)
        if opposite_hap_var_count > same_hap_var_count:  # swap haplotypes
            stepvars1, stepvars0 = stepvars0, stepvars1

        # add this step's vars to allvars
        [allvars0[key].append(v) for key, v in stepvars0.items()]
        [allvars1[key].append(v) for key, v in stepvars1.items()]
        step_count = step_count + 1

    return allvars0, allvars1


def add_ref_bases(encbases, reference, chrom, start, end, max_read_depth):
    """
    Add the reference sequence as read 0
    """
    refseq = reference.fetch(chrom, start, end)
    ref_encoded = bam.string_to_tensor(refseq)
    return torch.cat((ref_encoded.unsqueeze(1), encbases), dim=1)[:, 0:max_read_depth, :]


def _encode_region(aln, reference, chrom, start, end, max_read_depth, window_size=300, min_reads=5, window_step=50, batch_size=64):
    """
    Generate batches of tensors that encode read data from the given genomic region, along with position information. Each
    batch of tensors generated should be suitable for input into a forward pass of the model - but the data will be on the
    CPU.
    Each item in the batch represents a pileup in a single 'window' into the given region of size 'window_size', and
    subsequent elements are encoded from a sliding window that advances by 'window_step' after each item.
    If start=100, window_size is 50, and window_step is 10, then the items will include data from regions:
    100-150
    110-160
    120-170,
    etc

    The start positions for each item in the batch are returned in the 'batch_offsets' element, which is required
    when variant calling to determine the genomic coordinates of the called variants.

    If the full region size is small this will probably generate just a single batch, but if the region is very large
    (or batch_size is small) this could generate multiple batches

    :param window_size: Size of region in bp to generate for each item
    :returns: Generator for tuples of (batch tensor, list of start positions)
    """
    window_start = start - 2 * window_step  # We start with regions a bit upstream of the focal / target region
    batch = []
    batch_offsets = []
    readwindow = bam.ReadWindow(aln, chrom, window_start, end + window_size)
    while window_start <= end:
        try:
            enc_reads = readwindow.get_window(window_start, window_start + window_size, max_reads=max_read_depth)
            encoded_with_ref = add_ref_bases(enc_reads, reference, chrom, window_start, window_start + window_size,
                                             max_read_depth=max_read_depth)
            batch.append(encoded_with_ref)
            batch_offsets.append(window_start)
        except bam.LowReadCountException:
            logger.debug(
                f"Bam window {chrom}:{window_start}-{window_start + window_size} "
                f"had too few reads for variant calling (< {min_reads})"
            )

        window_start += window_step

        if len(batch) >= batch_size:
            encodedreads = torch.stack(batch, dim=0).cpu().float()
            yield encodedreads, batch_offsets
            batch = []
            batch_offsets = []

    # Last few
    if batch:
        encodedreads = torch.stack(batch, dim=0).cpu().float() # Keep encoded tensors on cpu for now
        yield encodedreads, batch_offsets


def _call_vars_region(
    chrom, window_idx, start, end, aln, model, reference, max_read_depth, window_size=300, min_reads=5, window_step=50
):
    """
    For the given region, identify variants by repeatedly calling the model over a sliding window,
    tallying all of the variants called, and passing back all call and repeat count info
    for further exploration
    Currently:
    - exclude all variants in the downstream half of the window
    - retain all remaining var calls noting how many time each one was called, qualities, etc.
    - call with no repeats are mostly false positives but they are retained
    - haplotype 0 and 1 for each step are set by comparing with repeat vars from previous steps

    TODO:
      - add prob info from alt sequence to vars?
      - add depth derived from tensor to vars?
      - create new prob from all duplicate calls?
    """
    cpname = mp.current_process().name
    logger.info(
        f"{cpname}: Processing region: {chrom}:{start}-{end} on window {window_idx}"
    )

    allvars0 = defaultdict(list)
    allvars1 = defaultdict(list)
    step_count = 0  # initialize
    var_retain_window_size = 125
    batch_size = 64

    enctime_total = datetime.timedelta(0)
    calltime_total = datetime.timedelta(0)
    encstart = datetime.datetime.now()
    
    for batch, batch_offsets in _encode_region(aln, reference, chrom, start, end,
                                               max_read_depth,
                                               window_size=window_size,
                                               min_reads=min_reads,
                                               window_step=window_step,
                                               batch_size=batch_size):
        logger.info(f"{cpname}: Forward pass for batch with starts {min(batch_offsets)} - {max(batch_offsets)}")
        enctime_total += (datetime.datetime.now() - encstart)
        callstart = datetime.datetime.now()
        batchvars = call_batch(batch, batch_offsets, model, reference, chrom, window_size)
        allvars0, allvars1 = update_batchvars(allvars0, allvars1, batchvars, batch_offsets, step_count, var_retain_window_size)
        calltime_total += (datetime.datetime.now() - callstart)

        step_count += batch.shape[0]

    # Only return variants that are actually in the window
    hap0_passing = {k: v for k, v in allvars0.items() if start <= v[0].pos <= end}
    hap1_passing = {k: v for k, v in allvars1.items() if start <= v[0].pos <= end}

    logger.info(f"{cpname}: Enc time total: {enctime_total.total_seconds()}  calltime total: {calltime_total.total_seconds()}")
    return chrom, window_idx, hap0_passing, hap1_passing<|MERGE_RESOLUTION|>--- conflicted
+++ resolved
@@ -3,6 +3,7 @@
 import math
 import datetime
 import logging
+import string
 from collections import defaultdict
 from functools import partial
 from tempfile import NamedTemporaryFile as NTFile
@@ -23,6 +24,10 @@
 
 
 DEVICE = torch.device("cpu")
+
+def randchars(n=6):
+    """ Generate a random string of letters and numbers """
+    return ''.join(random.choices(string.ascii_letters + string.ascii_digits, k=n)
 
 
 def gen_suspicious_spots(bamfile, chrom, start, stop, reference_fasta):
@@ -270,8 +275,8 @@
     threads = kwargs.get('threads', 1)
     logger.info(f"There are {threads} CPUs available")
 
-    tmpdir = "tmpdir"
-    os.makedirs(tmpdir, exist_ok=True)
+    tmpdir = f".tmp.varcalls_{randchars()}"
+    os.makedirs(tmpdir, exist_ok=False)
 
     chroms = chroms_in_bed(bed)
     func = partial(bed_for_chrom, bed=bed, folder=tmpdir)
@@ -436,50 +441,6 @@
 
     aln = pysam.AlignmentFile(bamfile)
     reference = pysam.FastaFile(reference_fasta)
-<<<<<<< HEAD
-    aln = pysam.AlignmentFile(bam, reference_filename=reference_fasta)
-
-    vcf_file = vcf.init_vcf(vcf_out, sample_name="sample", lowcov=20, cmdline=kwargs.get('cmdline'))
-
-    # initialize classifier if provided
-    if classifier_path:
-        classifier_model = buildclf.load_model(classifier_path)
-
-    totbases = util.count_bases(bed)
-    bases_processed = 0 
-    #  Iterate over the input BED file, splitting larger regions into chunks of at most 'max_region_size'
-    for i, (chrom, window_start, window_end) in enumerate(split_large_regions(read_bed_regions(bed), max_region_size=1000)):
-        prog = bases_processed / totbases
-        logger.info(f"Processing {chrom}:{window_start}-{window_end}   [{100 * prog :.2f}%]")
-        refseq = reference.fetch(chrom, window_start, window_end)
-
-        # Search the region for positions that may contain a variant, and cluster those into ranges
-        # For each range, run the variant calling procedure in a sliding window
-        for start, end in cluster_positions(gen_suspicious_spots(pysam.AlignmentFile(bam, reference_filename=reference_fasta), chrom, window_start, window_end, refseq), maxdist=100):
-            logger.info(f"Running model for {start}-{end} ({end - start} bp) inside {window_start}-{window_end}")
-            vars_hap0, vars_hap1 = _call_vars_region(aln, model, reference,
-                                                     chrom, start-25, end+2,
-                                                     max_read_depth,
-                                                     window_size=150,
-                                                     window_step=20)
-
-            vcf_vars = vcf.vcf_vars(vars_hap0=vars_hap0, vars_hap1=vars_hap1, chrom=chrom, window_idx=i, aln=aln,
-                             reference=reference)
-
-            # covert variants to pysam vcf records
-            vcf_records = [vcf.create_vcf_rec(var, vcf_file) for var in sorted(vcf_vars, key=lambda x: x.pos)]
-            # if classifier model available then use classifier quality
-            if classifier_path:
-                for rec in vcf_records:
-                    rec.info["RAW_QUAL"] = rec.qual
-                    rec.qual = buildclf.predict_one_record(classifier_model, rec)
-
-            # write to output vcf
-            for rec in vcf_records:
-                vcf_file.write(rec)
-
-        bases_processed += window_end - window_start
-=======
     model = load_model(model_path)
 
     # if classifier model available then use classifier quality
@@ -560,7 +521,6 @@
             rec.qual = buildclf.predict_one_record(classifier_model, rec)
         vcf_file.write(rec)
 
->>>>>>> dc69b013
     vcf_file.close()
 
     return len(vcf_records), vcfh.name
