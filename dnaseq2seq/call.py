"""
This program is free software: you can redistribute it and/or modify it under the terms of the GNU General Public
License as published by the Free Software Foundation, either version 3 of the License, or (at your option) any
later version.

This program is distributed in the hope that it will be useful, but WITHOUT ANY WARRANTY; without even the implied
warranty of MERCHANTABILITY or FITNESS FOR A PARTICULAR PURPOSE. See the GNU General Public License for more details.
You should have received a copy of the GNU General Public License along with this program.
If not, see <https://www.gnu.org/licenses/>.
"""
import concurrent.futures
import os
import time

import datetime
import logging
import string
import random
import itertools
from collections import defaultdict
from functools import partial
from pathlib import Path

import torch
import torch.multiprocessing as mp
import pysam
import numpy as np

from model import VarTransformer
import buildclf
import vcf
import util
import bam

logger = logging.getLogger(__name__)


DEVICE = torch.device("cuda") if hasattr(torch, 'cuda') and torch.cuda.is_available() else torch.device("cpu")

import warnings
warnings.filterwarnings(action='ignore')


def randchars(n=6):
    """ Generate a random string of letters and numbers """
    return ''.join(random.choices(string.ascii_letters + string.digits, k=n))


def gen_suspicious_spots(bamfile, chrom, start, stop, reference_fasta):
    """
    Generator for positions of a BAM / CRAM file that may contain a variant. This should be pretty sensitive and
    trigger on anything even remotely like a variant
    This uses the pysam Pileup 'engine', which seems less than ideal but at least it's C code and is probably
    fast. May need to update to something smarter if this
    :param bamfile: The alignment file in BAM format.
    :param chrom: Chromosome containing region
    :param start: Start position of region
    :param stop: End position of region (exclusive)
    :param reference_fasta: Reference sequences in fasta
    """
    aln = pysam.AlignmentFile(bamfile, reference_filename=reference_fasta)
    ref = pysam.FastaFile(reference_fasta)
    refseq = ref.fetch(chrom, start, stop)
    assert len(refseq) == stop - start, f"Ref sequence length doesn't match start - stop coords start: {chrom}:{start}-{stop}, ref len: {len(refseq)}"
    for col in aln.pileup(chrom, start=start, stop=stop, stepper='nofilter', multiple_iterators=False):
        # The pileup returned by pysam actually starts long before the first start position, but we only want to
        # report positions in the actual requested window
        if start <= col.reference_pos < stop:
            refbase = refseq[col.reference_pos - start]
            indel_count = 0
            base_mismatches = 0

            for i, read in enumerate(col.pileups):
                if read.indel != 0:
                    indel_count += 1

                if read.query_position is not None:
                    base = read.alignment.query_sequence[read.query_position]
                    if base != refbase:  # May want to check quality before adding a mismatch?
                        base_mismatches += 1

                if indel_count > 1 or base_mismatches > 2:
                    yield col.reference_pos
                    break



def load_model(model_path):
    
    #96M params
    # encoder_attention_heads = 8
    # decoder_attention_heads = 10
    # dim_feedforward = 512
    # encoder_layers = 10
    # decoder_layers = 10
    # embed_dim_factor = 160

    #50M params
    #encoder_attention_heads = 8
    #decoder_attention_heads = 4 
    #dim_feedforward = 512
    #encoder_layers = 8
    #decoder_layers = 6
    #embed_dim_factor = 120 

    #50M 'small decoder'
    #decoder_attention_heads = 4
    #decoder_layers = 2
    #dim_feedforward = 512
    #embed_dim_factor = 120
    #encoder_attention_heads = 10
    #encoder_layers = 10

    # 35M params
    #encoder_attention_heads = 8 # was 4
    #decoder_attention_heads = 4 # was 4
    #dim_feedforward = 512
    #encoder_layers = 6
    #decoder_layers = 4 # was 2
    #embed_dim_factor = 120 # was 100

    model_info = torch.load(model_path, map_location=DEVICE)
    statedict = model_info['model']
    modelconf = model_info['conf']
    new_state_dict = {}
    for key in statedict.keys():
      new_key = key.replace('_orig_mod.', '')
      new_state_dict[new_key] = statedict[key]
    statedict = new_state_dict

    #modelconf = {
    #        "max_read_depth": 150,
    #        "feats_per_read": 10,
    #        "decoder_layers": 10,
   #         "decoder_attention_heads": 10,
   #         "encoder_layers": 10,
   #         "encoder_attention_heads": 8,
   #         "dim_feedforward": 512,
   #         "embed_dim_factor": 160,
   #         }

    model = VarTransformer(read_depth=modelconf['max_read_depth'],
                           feature_count=modelconf['feats_per_read'],
                           kmer_dim=util.FEATURE_DIM,  # Number of possible kmers
                           n_encoder_layers=modelconf['encoder_layers'],
                           n_decoder_layers=modelconf['decoder_layers'],
                           embed_dim_factor=modelconf['embed_dim_factor'],
                           encoder_attention_heads=modelconf['encoder_attention_heads'],
                           decoder_attention_heads=modelconf['decoder_attention_heads'],
                           d_ff=modelconf['dim_feedforward'],
                           device=DEVICE)

    model.load_state_dict(statedict)

    #model.half()
    model.eval()
    model.to(DEVICE)
    
    model = torch.compile(model, fullgraph=True)
    
    return model


def read_bed_regions(bedpath):
    """
    Generate chrom, start, end regions from a BED formatted file
    """
    with open(bedpath) as fh:
        for line in fh:
            line = line.strip()
            if len(line) == 0 or line.startswith("#"):
                continue
            toks = line.split("\t")
            chrom, start, end = toks[0], int(toks[1]), int(toks[2])
            assert end > start, f"End position {end} must be strictly greater start {start}"
            yield chrom, start, end


def split_large_regions(regions, max_region_size):
    """
    Split any regions greater than max_region_size into regions smaller than max_region_size
    """
    for chrom, start, end in regions:
        while start < end:
            yield chrom, start, min(end, start + max_region_size)
            start += max_region_size


def cluster_positions(poslist, maxdist=100):
    """
    Iterate over the given list of positions (numbers), and generate ranges containing
    positions not greater than 'maxdist' in size
    """
    cluster = []
    end_pad_bases = 8
    for pos in poslist:
        if len(cluster) == 0 or pos - min(cluster) < maxdist:
            cluster.append(pos)
        else:
            yield min(cluster) - end_pad_bases, max(cluster) + end_pad_bases
            cluster = [pos]

    if len(cluster) == 1:
        yield cluster[0] - end_pad_bases, cluster[0] + end_pad_bases
    elif len(cluster) > 1:
        yield min(cluster) - end_pad_bases, max(cluster) + end_pad_bases


def cluster_positions_for_window(window, bamfile, reference_fasta, maxdist=100):
    """
    Generate a list of ranges containing a list of posistions from the given window
    returns: list of (chrom, index, start, end) tuples
    """
    chrom, window_idx, window_start, window_end = window
    
    cpname = mp.current_process().name
    logger.debug(
        f"{cpname}: Generating regions from window {window_idx}: "
        f"{window_start}-{window_end} on chromosome {chrom}"
    )
    return [
        (chrom, window_idx, start, end) 
        for start, end in cluster_positions(
            gen_suspicious_spots(bamfile, chrom, window_start, window_end, reference_fasta),
            maxdist=maxdist,
        )
    ]


def call(model_path, bam, bed, reference_fasta, vcf_out, classifier_path=None, **kwargs):
    """
    Use model in statedict to call variants in bam in genomic regions in bed file.
    Steps:
      1. build model
      2. break bed regions into windows with start positions determined by window_spacing and end positions
         determined by window_overlap (the last window in each bed region will likely be shorter than others)
      3. call variants in each window
      4. join variants after searching for any duplicates
      5. save to vcf file
    :param trans_model_path:
    :param bam:
    :param bed:
    :param reference_fasta:
    :param vcf_out:
    :param clf_model_path:
    """
    start_time = time.perf_counter()
    tmpdir_root = Path(kwargs.get("temp_dir"))
    threads = kwargs.get('threads', 1)
    max_batch_size = kwargs.get('max_batch_size', 64)
    logger.info(f"Using {threads} threads for encoding")
    logger.info(f"Found torch device: {DEVICE}")

    if 'cuda' in str(DEVICE):
        for idev in range(torch.cuda.device_count()):
            logger.info(f"CUDA device {idev} name: {torch.cuda.get_device_name({idev})}")

    var_freq_file = kwargs.get('freq_file')
    if var_freq_file:
        logger.info(f"Loading variant pop frequency file from {var_freq_file}")
    else:
        logger.info(f"No variant frequency file specified, this might not work depending on the classifier requirements")

    tmpdir = tmpdir_root / f"jv_tmpdata_{randchars()}"
    logger.info(f"Saving temp data in {tmpdir}")
    os.makedirs(tmpdir, exist_ok=False)

    logger.info(f"The model will be loaded from path {model_path}")

    vcf_header = vcf.create_vcf_header(sample_name="sample", lowcov=20, cmdline=kwargs.get('cmdline'))
    vcf_template = pysam.VariantFile("/dev/null", mode='w', header=vcf_header)
    vcf_out_fh = open(vcf_out, mode='w')
    logger.info(f"Writing variants to {Path(vcf_out).absolute()}")
    vcf_out_fh.write(str(vcf_header))

    call_vars_in_blocks(
        bamfile=bam,
        bed=bed,
        reference_fasta=reference_fasta,
        model_path=model_path,
        classifier_path=classifier_path,
        threads=threads,
        tmpdir=tmpdir,
        max_batch_size=max_batch_size,
        var_freq_file=var_freq_file,
        vcf_out=vcf_out_fh,
        vcf_template=vcf_template,
    )

    vcf_out_fh.close()
    logger.info(f"All variants saved to {vcf_out}")
    tmpdir.rmdir()
    end_time = time.perf_counter()
    elapsed_seconds = end_time - start_time
    if elapsed_seconds > 3600:
        logger.info(f"Total running time of call subcommand is: {elapsed_seconds / 3600 :.2f} hours")
    elif elapsed_seconds > 120:
        logger.info(f"Total running time of call subcommand is: {elapsed_seconds / 60 :.2f} minutes")
    else:
        logger.info(f"Total running time of call subcommand is: {elapsed_seconds :.2f} seconds")


def call_vars_in_blocks(
    bamfile, bed, reference_fasta, model_path, classifier_path, threads, tmpdir, max_batch_size, var_freq_file, vcf_out, vcf_template,
):
    """
    Split the input BED file into chunks and call variants in each chunk sequentially
    :param chrom: the chromosome name
    :param bamfile: the alignment file
    :param bed: the BED file for the given chromosome
    :param reference_fasta: the reference file
    :param model_path: the path to model
    :param classifier_path: the path to classifier
    :param threads: the number of CPUs to use
    :param tmpdir: a temporary directory

    :return: a VCF file with called variants for the given chromosome.
    """
    max_read_depth = 150
    logger.info(f"Max read depth: {max_read_depth}")
    logger.info(f"Max batch size: {max_batch_size}")

    # Iterate over the input BED file, splitting larger regions into chunks
    # of at most 'max_region_size'
    logger.info(f"Creating windows from {bed}")
    windows = [
        (chrom, window_idx, window_start, window_end) 
        for window_idx, (chrom, window_start, window_end) in enumerate(
            split_large_regions(read_bed_regions(bed), max_region_size=10000)
        )
    ]
    model = load_model(model_path)
    regions_per_block = max(4, threads)
    start_block = 0
    while start_block < len(windows):
        logger.info(f"Processing block {start_block}-{start_block + regions_per_block} of {len(windows)}  {start_block / len(windows) * 100 :.2f}% done")
        process_block(windows[start_block:start_block + regions_per_block],
                      bamfile=bamfile,
                      model=model,
                      reference_fasta=reference_fasta,
                      classifier_path=classifier_path,
                      tmpdir=tmpdir,
                      threads=threads,
                      max_read_depth=max_read_depth,
                      window_size=150,
                      vcf_out=vcf_out,
                      vcf_template=vcf_template,
                      max_batch_size=max_batch_size,
                      var_freq_file=var_freq_file)
        start_block += regions_per_block


def process_block(raw_regions,
              bamfile,
              model,
              reference_fasta,
              classifier_path,
              tmpdir,
              threads,
              max_read_depth,
              window_size,
              vcf_out,
              vcf_template,
              max_batch_size,
              var_freq_file=None):
    """
    For each region in the given list of regions, generate input tensors and then call variants on that data
    Input tensor generation is done in parallel and the result tensors are saved to disk in 'tmpdir'
    Calling is done on the main thread and loads the tensors one at a time from disk

    """
    sus_start = datetime.datetime.now()

    # First, find 'suspect' regions. This part is pretty fast
    cluster_positions_func = partial(
        cluster_positions_for_window,
        bamfile=bamfile,
        reference_fasta=reference_fasta,
        maxdist=100,
    )
    sus_regions = mp.Pool(threads).map(cluster_positions_func, raw_regions)
    sus_regions = util.merge_overlapping_regions( list(itertools.chain(*sus_regions)))
    sus_tot_bp = sum(r[3] - r[2] for r in sus_regions)
    enc_start = datetime.datetime.now()

    # Next, encode each suspect region and save it to disk. This is slow
    logger.info(f"Found {len(sus_regions)} suspicious regions with {sus_tot_bp}bp in {(enc_start - sus_start).total_seconds() :.3f} seconds")
    encoded_paths = encode_regions(bamfile, reference_fasta, sus_regions, tmpdir, threads, max_read_depth, window_size, batch_size=64, window_step=25)
    enc_elapsed = datetime.datetime.now() - enc_start
    logger.info(f"Encoded {len(encoded_paths)} regions in {enc_elapsed.total_seconds() :.2f}")

    # Now call variants over the encoded regions
    aln = pysam.AlignmentFile(bamfile)
    reference = pysam.FastaFile(reference_fasta)
    if var_freq_file:
        var_freq_file = pysam.VariantFile(var_freq_file)
    classifier_model = buildclf.load_model(classifier_path) if classifier_path else None

    var_records = call_multi_paths(encoded_paths, model, reference, aln, classifier_model, vcf_template, var_freq_file, max_batch_size)

    # Write the variant records to the VCF file
    for var in sorted(var_records, key=lambda x: x.pos):
        vcf_out.write(str(var))
    vcf_out.flush()


@torch.no_grad()
def call_multi_paths(encoded_paths, model, reference, aln, classifier_model, vcf_template, var_freq_file, max_batch_size):
    """
    Call variants from the encoded regions and return them as a list of variant records suitable for writing to a VCF file
    No more than max_batch_size are processed in a single batch
    """
    # Accumulate regions until we have at least this many
    min_samples_callbatch = 96

    batch_encoded = []
    batch_start_pos = []
    batch_regions = []
    batch_count = 0
    call_start = datetime.datetime.now()
    window_count = 0
    var_records = []  # Stores all variant records so we can sort before writing
    window_idx = -1
    path = None  # Avoid rare case with logging when there is no path set

    for path in encoded_paths:
        # Load the data, parsing location + encoded data from file
        data = torch.load(path, map_location='cpu')
        chrom, start, end = data['region']
        window_idx = int(data['window_idx'])
        batch_encoded.append(data['encoded_pileup'])
        batch_start_pos.extend(data['start_positions'])
        batch_regions.extend((chrom, start, end) for _ in range(len(data['start_positions'])))
        os.unlink(path)
        window_count += len(batch_start_pos)
        if len(batch_start_pos) > min_samples_callbatch:
            logger.debug(f"Calling variants on window {window_idx} path: {path}")
            batch_count += 1
            if len(batch_encoded) > 1:
                allencoded = torch.concat(batch_encoded, dim=0)
            else:
                allencoded = batch_encoded[0]
            hap0, hap1 = call_and_merge(allencoded, batch_start_pos, batch_regions, model, reference,
                                        max_batch_size)
            var_records.extend(
                vars_hap_to_records(
                    chrom, window_idx, hap0, hap1, aln, reference, classifier_model, vcf_template, var_freq_file
                )
            )
            batch_encoded = []
            batch_start_pos = []
            batch_regions = []

    # Write last few
    logger.debug(f"Calling variants on window {window_idx} path: {path}")
    if len(batch_start_pos):
        batch_count += 1
        if len(batch_encoded) > 1:
            allencoded = torch.concat(batch_encoded, dim=0)
        else:
            allencoded = batch_encoded[0]
        hap0, hap1 = call_and_merge(allencoded, batch_start_pos, batch_regions, model, reference, max_batch_size)
        var_records.extend(
            vars_hap_to_records(
                chrom, window_idx, hap0, hap1, aln, reference, classifier_model, vcf_template, var_freq_file
            )
        )

    call_elapsed = datetime.datetime.now() - call_start
    logger.info(
        f"Called variants in {window_count} windows over {batch_count} batches from {len(encoded_paths)} paths in {call_elapsed.total_seconds() :.2f} seconds"
    )
    return var_records


def encode_regions(bamfile, reference_fasta, regions, tmpdir, n_threads, max_read_depth, window_size, batch_size, window_step):
    """
    Encode and save all the regions in the regions list in parallel, and return the list of files to the saved data
    """
    torch.set_num_threads(1) # Required to avoid deadlocks when creating tensors
    encode_func = partial(
        encode_and_save_region,
        bamfile=bamfile,
        refpath=reference_fasta,
        destdir=tmpdir,
        max_read_depth=max_read_depth,
        window_size=window_size,
        min_reads=5,
        batch_size=batch_size,
        window_step=window_step,
    )

    futures = []
    result_paths = []
    with concurrent.futures.ProcessPoolExecutor(max_workers=n_threads) as pool:
        for chrom, window_idx, start, end in regions:
            fut = pool.submit(encode_func, region=(chrom, window_idx, int(start), int(end)))
            futures.append(fut)

        for fut in futures:
            result = fut.result(timeout=300) # Timeout in 5 mins - typical time for encoding is 1-3 seconds
            if result is not None:
                result_paths.append(result)
            else:
                logger.error("Weird, found an empty result object, ignoring it... but this could mean missed variant calls")

    torch.set_num_threads(n_threads)
    return result_paths


def encode_and_save_region(bamfile, refpath, destdir, region, max_read_depth, window_size, min_reads, batch_size, window_step):
    """
    Encode the reads in the given region and save the data along with the region and start offsets to a file
    and return the absolute path of the file

    Somewhat confusingly, the 'region' argument must be a tuple of  (chrom, index, start, end)
    """
    chrom, window_idx, start, end = region
    aln = pysam.AlignmentFile(bamfile, reference_filename=refpath)
    reference = pysam.FastaFile(refpath)
    all_encoded = []
    all_starts = []
    logger.debug(f"Encoding region {chrom}:{start}-{end} idx: {window_idx}")
    for encoded_region, start_positions in _encode_region(aln, reference, chrom, start, end, max_read_depth,
                                                     window_size=window_size, min_reads=min_reads, batch_size=batch_size, window_step=window_step):
        all_encoded.append(encoded_region)
        all_starts.extend(start_positions)
    logger.debug(f"Done encoding region {chrom}:{start}-{end}, created {len(all_starts)} windows")
    if len(all_encoded) > 1:
        encoded = torch.concat(all_encoded, dim=0)
    elif len(all_encoded) == 1:
        encoded = all_encoded[0]
    else:
        logger.error(f"Uh oh, did not find any encoded paths!, region is {chrom}:{start}-{end}")
        return None

    data = {
        'encoded_pileup': encoded,
        'region': (chrom, start, end),
        'start_positions': all_starts,
        'window_idx': window_idx,
    }
    dest = Path(destdir) / f"enc_chr{chrom}_{window_idx}_{randchars(6)}.pt"
    logger.debug(f"Saving data as {dest.absolute()}")
    torch.save(data, dest)
    return dest.absolute()


def call_and_merge(batch, batch_offsets, regions, model, reference, max_batch_size):
    """

    """
    dists = np.array([r[2] - bo for r, bo in zip(regions, batch_offsets)])
    subbatch_idx = np.zeros(len(dists), dtype=int)

    byregion = defaultdict(list)
    max_dist = max(dists)
    # n_output_toks = min(150 // util.TGT_KMER_SIZE - 1, max(dists) // util.TGT_KMER_SIZE + 1)
    for sbi in range(max(subbatch_idx) + 1):
        which = np.where(subbatch_idx == sbi)[0]
        subbatch = batch[torch.tensor(which), :, :, :]
        subbatch_offsets = [b for i,b in zip(subbatch_idx, batch_offsets) if i == sbi]
        subbatch_dists =   [d for i,d in zip(subbatch_idx, dists) if i == sbi]
        subbatch_regions = [r for i,r in zip(subbatch_idx, regions) if i == sbi]
        n_output_toks = min(150 // util.TGT_KMER_SIZE - 1, max_dist // util.TGT_KMER_SIZE + 1)

        logger.debug(f"Sub-batch size: {len(subbatch_offsets)}   max dist: {max(subbatch_dists)},  n_tokens: {n_output_toks}")
        batchvars = call_batch(subbatch, subbatch_offsets, subbatch_regions, model, reference, n_output_toks, max_batch_size=max_batch_size)

        for region, bvars in zip(subbatch_regions, batchvars):
            byregion[region].append(bvars)

    hap0 = defaultdict(list)
    hap1 = defaultdict(list)
    for region, rvars in byregion.items():
        chrom, start, end = region
        h0, h1 = merge_genotypes(rvars)
        for k, v in h0.items():
            if start <= v[0].pos < end:
                hap0[k].extend(v)
        for k, v in h1.items():
            if start <= v[0].pos < end:
                hap1[k].extend(v)

    return hap0, hap1


def merge_multialts(v0, v1):
    """
    Merge two VcfVar objects into a single one with two alts

    ATCT   G
    A     GCAC
      -->
    ATCT   G,GCACT

    """
    assert v0.pos == v1.pos
    #assert v0.het and v1.het
    if v0.ref == v1.ref:
        v0.alts = (v0.alts[0], v1.alts[0])
        v0.qual = (v0.qual + v1.qual) / 2  # Average quality??
        v0.samples['sample']['GT'] = (1,2)
        return v0

    else:
        shorter, longer = sorted([v0, v1], key=lambda x: len(x.ref))
        extra_ref = longer.ref[len(shorter.ref):]
        newalt = shorter.alts[0] + extra_ref
        longer.alts = (longer.alts[0], newalt)
        longer.qual = (longer.qual + shorter.qual) / 2
        longer.samples['sample']['GT'] = (1, 2)
        return longer



def het(rec):
    return rec.samples[0]['GT'] == (0,1) or rec.samples[0]['GT'] == (1,0)

def merge_overlaps(overlaps, min_qual):
    """
     Attempt to merge overlapping VCF records in a sane way
     As a special case if there is only one input record we just return that
    """
    if len(overlaps) == 1:
        return [overlaps[0]]
    overlaps = list(filter(lambda x: x.qual > min_qual, overlaps))
    if len(overlaps) == 1:
        # An important case where two variants overlap but one of them is low quality
        # Should the remaining variant be het or hom?
        return [overlaps[0]]
    elif len(overlaps) == 0:
        return []

    result = []
    overlaps = sorted(overlaps, key=lambda x: x.qual, reverse=True)[0:2]  # Two highest quality alleles
    overlaps[0].samples['sample']['GT'] = (None, 1)
    overlaps[1].samples['sample']['GT'] = (1, None)
    result.extend(sorted(overlaps, key=lambda x: x.pos))
    return result


def vars_hap_to_records(
    chrom, window_idx, vars_hap0, vars_hap1, aln, reference, classifier_model, vcf_template, var_freq_file
):
    """
    Convert variant haplotype objects to variant records
    """

    # Merging vars can sometimes cause a poor quality variant to clobber a very high quality one, to avoid this
    # we hard-filter out very poor quality variants that overlap other, higher-quality variants
    # This value defines the min qual to be included when merging overlapping variants
    min_merge_qual = 0.001

    vcf_vars = vcf.vcf_vars(
        vars_hap0=vars_hap0,
        vars_hap1=vars_hap1,
        chrom=chrom,
        window_idx=window_idx,
        aln=aln,
        reference=reference
    )

    # covert variants to pysam vcf records
    vcf_records = [
        vcf.create_vcf_rec(var, vcf_template)
        for var in sorted(vcf_vars, key=lambda x: x.pos)
    ]

    if not vcf_records:
        return []


    for rec in vcf_records:
        if rec.ref == rec.alts[0]:
            logger.warning(f"Whoa, found a REF == ALT variant: {rec}")

        if classifier_model:
            rec.info["RAW_QUAL"] = rec.qual
            rec.qual = buildclf.predict_one_record(classifier_model, rec, aln, var_freq_file)

    merged = []
    overlaps = [vcf_records[0]]
    for rec in vcf_records[1:]:
        if overlaps and util.records_overlap(overlaps[-1], rec):
            overlaps.append(rec)
        elif overlaps: #
            result = merge_overlaps(overlaps, min_qual=min_merge_qual)
            merged.extend(result)
            overlaps = [rec]
        else:
            overlaps = [rec]

    if overlaps:
        merged.extend(merge_overlaps(overlaps, min_qual=min_merge_qual))
    else:
        merged.append(rec)

    return merged


def _call_safe(encoded_reads, model, n_output_toks, max_batch_size, enable_amp=True):
    """
    Predict the sequence for the encoded reads, but dont submit more than 'max_batch_size' samples
    at once
    """
    seq_preds = None
    probs = None
    start = 0
    
    while start < encoded_reads.shape[0]:
        end = start + max_batch_size
<<<<<<< HEAD
        with torch.amp.autocast(device_type='cuda', enabled=enable_amp):
=======
        with torch.amp.autocast(device_type='cuda'):
>>>>>>> 06308ca0
            preds, prbs = util.predict_sequence(encoded_reads[start:end, :, :, :].to(DEVICE), model,
                                            n_output_toks=n_output_toks, device=DEVICE)
        if seq_preds is None:
            seq_preds = preds
        else:
            seq_preds = torch.concat((seq_preds, preds), dim=0)
        if probs is None:
            probs = prbs.detach().cpu().numpy()
        else:
            probs = np.concatenate((probs, prbs.detach().cpu().numpy()), axis=0)
        start += max_batch_size
    return seq_preds, probs


def call_batch(encoded_reads, offsets, regions, model, reference, n_output_toks, max_batch_size):
    """
    Call variants in a batch (list) of regions, by running a forward pass of the model and
    then aligning the predicted sequences to the reference genome and picking out any
    mismatching parts
    :returns : List of variants called in both haplotypes for every item in the batch as a list of 2-tuples
    """
    assert encoded_reads.shape[0] == len(regions), f"Expected the same number of reads as regions, but got {encoded_reads.shape[0]} reads and {len(regions)}"
    assert len(offsets) == len(regions), f"Should be as many offsets as regions, but found {len(offsets)} and {len(regions)}"
    #encoded_reads = encoded_reads.bfloat16()

    seq_preds, probs = _call_safe(encoded_reads, model, n_output_toks, max_batch_size)

    calledvars = []
    for offset, (chrom, start, end), b in zip(offsets, regions, range(seq_preds.shape[0])):
        hap0_t, hap1_t = seq_preds[b, 0, :, :], seq_preds[b, 1, :, :]
        hap0 = util.kmer_preds_to_seq(hap0_t, util.i2s)
        hap1 = util.kmer_preds_to_seq(hap1_t, util.i2s)
        probs0 = np.exp(util.expand_to_bases(probs[b, 0, :]))
        probs1 = np.exp(util.expand_to_bases(probs[b, 1, :]))

        refseq = reference.fetch(chrom, offset, offset + len(hap0))
        vars_hap0 = list(v for v in vcf.aln_to_vars(refseq, hap0, offset, probs=probs0) if start <= v.pos <= end)
        vars_hap1 = list(v for v in vcf.aln_to_vars(refseq, hap1, offset, probs=probs1) if start <= v.pos <= end)
        #print(f"Offset: {offset}\twindow {start}-{end} frame: {start % 4} hap0: {vars_hap0}\n       hap1: {vars_hap1}")
        #calledvars.append((vars_hap0, vars_hap1))
        calledvars.append((vars_hap0[0:5], vars_hap1[0:5]))

    return calledvars


def add_ref_bases(encbases, reference, chrom, start, end, max_read_depth):
    """
    Add the reference sequence as read 0
    """
    refseq = reference.fetch(chrom, start, end)
    ref_encoded = bam.string_to_tensor(refseq)
    return torch.cat((ref_encoded.unsqueeze(1), encbases), dim=1)[:, 0:max_read_depth, :]


def _encode_region(aln, reference, chrom, start, end, max_read_depth, window_size=150, min_reads=5, batch_size=64, window_step=25):
    """
    Generate batches of tensors that encode read data from the given genomic region, along with position information. Each
    batch of tensors generated should be suitable for input into a forward pass of the model - but the data will be on the
    CPU.
    Each item in the batch represents a pileup in a single 'window' into the given region of size 'window_size', and
    subsequent elements are encoded from a sliding window that advances by 'window_step' after each item.
    If start=100, window_size is 50, and window_step is 10, then the items will include data from regions:
    100-150
    110-160
    120-170,
    etc

    The start positions for each item in the batch are returned in the 'batch_offsets' element, which is required
    when variant calling to determine the genomic coordinates of the called variants.

    If the full region size is small this will probably generate just a single batch, but if the region is very large
    (or batch_size is small) this could generate multiple batches

    :param window_size: Size of region in bp to generate for each item
    :returns: Generator for tuples of (batch tensor, list of start positions)
    """
    window_start = int(start - 0.7 * window_size)  # We start with regions a bit upstream of the focal / target region
    batch = []
    batch_offsets = []
    readwindow = bam.ReadWindow(aln, chrom, start - 150, end + window_size)
    logger.debug(f"Encoding region {chrom}:{start}-{end}")
    returned_count = 0
    while window_start <= (end - 0.2 * window_size):
        try:
            #logger.debug(f"Getting reads from  readwindow: {window_start} - {window_start + window_size}")
            enc_reads = readwindow.get_window(window_start, window_start + window_size, max_reads=max_read_depth)
            encoded_with_ref = add_ref_bases(enc_reads, reference, chrom, window_start, window_start + window_size,
                                             max_read_depth=max_read_depth)
            batch.append(encoded_with_ref)
            batch_offsets.append(window_start)
            #logger.debug(f"Added item to batch from window_start {window_start}")
        except bam.LowReadCountException:
            logger.info(
                f"Bam window {chrom}:{window_start}-{window_start + window_size} "
                f"had too few reads for variant calling (< {min_reads})"
            )
        window_start += window_step
        if len(batch) >= batch_size:
            encodedreads = torch.stack(batch, dim=0).cpu().float()
            returned_count += 1
            yield encodedreads, batch_offsets
            batch = []
            batch_offsets = []

    # Last few
    if batch:
        encodedreads = torch.stack(batch, dim=0).cpu().float() # Keep encoded tensors on cpu for now
        returned_count += 1
        yield encodedreads, batch_offsets

    if not returned_count:
        logger.info(f"Region {chrom}:{start}-{end} has only low coverage areas, not encoding data")


def merge_genotypes(genos):
    """
    Genos is a list of 2-tuples representing haplotypes called in overlapping windows. This function
    attempts to merge the haplotypes in a way that makes sense, given the possibility of conflicting information

    """
    allvars = sorted(list(v for g in genos for v in g[0]) + list(v for g in genos for v in g[1]), key=lambda v: v.pos)
    allkeys = set()
    varsnodups = []
    for v in allvars:
        if v.key not in allkeys:
            allkeys.add(v.key)
            varsnodups.append(v)

    results = [[], []]

    prev_het = None
    prev_het_index = None
    for p in varsnodups:
        homcount = 0
        hetcount = 0
        for g in genos:
            a = p.key in [v.key for v in g[0]]
            b = p.key in [v.key for v in g[1]]
            if a and b:
                homcount += 1
            elif a or b:
                hetcount += 1
        if homcount > hetcount:
            results[0].append(p)
            results[1].append(p)
        elif prev_het is None:
            results[0].append(p)
            prev_het = p
            prev_het_index = 0
        else:
            # There was a previous het variant, so figure out where this new one should go
            # determine if p should be in cis or trans with prev_het
            cis = 0
            trans = 0
            for g in genos:
                g0keys = [v.key for v in g[0]]
                g1keys = [v.key for v in g[1]]
                if (p.key in g0keys and prev_het.key in g0keys) or (p.key in g1keys and prev_het.key in g1keys):
                    cis += 1
                elif (p.key in g0keys and prev_het.key in g1keys) or (p.key in g1keys and prev_het.key in g0keys):
                    trans += 1
            if trans >= cis: # If there's a tie, assume trans. This covers the case where cis==0 and trans==0, because trans is safer
                results[1 - prev_het_index].append(p)
                prev_het = p
                prev_het_index = 1 - prev_het_index
            else:
                results[prev_het_index].append(p)
                prev_het = p
                prev_het_index = prev_het_index

    # Build dictionaries with correct haplotypes...
    allvars0 = dict()
    allvars1 = dict()
    for v in results[0]:
        allvars0[v.key] = [t for t in allvars if t.key == v.key]
    for v in results[1]:
        allvars1[v.key] = [t for t in allvars if t.key == v.key]
    return allvars0, allvars1


if __name__=="__main__":
    bam = "/Users/brendanofallon/data/WGS/99702111878_NA12878_1ug.cram"
    ref = "/Users/brendanofallon/data/ref/human_g1k_v37_decoy_phiXAdaptr.fasta.gz"
    for s in gen_suspicious_spots(bam, '1', 11226900, 11227359, ref):
        print(s)<|MERGE_RESOLUTION|>--- conflicted
+++ resolved
@@ -710,11 +710,7 @@
     
     while start < encoded_reads.shape[0]:
         end = start + max_batch_size
-<<<<<<< HEAD
         with torch.amp.autocast(device_type='cuda', enabled=enable_amp):
-=======
-        with torch.amp.autocast(device_type='cuda'):
->>>>>>> 06308ca0
             preds, prbs = util.predict_sequence(encoded_reads[start:end, :, :, :].to(DEVICE), model,
                                             n_output_toks=n_output_toks, device=DEVICE)
         if seq_preds is None:
