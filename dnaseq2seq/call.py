import os
import time
import math
import datetime
import logging
import string
import random
from collections import defaultdict
from functools import partial
from tempfile import NamedTemporaryFile as NTFile

import torch
import torch.multiprocessing as mp
import pysam
import pyranges as pr
import pandas as pd

from dnaseq2seq.model import VarTransformer
from dnaseq2seq import buildclf
from dnaseq2seq import vcf
from dnaseq2seq import util
from dnaseq2seq import bam

logger = logging.getLogger(__name__)


DEVICE = torch.device("cpu")

def randchars(n=6):
    """ Generate a random string of letters and numbers """
    return ''.join(random.choices(string.ascii_letters + string.digits, k=n))


def gen_suspicious_spots(bamfile, chrom, start, stop, reference_fasta):
    """
    Generator for positions of a BAM / CRAM file that may contain a variant. This should be pretty sensitive and
    trigger on anything even remotely like a variant
    This uses the pysam Pileup 'engine', which seems less than ideal but at least it's C code and is probably
    fast. May need to update to something smarter if this
    :param bamfile: The alignment file in BAM format.
    :param chrom: Chromosome containing region
    :param start: Start position of region
    :param stop: End position of region (exclusive)
    :param reference_fasta: Reference sequences in fasta
    """
    aln = pysam.AlignmentFile(bamfile, reference_filename=reference_fasta)
    ref = pysam.FastaFile(reference_fasta)
    refseq = ref.fetch(chrom, start, stop)
    assert len(refseq) == stop - start, f"Ref sequence length doesn't match start - stop coords"
    for col in aln.pileup(chrom, start=start, stop=stop, stepper='nofilter'):
        # The pileup returned by pysam actually starts long before the first start position, but we only want to
        # report positions in the actual requested window
        if start <= col.reference_pos < stop:
            refbase = refseq[col.reference_pos - start]
            indel_count = 0
            base_mismatches = 0

            for i, read in enumerate(col.pileups):
                if read.indel != 0:
                    indel_count += 1

                if read.query_position is not None:
                    base = read.alignment.query_sequence[read.query_position]
                    if base != refbase:  # May want to check quality before adding a mismatch?
                        base_mismatches += 1

                if indel_count > 1 or base_mismatches > 2:
                    yield col.reference_pos
                    break


def bed_to_windows(pr_bed, bed_slack=0, window_spacing=1000, window_overlap=0):
    """
    Make generator yielding windows of spacing window_spacing with right side overlap window_overlap
    Windows will typically be smaller than window_spacing at right end of bed intervals
    Also return total window count (might indicate how long it could take?)
    :param pr_bed: PyRange object representing bed file (columns Chromosome, Start, End)
    :param bed_slack: bases to slack both sides of each bed region
    :param window_spacing: spacing between the start of each window
    :param window_overlap: right side overlap between windows
    :return: yields Chromosome, Start, End of window
    """
    # merge and slack/pad bed file regions
    pr_slack = pr_bed.slack(bed_slack)
    df_windows = pr_slack.window(window_spacing).df
    df_windows["End"] = df_windows["End"] + window_overlap
    df_windows = pr.PyRanges(df_windows).intersect(pr_slack).df

    window_count = len(df_windows)
    windows = ((win.Chromosome, win.Start, win.End) for i, win in df_windows.iterrows())
    return windows, window_count


def reconcile_current_window(prev_win, current_win):
    """
    modify variant parameters in current window depending on any overlapping variants in previous window
    :param prev_win: variant dict for previous window (to left of current)
    :param current_win: variant dict for current window (most recent variants called)
    :return: modified variant dict for current window
    """
    overlap_vars = set(prev_win) & set(current_win)

    # swap haplotypes if supported by previous window
    same_hap_var_count, opposite_hap_var_count = 0, 0
    for v in overlap_vars:
        if prev_win[v].het and current_win[v].het:
            if prev_win[v].haplotype == current_win[v].haplotype:
                same_hap_var_count += 1
            else:
                opposite_hap_var_count += 1
    if opposite_hap_var_count > same_hap_var_count:  # swap haplotypes
        for k, v in current_win.items():
            current_win[k].genotype = tuple(reversed(current_win[k].genotype))
            if v.het and v.haplotype == 0:
                v.haplotype = 1
            elif v.het and v.haplotype == 1:
                v.haplotype = 0

    for var in overlap_vars:
        # if hom in both windows
        #   - just mark as DUPLICATE
        if not prev_win[var].het and not current_win[var].het:
            current_win[var].duplicate = True
        # if het in both windows and same genotype order ( 0|1 or 1|0 )
        #   - change phase set (PS) of current window to previous window
        #   - mark var as DUPLICATE in current window
        if prev_win[var].het and current_win[var].het and prev_win[var].genotype == current_win[var].genotype:
            current_win[var].duplicate = True
            for v in current_win:
                current_win[v].phase_set = prev_win[var].phase_set
        # if het in both windows and different haplotype (hap0 or hap1)
        #   - change phase set (PS) of current window to prev window
        #   - mark var as DUPLICATE in current window
        #   - reverse genotype of all current window vars (i.e., (0,1) to (1,0))
        if prev_win[var].het and current_win[var].het and prev_win[var].genotype != current_win[var].genotype:
            current_win[var].duplicate = True
    return current_win


def load_model(model_path):
    attention_heads = 8
    encoder_layers = 8
    transformer_dim = 400
    embed_dim_factor = 100
    model = VarTransformer(read_depth=100,
                           feature_count=9,
                           out_dim=4,
                           embed_dim_factor=embed_dim_factor,
                           nhead=attention_heads,
                           d_hid=transformer_dim,
                           n_encoder_layers=encoder_layers,
                           device=DEVICE)
    model.load_state_dict(torch.load(model_path, map_location=DEVICE))
    model.eval()
    model.to(DEVICE)
    return model


def read_bed_regions(bedpath):
    """
    Generate chrom, start, end regions from a BED formatted file
    """
    with open(bedpath) as fh:
        for line in fh:
            line = line.strip()
            if len(line) == 0 or line.startswith("#"):
                continue
            toks = line.split("\t")
            yield toks[0], int(toks[1]), int(toks[2])


def split_large_regions(regions, max_region_size):
    """
    Split any regions greater than max_region_size into regions smaller than max_region_size
    """
    for chrom, start, end in regions:
        while start < end:
            yield chrom, start, min(end, start + max_region_size)
            start += max_region_size


def cluster_positions(poslist, maxdist=100):
    """
    Iterate over the given list of positions (numbers), and generate ranges containing
    positions not greater than 'maxdist' in size
    """
    cluster = []
<<<<<<< HEAD
    end_pad_bases = 20
=======
    end_pad_bases = 8
>>>>>>> 5c7c19f4
    for pos in poslist:
        if len(cluster) == 0 or pos - min(cluster) < maxdist:
            cluster.append(pos)
        else:
<<<<<<< HEAD
            yield min(cluster) - end_pad_bases, max(cluster) + end_pad_bases
            cluster = [pos]

    if len(cluster) == 1:
        yield cluster[0] - end_pad_bases, cluster[0] + end_pad_bases
    elif len(cluster) > 1:
        yield min(cluster) - end_pad_bases, max(cluster) + end_pad_bases
=======
            if len(cluster) == 1:
                yield cluster[0] - 1, cluster[0] + 1
            else:
                yield min(cluster), max(cluster) + end_pad_bases
            cluster = [pos]

    if len(cluster) == 1:
        yield cluster[0] - 1, cluster[0] + 1
    elif len(cluster) > 1:
        yield min(cluster), max(cluster) + end_pad_bases
>>>>>>> 5c7c19f4


def cluster_positions_for_window(window, bamfile, reference_fasta, maxdist=100):
    """
    Generate a list of ranges containing a list of posistions from the given window
    returns: list of (chrom, index, start, end) tuples
    """
    chrom, window_idx, window_start, window_end = window
    
    cpname = mp.current_process().name
    logger.debug(
        f"{cpname}: Generating regions from window {window_idx}: "
        f"{window_start}-{window_end} on chromosome {chrom}"
    )
    return [
        (chrom, window_idx, start, end) 
        for start, end in cluster_positions(
            gen_suspicious_spots(bamfile, chrom, window_start, window_end, reference_fasta),
            maxdist=maxdist,
        )
    ]


def chroms_in_bed(bed):
    """
    Extract all unique chromosome names from a BED file.
    :param bed: the BED file
    :return: a list of unique chromosome names in the BED file.
    """
    df = pd.read_csv(bed, sep="\t", comment="#", usecols=[0], dtype=str, header=None)
    return list(df[df.columns[0]].unique())


def bed_for_chrom(chrom, bed, folder="."):
    """
    Extract all the regions defined in the given bed file that are on the
    given collection of chromosome; these regions are saved in a new BED
    file that is returned to the caller.

    :param chrom: a chromosome name
    :param bed: the path to a BED file.
    :param folder: the directory where the new BED file will be saved.

    :return: a BED file that contains all the regions on the given chromosome.
    """
    chrom_bed = NTFile(
        mode="w+t", delete=False, suffix=".bed", dir=folder, prefix=f"chrom_{chrom}."
    )
    with open(bed) as fh:
        for line in fh:
            if not line.startswith("#"):
                contig, start, end = line.split("\t")[:3]
                if contig == chrom:
                    chrom_bed.write(line)

    chrom_bed.close()
    return chrom_bed.name


def call(model_path, bam, bed, reference_fasta, vcf_out, classifier_path=None, **kwargs):
    """
    Use model in statedict to call variants in bam in genomic regions in bed file.
    Steps:
      1. build model
      2. break bed regions into windows with start positions determined by window_spacing and end positions
         determined by window_overlap (the last window in each bed region will likely be shorter than others)
      3. call variants in each window
      4. join variants after searching for any duplicates
      5. save to vcf file
    :param trans_model_path:
    :param bam:
    :param bed:
    :param reference_fasta:
    :param vcf_out:
    :param clf_model_path:
    """
    start_time = time.perf_counter()

    threads = kwargs.get('threads', 1)
    min_qual = kwargs.get('min_qual', 1e-4)
    logger.info(f"Using {threads} threads")

    var_freq_file = kwargs.get('freq_file')
    if var_freq_file:
        logger.info(f"Loading variant pop frequency file from {var_freq_file}")
    else:
        logger.info(f"No variant frequency file specified, this might not work depending on the classifier requirements")

    tmpdir = f".tmp.varcalls_{randchars()}"
    os.makedirs(tmpdir, exist_ok=False)

    chroms = chroms_in_bed(bed)
    func = partial(bed_for_chrom, bed=bed, folder=tmpdir)
    chrom_beds = [b for b in mp.Pool(threads).map(func, chroms)]

    logger.info(f"The model will be loaded from path {model_path}")

    vcf_file = vcf.init_vcf(
        vcf_out, sample_name="sample", lowcov=20, cmdline=kwargs.get('cmdline')
    )

    for chrom, chrom_bed in zip(chroms, chrom_beds):
        chrom_vcf = call_variants_on_chrom(
            chrom,
            bamfile=bam,
            bed=chrom_bed,
            reference_fasta=reference_fasta,
            model_path=model_path, 
            classifier_path=classifier_path,
            threads=threads,
            tmpdir=tmpdir,
            var_freq_file=var_freq_file,
        )
        for var in pysam.VariantFile(chrom_vcf):
            if var.qual > min_qual:
                vcf_file.write(var)
        os.unlink(chrom_vcf)
        os.unlink(chrom_bed)

    vcf_file.close()
    logger.info(f"All variants are saved to {vcf_out}")

    end_time = time.perf_counter()
    logger.info(f"Total running time of call subcommand is: {end_time - start_time}")


def split_even_chunks(n_item, n_chunk):
    """
    This function splits n_items into n_chunk chunks
    :param n_item : total number of items that will be splitted.
    :param n_chunk: the number of chunks
    :return chunks: the start index and end index of each chunk.
    """
    chunks = []
    chunk_size = n_item // n_chunk
    num_left = n_item - chunk_size * n_chunk
    for i in range(n_chunk):
        chunks.append(chunk_size)
    for i in range(num_left):
        chunks[i] += 1

    start_idx = 0
    end_idx = 0
    for i in range(n_chunk):
        start_idx = end_idx
        end_idx = start_idx + chunks[i]
        yield (start_idx, end_idx)


def call_variants_on_chrom(
    chrom, bamfile, bed, reference_fasta, model_path, classifier_path, threads, tmpdir, var_freq_file
):
    """
    Call variants on the given chromsome and write the variants to a temporary VCF.
    :param chrom: the chromosome name
    :param bamfile: the alignment file
    :param bed: the BED file for the given chromosome
    :param reference_fasta: the reference file
    :param model_path: the path to model
    :param classifier_path: the path to classifier
    :param threads: the number of CPUs to use
    :param tmpdir: a temporary directory

    :return: a VCF file with called variants for the given chromosome.
    """
    max_read_depth = 100

    # Iterate over the input BED file, splitting larger regions into chunks
    # of at most 'max_region_size'

    logger.info(f"Creating windows from {bed}")
    windows = [
        (chrom, window_idx, window_start, window_end) 
        for window_idx, (chrom, window_start, window_end) in enumerate(
            split_large_regions(read_bed_regions(bed), max_region_size=1000)
        )
    ]

    func = partial(
        cluster_positions_for_window,
        bamfile=bamfile,
        reference_fasta=reference_fasta,
        maxdist=100,
    )

    logger.info(f"Generating regions from windows on chromosome {chrom}...")
    region_file = f"{tmpdir}/chrom_{chrom}.regions.txt"
    n_regions = 0
    with open(region_file, "w") as rfh:
        for regions in mp.Pool(threads).map(func, windows):
            for r in regions:
                print(f"{r[0]}\t{r[1]}\t{r[2]}\t{r[3]}", file=rfh)
                n_regions += 1
    logger.info(f"Generated a total of {n_regions} regions on chromosome {chrom}")

    chunks = [(chrom, si, ei) for si, ei in split_even_chunks(n_regions, threads)]

    func = partial(
        process_chunk_regions,
        region_file=region_file,
        bamfile=bamfile,
        model_path=model_path,
        reference_fasta=reference_fasta,
        classifier_path=classifier_path,
        tmpdir=tmpdir,
        max_read_depth=max_read_depth,
        window_size=150,
        window_step=33,
        var_freq_file=var_freq_file
    )

    chrom_vcf = f"{tmpdir}/chrom_{chrom}.vcf"
    vcf_file = vcf.init_vcf(chrom_vcf, sample_name="sample", lowcov=20)
    vcf_file.close()

    chrom_nvar = 0
    with open(chrom_vcf, "a") as chrom_vfh:
        for chunk_nvar, chunk_vcf in [
            f for f in mp.Pool(threads).map(func, chunks)
        ]:
            for var in pysam.VariantFile(chunk_vcf):
                chrom_vfh.write(str(var))
            os.unlink(chunk_vcf)
            chrom_nvar += chunk_nvar

    logger.info(
        f"A total of {chrom_nvar} variants called on chromosome {chrom} and saved "
        f"to {chrom_vcf}"
    )
    os.unlink(region_file)
    
    return chrom_vcf


def process_chunk_regions(
    chunk,
    region_file,
    bamfile,
    model_path,
    reference_fasta,
    classifier_path,
    max_read_depth,
    tmpdir,
    var_freq_file,
    window_size=300,
    min_reads=5,
    window_step=50,
):
    """
    Call variants on the given region and write variants to a temporary VCF file.
    """
    chrom, start_idx, end_idx = chunk
    chunk_vcf =f"{tmpdir}/chrom_{chrom}.chunk_{start_idx}-{end_idx}.vcf"
    chunk_vfh = vcf.init_vcf(chunk_vcf, sample_name="sample", lowcov=20)
    chunk_vfh.close()

    aln = pysam.AlignmentFile(bamfile)
    reference = pysam.FastaFile(reference_fasta)
    model = load_model(model_path)

    if var_freq_file:
        var_freq_file = pysam.VariantFile(var_freq_file)

    # if classifier model available then use classifier quality
    classifier_model = buildclf.load_model(classifier_path) if classifier_path else None

    chunk_nvar = 0
    with open(region_file) as fh, open(chunk_vcf, "a") as chunk_vfh:
        for idx, line in enumerate(fh):
            if idx < start_idx or idx >= end_idx:
                continue
            chrom, window_idx, start, end = line.strip().split("\t")[0:4]
            window_idx, start, end = int(window_idx), int(start), int(end)
    
            chrom, window_idx, vars_hap0, vars_hap1 = _call_vars_region(
                chrom,
                window_idx,
                start,
                end,
                aln=aln,
                model=model,
                reference=reference,
                max_read_depth=max_read_depth,
                window_size=window_size,
                min_reads=min_reads,
                window_step=window_step
            )

            nvar, vcfname = vars_hap_to_records(
                chrom,
                window_idx=window_idx,
                vars_hap0=vars_hap0,
                vars_hap1=vars_hap1,
                aln=aln,
                reference=reference,
                classifier_model=classifier_model,
                tmpdir=tmpdir,
                var_freq_file=var_freq_file
            )

            for var in pysam.VariantFile(vcfname):
                chunk_vfh.write(str(var))
            os.unlink(vcfname)
            chunk_nvar += nvar

    return chunk_nvar, chunk_vcf


def vars_hap_to_records(
    chrom, window_idx, vars_hap0, vars_hap1, aln, reference, classifier_model, tmpdir, var_freq_file
):
    """
    Convert variant haplotypes to variant records and write the records to a temporary VCF file.
    """
    vcf_vars = vcf.vcf_vars(
        vars_hap0=vars_hap0,
        vars_hap1=vars_hap1,
        chrom=chrom,
        window_idx=window_idx,
        aln=aln,
        reference=reference
    )

    vcfh = NTFile(
        mode="w+t", delete=False, suffix=".vcf", dir=tmpdir, prefix=f"chrom_{chrom}_w{window_idx}."
    )
    vcfh.close()
    vcf_file = vcf.init_vcf(vcfh.name, sample_name="sample", lowcov=20)

    # covert variants to pysam vcf records
    vcf_records = [
        vcf.create_vcf_rec(var, vcf_file)
        for var in sorted(vcf_vars, key=lambda x: x.pos)
    ]

    # write to a chunk VCF
    for rec in vcf_records:
        if classifier_model:
            rec.info["RAW_QUAL"] = rec.qual
            rec.qual = buildclf.predict_one_record(classifier_model, rec, var_freq_file)
        vcf_file.write(rec)

    vcf_file.close()

    return len(vcf_records), vcfh.name


def call_batch(encoded_reads, batch_pos_offsets, model, reference, chrom, window_size):
    """
    Call variants in a batch (list) of regions, by running a forward pass of the model and
    then aligning the predicted sequences to the reference genome and picking out any
    mismatching parts
    :returns : List of variants called in both haplotypes for every item in the batch as a list of 2-tuples
    """
    seq_preds = model(encoded_reads.to(DEVICE))
    calledvars = []
    for b in range(seq_preds.shape[0]):
        hap0_t, hap1_t = seq_preds[b, 0, :, :], seq_preds[b, 1, :, :]
        offset = batch_pos_offsets[b]
        hap0 = util.readstr(hap0_t)
        hap1 = util.readstr(hap1_t)
        hap0_probs = hap0_t.detach().cpu().numpy().max(axis=-1)
        hap1_probs = hap1_t.detach().cpu().numpy().max(axis=-1)

        refseq = reference.fetch(chrom, offset, offset + window_size)
        vars_hap0 = list(vcf.aln_to_vars(refseq, hap0, offset, hap0_probs))
        vars_hap1 = list(vcf.aln_to_vars(refseq, hap1, offset, hap1_probs))
        calledvars.append((vars_hap0, vars_hap1))
    return calledvars


def update_batchvars(allvars0, allvars1, batchvars, batch_offsets, step_count, window_retain_size=150):
    for window_start, (vars_hap0, vars_hap1) in zip(batch_offsets, batchvars):
        stepvars0 = {}
        for v in vars_hap0:
            if v.pos < (window_start + window_retain_size):
                v.hap_model = 0
                v.step = step_count
                stepvars0[(v.pos, v.ref, v.alt)] = v
        stepvars1 = {}
        for v in vars_hap1:
            if v.pos < (window_start + window_retain_size):
                v.hap_model = 1
                v.step = step_count
                stepvars1[(v.pos, v.ref, v.alt)] = v

        # swap haplotypes if supported by previous vars
        same_hap_var_count = sum(len(allvars0[v]) for v in stepvars0 if v in allvars0)
        same_hap_var_count += sum(len(allvars1[v]) for v in stepvars1 if v in allvars1)
        opposite_hap_var_count = sum(len(allvars1[v]) for v in stepvars0 if v in allvars1)
        opposite_hap_var_count += sum(len(allvars0[v]) for v in stepvars1 if v in allvars0)
        if opposite_hap_var_count > same_hap_var_count:  # swap haplotypes
            stepvars1, stepvars0 = stepvars0, stepvars1

        # add this step's vars to allvars
        [allvars0[key].append(v) for key, v in stepvars0.items()]
        [allvars1[key].append(v) for key, v in stepvars1.items()]
        step_count = step_count + 1

    return allvars0, allvars1


def add_ref_bases(encbases, reference, chrom, start, end, max_read_depth):
    """
    Add the reference sequence as read 0
    """
    refseq = reference.fetch(chrom, start, end)
    ref_encoded = bam.string_to_tensor(refseq)
    return torch.cat((ref_encoded.unsqueeze(1), encbases), dim=1)[:, 0:max_read_depth, :]


def _encode_region(aln, reference, chrom, start, end, max_read_depth, window_size=300, min_reads=5, window_step=50, batch_size=64):
    """
    Generate batches of tensors that encode read data from the given genomic region, along with position information. Each
    batch of tensors generated should be suitable for input into a forward pass of the model - but the data will be on the
    CPU.
    Each item in the batch represents a pileup in a single 'window' into the given region of size 'window_size', and
    subsequent elements are encoded from a sliding window that advances by 'window_step' after each item.
    If start=100, window_size is 50, and window_step is 10, then the items will include data from regions:
    100-150
    110-160
    120-170,
    etc

    The start positions for each item in the batch are returned in the 'batch_offsets' element, which is required
    when variant calling to determine the genomic coordinates of the called variants.

    If the full region size is small this will probably generate just a single batch, but if the region is very large
    (or batch_size is small) this could generate multiple batches

    :param window_size: Size of region in bp to generate for each item
    :returns: Generator for tuples of (batch tensor, list of start positions)
    """
    window_start = start - 2 * window_step  # We start with regions a bit upstream of the focal / target region
    batch = []
    batch_offsets = []
    readwindow = bam.ReadWindow(aln, chrom, window_start, end + window_size)
    while window_start <= end:
        try:
            enc_reads = readwindow.get_window(window_start, window_start + window_size, max_reads=max_read_depth)
            encoded_with_ref = add_ref_bases(enc_reads, reference, chrom, window_start, window_start + window_size,
                                             max_read_depth=max_read_depth)
            batch.append(encoded_with_ref)
            batch_offsets.append(window_start)
        except bam.LowReadCountException:
            logger.debug(
                f"Bam window {chrom}:{window_start}-{window_start + window_size} "
                f"had too few reads for variant calling (< {min_reads})"
            )

        window_start += window_step

        if len(batch) >= batch_size:
            encodedreads = torch.stack(batch, dim=0).cpu().float()
            yield encodedreads, batch_offsets
            batch = []
            batch_offsets = []

    # Last few
    if batch:
        encodedreads = torch.stack(batch, dim=0).cpu().float() # Keep encoded tensors on cpu for now
        yield encodedreads, batch_offsets


def _call_vars_region(
    chrom, window_idx, start, end, aln, model, reference, max_read_depth, window_size=300, min_reads=5, window_step=50
):
    """
    For the given region, identify variants by repeatedly calling the model over a sliding window,
    tallying all of the variants called, and passing back all call and repeat count info
    for further exploration
    Currently:
    - exclude all variants in the downstream half of the window
    - retain all remaining var calls noting how many time each one was called, qualities, etc.
    - call with no repeats are mostly false positives but they are retained
    - haplotype 0 and 1 for each step are set by comparing with repeat vars from previous steps

    TODO:
      - add prob info from alt sequence to vars?
      - add depth derived from tensor to vars?
      - create new prob from all duplicate calls?
    """
    cpname = mp.current_process().name
    logger.info(
        f"{cpname}: Processing region: {chrom}:{start}-{end} on window {window_idx}"
    )

    allvars0 = defaultdict(list)
    allvars1 = defaultdict(list)
    step_count = 0  # initialize
    var_retain_window_size = 125
    batch_size = 64

    enctime_total = datetime.timedelta(0)
    calltime_total = datetime.timedelta(0)
    encstart = datetime.datetime.now()
    
    for batch, batch_offsets in _encode_region(aln, reference, chrom, start, end,
                                               max_read_depth,
                                               window_size=window_size,
                                               min_reads=min_reads,
                                               window_step=window_step,
                                               batch_size=batch_size):
        logger.info(f"{cpname}: Forward pass for batch with starts {min(batch_offsets)} - {max(batch_offsets)}")
        enctime_total += (datetime.datetime.now() - encstart)
        callstart = datetime.datetime.now()
        batchvars = call_batch(batch, batch_offsets, model, reference, chrom, window_size)
        allvars0, allvars1 = update_batchvars(allvars0, allvars1, batchvars, batch_offsets, step_count, var_retain_window_size)
        calltime_total += (datetime.datetime.now() - callstart)

        step_count += batch.shape[0]

    # Only return variants that are actually in the window
    hap0_passing = {k: v for k, v in allvars0.items() if start <= v[0].pos <= end}
    hap1_passing = {k: v for k, v in allvars1.items() if start <= v[0].pos <= end}

    logger.info(f"{cpname}: Enc time total: {enctime_total.total_seconds()}  calltime total: {calltime_total.total_seconds()}")
    return chrom, window_idx, hap0_passing, hap1_passing<|MERGE_RESOLUTION|>--- conflicted
+++ resolved
@@ -67,28 +67,6 @@
                 if indel_count > 1 or base_mismatches > 2:
                     yield col.reference_pos
                     break
-
-
-def bed_to_windows(pr_bed, bed_slack=0, window_spacing=1000, window_overlap=0):
-    """
-    Make generator yielding windows of spacing window_spacing with right side overlap window_overlap
-    Windows will typically be smaller than window_spacing at right end of bed intervals
-    Also return total window count (might indicate how long it could take?)
-    :param pr_bed: PyRange object representing bed file (columns Chromosome, Start, End)
-    :param bed_slack: bases to slack both sides of each bed region
-    :param window_spacing: spacing between the start of each window
-    :param window_overlap: right side overlap between windows
-    :return: yields Chromosome, Start, End of window
-    """
-    # merge and slack/pad bed file regions
-    pr_slack = pr_bed.slack(bed_slack)
-    df_windows = pr_slack.window(window_spacing).df
-    df_windows["End"] = df_windows["End"] + window_overlap
-    df_windows = pr.PyRanges(df_windows).intersect(pr_slack).df
-
-    window_count = len(df_windows)
-    windows = ((win.Chromosome, win.Start, win.End) for i, win in df_windows.iterrows())
-    return windows, window_count
 
 
 def reconcile_current_window(prev_win, current_win):
@@ -185,16 +163,11 @@
     positions not greater than 'maxdist' in size
     """
     cluster = []
-<<<<<<< HEAD
-    end_pad_bases = 20
-=======
     end_pad_bases = 8
->>>>>>> 5c7c19f4
     for pos in poslist:
         if len(cluster) == 0 or pos - min(cluster) < maxdist:
             cluster.append(pos)
         else:
-<<<<<<< HEAD
             yield min(cluster) - end_pad_bases, max(cluster) + end_pad_bases
             cluster = [pos]
 
@@ -202,18 +175,6 @@
         yield cluster[0] - end_pad_bases, cluster[0] + end_pad_bases
     elif len(cluster) > 1:
         yield min(cluster) - end_pad_bases, max(cluster) + end_pad_bases
-=======
-            if len(cluster) == 1:
-                yield cluster[0] - 1, cluster[0] + 1
-            else:
-                yield min(cluster), max(cluster) + end_pad_bases
-            cluster = [pos]
-
-    if len(cluster) == 1:
-        yield cluster[0] - 1, cluster[0] + 1
-    elif len(cluster) > 1:
-        yield min(cluster), max(cluster) + end_pad_bases
->>>>>>> 5c7c19f4
 
 
 def cluster_positions_for_window(window, bamfile, reference_fasta, maxdist=100):
