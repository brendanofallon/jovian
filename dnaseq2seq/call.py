--- conflicted
+++ resolved
@@ -569,19 +569,10 @@
         probs0 = np.exp(util.expand_to_bases(probs[b, 0, :]))
         probs1 = np.exp(util.expand_to_bases(probs[b, 1, :]))
 
-<<<<<<< HEAD
-        refseq = reference.fetch(chrom, offset, offset + window_size)
-        vars_hap0 = list(v for v in vcf.aln_to_vars(refseq, hap0, offset, probs=probs0) if v.pos < offset + var_retain_window_size)
-        vars_hap1 = list(v for v in vcf.aln_to_vars(refseq, hap1, offset, probs=probs1) if v.pos < offset + var_retain_window_size)
-        #splitvars0, splitvars1 = split_overlaps(vars_hap0, vars_hap1)
-        calledvars.append((vars_hap0, vars_hap1))
-=======
         refseq = reference.fetch(chrom, start, end)
         vars_hap0 = list(v for v in vcf.aln_to_vars(refseq, hap0, start, probs=probs0) if v.pos <= end)
         vars_hap1 = list(v for v in vcf.aln_to_vars(refseq, hap1, start, probs=probs1) if v.pos <= end)
-        splitvars0, splitvars1 = split_overlaps(vars_hap0, vars_hap1)
-        calledvars.append((splitvars0, splitvars1))
->>>>>>> 7fd038a1
+        calledvars.append((vars_hap0, vars_hap1))
     return calledvars
 
 
@@ -955,22 +946,13 @@
     return allvars0, allvars1
 
 
-<<<<<<< HEAD
-=======
-
->>>>>>> 7fd038a1
 if __name__=="__main__":
     import sys
     from datetime import datetime as dt
     print(f"Loading model from {sys.argv[1]}")
     m = load_model(sys.argv[1])
     m.eval()
-    samples = 50
-<<<<<<< HEAD
     batch_size = 25
-=======
-    batch_size = 1
->>>>>>> 7fd038a1
     i = 0
     start = dt.now()
     while i < samples:
@@ -980,4 +962,4 @@
         i += batch_size
     end = dt.now()
     elapsed = end - start
-    print(f"Time: {elapsed.total_seconds() :.4f}")+    print(f"Time: {elapsed.total_seconds() :.4f}")
