"""
This program is free software: you can redistribute it and/or modify it under the terms of the GNU General Public
License as published by the Free Software Foundation, either version 3 of the License, or (at your option) any
later version.

This program is distributed in the hope that it will be useful, but WITHOUT ANY WARRANTY; without even the implied
warranty of MERCHANTABILITY or FITNESS FOR A PARTICULAR PURPOSE. See the GNU General Public License for more details.
You should have received a copy of the GNU General Public License along with this program.
If not, see <https://www.gnu.org/licenses/>.
"""


import os
import time

import datetime
import logging
import string
import random
from collections import defaultdict
from functools import partial
from tempfile import NamedTemporaryFile as NTFile
from concurrent.futures import ProcessPoolExecutor


import torch
import torch.multiprocessing as mp
import pysam
import pandas as pd
import numpy as np

from model import VarTransformer
import buildclf
import vcf
import util
import bam

logger = logging.getLogger(__name__)


DEVICE = torch.device("cpu")

def randchars(n=6):
    """ Generate a random string of letters and numbers """
    return ''.join(random.choices(string.ascii_letters + string.digits, k=n))


def gen_suspicious_spots(bamfile, chrom, start, stop, reference_fasta):
    """
    Generator for positions of a BAM / CRAM file that may contain a variant. This should be pretty sensitive and
    trigger on anything even remotely like a variant
    This uses the pysam Pileup 'engine', which seems less than ideal but at least it's C code and is probably
    fast. May need to update to something smarter if this
    :param bamfile: The alignment file in BAM format.
    :param chrom: Chromosome containing region
    :param start: Start position of region
    :param stop: End position of region (exclusive)
    :param reference_fasta: Reference sequences in fasta
    """
    aln = pysam.AlignmentFile(bamfile, reference_filename=reference_fasta)
    ref = pysam.FastaFile(reference_fasta)
    refseq = ref.fetch(chrom, start, stop)
    assert len(refseq) == stop - start, f"Ref sequence length doesn't match start - stop coords start: {chrom}:{start}-{stop}, ref len: {len(refseq)}"
    for col in aln.pileup(chrom, start=start, stop=stop, stepper='nofilter'):
        # The pileup returned by pysam actually starts long before the first start position, but we only want to
        # report positions in the actual requested window
        if start <= col.reference_pos < stop:
            refbase = refseq[col.reference_pos - start]
            indel_count = 0
            base_mismatches = 0

            for i, read in enumerate(col.pileups):
                if read.indel != 0:
                    indel_count += 1

                if read.query_position is not None:
                    base = read.alignment.query_sequence[read.query_position]
                    if base != refbase:  # May want to check quality before adding a mismatch?
                        base_mismatches += 1

                if indel_count > 1 or base_mismatches > 2:
                    yield col.reference_pos
                    break



def load_model(model_path):
    
    #96M params
<<<<<<< HEAD
    encoder_attention_heads = 8
    decoder_attention_heads = 10
    dim_feedforward = 512
    encoder_layers = 10
    decoder_layers = 10
    embed_dim_factor = 160

    # 35M params
    # encoder_attention_heads = 8 # was 4
    # decoder_attention_heads = 4 # was 4
    # dim_feedforward = 512
    # encoder_layers = 8
    # decoder_layers = 6 # was 2
    # embed_dim_factor = 120 # was 100
=======
    #encoder_attention_heads = 8
    #decoder_attention_heads = 10 
    #dim_feedforward = 512
    #encoder_layers = 10
    #decoder_layers = 10 
    #embed_dim_factor = 160 

    # 35M params
    encoder_attention_heads = 8 # was 4
    decoder_attention_heads = 4 # was 4
    dim_feedforward = 512
    encoder_layers = 8
    decoder_layers = 6 # was 2
    embed_dim_factor = 120 # was 100
>>>>>>> fe3b2a1b
    model = VarTransformer(read_depth=100,
                            feature_count=10,
                            kmer_dim=util.FEATURE_DIM, # Number of possible kmers
                            n_encoder_layers=encoder_layers,
                            n_decoder_layers=decoder_layers,
                            embed_dim_factor=embed_dim_factor,
                            encoder_attention_heads=encoder_attention_heads,
                            decoder_attention_heads=decoder_attention_heads,
                            d_ff=dim_feedforward,
                            device=DEVICE)
    model.load_state_dict(torch.load(model_path, map_location=DEVICE))
    model.eval()
    model.to(DEVICE)
    return model


def read_bed_regions(bedpath):
    """
    Generate chrom, start, end regions from a BED formatted file
    """
    with open(bedpath) as fh:
        for line in fh:
            line = line.strip()
            if len(line) == 0 or line.startswith("#"):
                continue
            toks = line.split("\t")
            chrom, start, end = toks[0], int(toks[1]), int(toks[2])
            assert end > start, f"End position {end} must be strictly greater start {start}"
            yield chrom, start, end


def split_large_regions(regions, max_region_size):
    """
    Split any regions greater than max_region_size into regions smaller than max_region_size
    """
    for chrom, start, end in regions:
        while start < end:
            yield chrom, start, min(end, start + max_region_size)
            start += max_region_size


def cluster_positions(poslist, maxdist=100):
    """
    Iterate over the given list of positions (numbers), and generate ranges containing
    positions not greater than 'maxdist' in size
    """
    cluster = []
    end_pad_bases = 8
    for pos in poslist:
        if len(cluster) == 0 or pos - min(cluster) < maxdist:
            cluster.append(pos)
        else:
            yield min(cluster) - end_pad_bases, max(cluster) + end_pad_bases
            cluster = [pos]

    if len(cluster) == 1:
        yield cluster[0] - end_pad_bases, cluster[0] + end_pad_bases
    elif len(cluster) > 1:
        yield min(cluster) - end_pad_bases, max(cluster) + end_pad_bases


def cluster_positions_for_window(window, bamfile, reference_fasta, maxdist=100):
    """
    Generate a list of ranges containing a list of posistions from the given window
    returns: list of (chrom, index, start, end) tuples
    """
    chrom, window_idx, window_start, window_end = window
    
    cpname = mp.current_process().name
    logger.debug(
        f"{cpname}: Generating regions from window {window_idx}: "
        f"{window_start}-{window_end} on chromosome {chrom}"
    )
    return [
        (chrom, window_idx, start, end) 
        for start, end in cluster_positions(
            gen_suspicious_spots(bamfile, chrom, window_start, window_end, reference_fasta),
            maxdist=maxdist,
        )
    ]


def chroms_in_bed(bed):
    """
    Extract all unique chromosome names from a BED file.
    :param bed: the BED file
    :return: a list of unique chromosome names in the BED file.
    """
    df = pd.read_csv(bed, sep="\t", comment="#", usecols=[0], dtype=str, header=None)
    return list(df[df.columns[0]].unique())


def bed_for_chrom(chrom, bed, folder="."):
    """
    Extract all the regions defined in the given bed file that are on the
    given collection of chromosome; these regions are saved in a new BED
    file that is returned to the caller.

    :param chrom: a chromosome name
    :param bed: the path to a BED file.
    :param folder: the directory where the new BED file will be saved.

    :return: a BED file that contains all the regions on the given chromosome.
    """
    chrom_bed = NTFile(
        mode="w+t", delete=False, suffix=".bed", dir=folder, prefix=f"chrom_{chrom}."
    )
    with open(bed) as fh:
        for line in fh:
            if not line.startswith("#"):
                contig, start, end = line.split("\t")[:3]
                if contig == chrom:
                    chrom_bed.write(line)

    chrom_bed.close()
    return chrom_bed.name


def call(model_path, bam, bed, reference_fasta, vcf_out, classifier_path=None, **kwargs):
    """
    Use model in statedict to call variants in bam in genomic regions in bed file.
    Steps:
      1. build model
      2. break bed regions into windows with start positions determined by window_spacing and end positions
         determined by window_overlap (the last window in each bed region will likely be shorter than others)
      3. call variants in each window
      4. join variants after searching for any duplicates
      5. save to vcf file
    :param trans_model_path:
    :param bam:
    :param bed:
    :param reference_fasta:
    :param vcf_out:
    :param clf_model_path:
    """
    start_time = time.perf_counter()

    threads = kwargs.get('threads', 1)
    min_qual = kwargs.get('min_qual', 1e-4)
    logger.info(f"Using {threads} threads")

    var_freq_file = kwargs.get('freq_file')
    if var_freq_file:
        logger.info(f"Loading variant pop frequency file from {var_freq_file}")
    else:
        logger.info(f"No variant frequency file specified, this might not work depending on the classifier requirements")

    tmpdir = f".tmp.varcalls_{randchars()}"
    os.makedirs(tmpdir, exist_ok=False)

    chroms = chroms_in_bed(bed)
    func = partial(bed_for_chrom, bed=bed, folder=tmpdir)
    chrom_beds = [b for b in mp.Pool(threads).map(func, chroms)]

    logger.info(f"The model will be loaded from path {model_path}")

    vcf_file = vcf.init_vcf(
        vcf_out, sample_name="sample", lowcov=20, cmdline=kwargs.get('cmdline')
    )

    for chrom, chrom_bed in zip(chroms, chrom_beds):
        chrom_vcf = call_variants_on_chrom(
            chrom,
            bamfile=bam,
            bed=chrom_bed,
            reference_fasta=reference_fasta,
            model_path=model_path, 
            classifier_path=classifier_path,
            threads=threads,
            tmpdir=tmpdir,
            var_freq_file=var_freq_file,
        )
        for var in pysam.VariantFile(chrom_vcf):
            if var.qual > min_qual:
                vcf_file.write(var)
        os.unlink(chrom_vcf)
        os.unlink(chrom_bed)

    vcf_file.close()
    logger.info(f"All variants are saved to {vcf_out}")

    end_time = time.perf_counter()
    logger.info(f"Total running time of call subcommand is: {end_time - start_time}")


def split_even_chunks(n_item, n_chunk):
    """
    This function splits n_items into n_chunk chunks
    :param n_item : total number of items that will be splitted.
    :param n_chunk: the number of chunks
    :return chunks: the start index and end index of each chunk.
    """
    chunks = []
    n_chunk = min(n_item, n_chunk)
    chunk_size = n_item // n_chunk
    num_left = n_item - chunk_size * n_chunk
    for i in range(n_chunk):
        chunks.append(chunk_size)
    for i in range(num_left):
        chunks[i] += 1

    start_idx = 0
    end_idx = 0
    for i in range(n_chunk):
        start_idx = end_idx
        end_idx = start_idx + chunks[i]
        yield (start_idx, end_idx)


def call_variants_on_chrom(
    chrom, bamfile, bed, reference_fasta, model_path, classifier_path, threads, tmpdir, var_freq_file
):
    """
    Call variants on the given chromsome and write the variants to a temporary VCF.
    :param chrom: the chromosome name
    :param bamfile: the alignment file
    :param bed: the BED file for the given chromosome
    :param reference_fasta: the reference file
    :param model_path: the path to model
    :param classifier_path: the path to classifier
    :param threads: the number of CPUs to use
    :param tmpdir: a temporary directory

    :return: a VCF file with called variants for the given chromosome.
    """
    max_read_depth = 100
    logger.info(f"Max read depth: {max_read_depth} window step: dynamic!")
    # Iterate over the input BED file, splitting larger regions into chunks
    # of at most 'max_region_size'

    logger.info(f"Creating windows from {bed}")
    windows = [
        (chrom, window_idx, window_start, window_end) 
        for window_idx, (chrom, window_start, window_end) in enumerate(
            split_large_regions(read_bed_regions(bed), max_region_size=1000)
        )
    ]

    func = partial(
        cluster_positions_for_window,
        bamfile=bamfile,
        reference_fasta=reference_fasta,
        maxdist=100,
    )

    logger.info(f"Generating regions from windows on chromosome {chrom}...")
    region_file = f"{tmpdir}/chrom_{chrom}.regions.txt"
    n_regions = 0
    with open(region_file, "w") as rfh:
        for regions in mp.Pool(threads).map(func, windows):
            for r in regions:
                print(f"{r[0]}\t{r[1]}\t{r[2]}\t{r[3]}", file=rfh)
                n_regions += 1
    logger.info(f"Generated a total of {n_regions} regions on chromosome {chrom}")

    chunks = [(chrom, si, ei) for si, ei in split_even_chunks(n_regions, threads)]
    logger.debug(f"Created {chunks} chunks for {threads} threads")
    logger.debug('\n'.join(f"Chunk {i} : {c}" for i, c in enumerate(chunks)))
    process_chunk_func = partial(
        process_chunk_regions,
        region_file=region_file,
        bamfile=bamfile,
        model_path=model_path,
        reference_fasta=reference_fasta,
        classifier_path=classifier_path,
        tmpdir=tmpdir,
        max_read_depth=max_read_depth,
        window_size=150,
        var_freq_file=var_freq_file
    )

    chrom_vcf = f"{tmpdir}/chrom_{chrom}_raw.vcf"
    vcf_file = vcf.init_vcf(chrom_vcf, sample_name="sample", lowcov=20)
    vcf_file.close()


    chrom_nvar = 0
    with open(chrom_vcf, "a") as chrom_vfh:
        if threads == 1:
            for chunk in chunks:
                chunk_nvar, chunk_vcf = process_chunk_func(chunk)
                for var in pysam.VariantFile(chunk_vcf):
                    chrom_vfh.write(str(var))
                os.unlink(chunk_vcf)
                chrom_nvar += chunk_nvar
        else:
            futs = []
            with ProcessPoolExecutor(max_workers=2) as pool:
                for chunk in chunks:
                    fut = pool.submit(process_chunk_func, chunk)
                    futs.append(fut)
                logger.info(f"Submitted {len(futs)} jobs for variant calling")
                for i, fut in enumerate(futs):
                    try:
                        nvars, chunk_vcf = fut.result(timeout= 10 * 60 * 60)
                        logger.debug(f"Got result {i} of {len(futs)} results for chunked variant calling with {nvars} vars")
                        chrom_nvar += nvars
                        for var in pysam.VariantFile(chunk_vcf):
                            chrom_vfh.write(str(var))
                            chrom_vfh.flush()
                    except Exception as ex:
                        logger.error(f"Exception processing chunk {i} ({chunk}): {ex}")
                        raise ex

                os.unlink(chunk_vcf)

    logger.info(f"Done calling variants on {len(chunks)} chunks, now sorting & deduping raw VCF")
    chrom_vcf_sorted = f"{tmpdir}/chrom_{chrom}_sorted.vcf"
    util.sort_chrom_vcf(chrom_vcf, chrom_vcf_sorted)
    logger.info(f"Done sorting, now deduping..")
    chrom_vcf_dedup = f"{tmpdir}/chrom_{chrom}_dedup.vcf"
    util.dedup_vcf(chrom_vcf_sorted, chrom_vcf_dedup)

    logger.info(
        f"A total of {chrom_nvar} variants called on chromosome {chrom} and saved "
        f"to {chrom_vcf_dedup}"
    )
    os.unlink(region_file)
    os.unlink(chrom_vcf)
    os.unlink(chrom_vcf_sorted)
    
    return chrom_vcf_dedup


def process_chunk_regions(
    chunk,
    region_file,
    bamfile,
    model_path,
    reference_fasta,
    classifier_path,
    max_read_depth,
    tmpdir,
    var_freq_file,
    window_size=300,
    min_reads=5,
):
    """
    Call variants on the given region and write variants to a temporary VCF file.
    """
    chrom, start_idx, end_idx = chunk
    chunk_vcf =f"{tmpdir}/chrom_{chrom}.chunk_{start_idx}-{end_idx}.vcf"
    chunk_vfh = vcf.init_vcf(chunk_vcf, sample_name="sample", lowcov=20)
    chunk_vfh.close()
    
    cpname = mp.current_process().name
    logger.debug(
        f"{cpname}: Writing variants to tmp VCF {chunk_vcf}"
    )

    aln = pysam.AlignmentFile(bamfile)
    reference = pysam.FastaFile(reference_fasta)
    model = load_model(model_path)

    if var_freq_file:
        var_freq_file = pysam.VariantFile(var_freq_file)

    # if classifier model available then use classifier quality
    classifier_model = buildclf.load_model(classifier_path) if classifier_path else None

    chunk_nvar = 0
    with open(region_file) as fh, open(chunk_vcf, "a") as chunk_vfh:
        for idx, line in enumerate(fh):
            if idx < start_idx or idx >= end_idx:
                continue
            chrom, window_idx, start, end = line.strip().split("\t")[0:4]
            window_idx, start, end = int(window_idx), int(start), int(end)
            
            logger.debug(f"{cpname}: calling variants in region {chrom}:{start}-{end} (window {window_idx})")
            try:
                chrom, window_idx, vars_hap0, vars_hap1 = _call_vars_region(
                    chrom,
                    window_idx,
                    start,
                    end,
                    aln=aln,
                    model=model,
                    reference=reference,
                    max_read_depth=max_read_depth,
                    window_size=window_size,
                    min_reads=min_reads,
                )
            except Exception as ex:
                print(f"Error calling variants in {chrom}:{start}-{end} (window {window_idx}) : {ex}")
                raise ex

            try:
                logger.debug(f"{cpname}: Creating variant records for region {chrom}:{start}-{end} (window {window_idx})")
                nvar, vcfname = vars_hap_to_records(
                    chrom,
                    window_idx=window_idx,
                    vars_hap0=vars_hap0,
                    vars_hap1=vars_hap1,
                    aln=aln,
                    reference=reference,
                    classifier_model=classifier_model,
                    tmpdir=tmpdir,
                    var_freq_file=var_freq_file
                )
            except Exception as ex:
                logger.error(f"Error converting variants to VCF records in window {window_idx}: {ex}")
                raise ex

            logger.debug(f"Writing {nvar} variants from chunk {chrom}:{start}-{end} to {chunk_vcf}")
            for var in pysam.VariantFile(vcfname):
                chunk_vfh.write(str(var))
            os.unlink(vcfname)
            chunk_nvar += nvar

    return chunk_nvar, chunk_vcf


def vars_hap_to_records(
    chrom, window_idx, vars_hap0, vars_hap1, aln, reference, classifier_model, tmpdir, var_freq_file
):
    """
    Convert variant haplotypes to variant records and write the records to a temporary VCF file.
    """
    vcf_vars = vcf.vcf_vars(
        vars_hap0=vars_hap0,
        vars_hap1=vars_hap1,
        chrom=chrom,
        window_idx=window_idx,
        aln=aln,
        reference=reference
    )

    vcfh = NTFile(
        mode="w+t", delete=False, suffix=".vcf", dir=tmpdir, prefix=f"chrom_{chrom}_w{window_idx}."
    )
    vcfh.close()
    vcf_file = vcf.init_vcf(vcfh.name, sample_name="sample", lowcov=20)

    # covert variants to pysam vcf records
    vcf_records = [
        vcf.create_vcf_rec(var, vcf_file)
        for var in sorted(vcf_vars, key=lambda x: x.pos)
    ]

    # write to a chunk VCF
    for rec in vcf_records:
        if classifier_model:
            rec.info["RAW_QUAL"] = rec.qual
            rec.qual = buildclf.predict_one_record(classifier_model, rec, aln, var_freq_file)
        vcf_file.write(rec)

    vcf_file.close()

    return len(vcf_records), vcfh.name


def call_batch(encoded_reads, offsets, regions, model, reference, chrom, n_output_toks):
    """
    Call variants in a batch (list) of regions, by running a forward pass of the model and
    then aligning the predicted sequences to the reference genome and picking out any
    mismatching parts
    :returns : List of variants called in both haplotypes for every item in the batch as a list of 2-tuples
    """
    assert encoded_reads.shape[0] == len(regions), f"Expected the same number of reads as regions, but got {encoded_reads.shape[0]} reads and {len(regions)}"
    assert len(offsets) == len(regions), f"Should be as many offsets as regions, but found {len(offsets)} and {len(regions)}"
    seq_preds, probs = util.predict_sequence(encoded_reads.to(DEVICE), model, n_output_toks=n_output_toks, device=DEVICE)
    probs = probs.detach().cpu().numpy()
    calledvars = []
    for offset, (start, end), b in zip(offsets, regions, range(seq_preds.shape[0])):
        hap0_t, hap1_t = seq_preds[b, 0, :, :], seq_preds[b, 1, :, :]
        hap0 = util.kmer_preds_to_seq(hap0_t, util.i2s)
        hap1 = util.kmer_preds_to_seq(hap1_t, util.i2s)
        probs0 = np.exp(util.expand_to_bases(probs[b, 0, :]))
        probs1 = np.exp(util.expand_to_bases(probs[b, 1, :]))

        refseq = reference.fetch(chrom, start, end)
<<<<<<< HEAD
        vars_hap0 = list(v for v in vcf.aln_to_vars(refseq, hap0, start, probs=probs0) if v.pos <= end)
        vars_hap1 = list(v for v in vcf.aln_to_vars(refseq, hap1, start, probs=probs1) if v.pos <= end)

        print(f"For window {start}-{end} frame: {start % 4} hap0: {vars_hap0}\n       hap1: {vars_hap1}")
=======
        vars_hap0 = list(v for v in vcf.aln_to_vars(refseq, hap0, offset, probs=probs0) if start <= v.pos <= end)
        vars_hap1 = list(v for v in vcf.aln_to_vars(refseq, hap1, offset, probs=probs1) if start <= v.pos <= end)
>>>>>>> fe3b2a1b
        calledvars.append((vars_hap0, vars_hap1))
    return calledvars


def add_ref_bases(encbases, reference, chrom, start, end, max_read_depth):
    """
    Add the reference sequence as read 0
    """
    refseq = reference.fetch(chrom, start, end)
    ref_encoded = bam.string_to_tensor(refseq)
    return torch.cat((ref_encoded.unsqueeze(1), encbases), dim=1)[:, 0:max_read_depth, :]


def _generate_window_starts(start, end, max_window_size):
    """
    When calling variants in a region we want to tile windows over the region. Multiple factors affect
    how we pick windows to tile over a region:
     1. Regions vary greatly in size
     2. Calling variants is expensive computationally, and we'd like to minimize the number of tokens (kmers) predicted
     3. Each base pair should be covered by a roughly uniform number of windows (more probably leads to more precise
            calling but grealy impacts performance)
     4. Most regions are pretty small

    For smallish regions (most regions are < 25bp), we want a small step size and a start thats not too far from the
    window start
    For larger regions, step size should be larger
    """
    offsets = list(range(-100, 10, 3))
    max_window_start = max(start, end - (max_window_size //2))
    i = 0
    while (offsets[-1] + start) < max_window_start:
        offsets.append(offsets[i - 3] + max_window_size)
    
    return [o + start for o in offsets[0:-1]]


def _encode_region(aln, reference, chrom, start, end, max_read_depth, window_size=150, min_reads=5, batch_size=64):
    """
    Generate batches of tensors that encode read data from the given genomic region, along with position information. Each
    batch of tensors generated should be suitable for input into a forward pass of the model - but the data will be on the
    CPU.
    Each item in the batch represents a pileup in a single 'window' into the given region of size 'window_size', and
    subsequent elements are encoded from a sliding window that advances by 'window_step' after each item.
    If start=100, window_size is 50, and window_step is 10, then the items will include data from regions:
    100-150
    110-160
    120-170,
    etc

    The start positions for each item in the batch are returned in the 'batch_offsets' element, which is required
    when variant calling to determine the genomic coordinates of the called variants.

    If the full region size is small this will probably generate just a single batch, but if the region is very large
    (or batch_size is small) this could generate multiple batches

    :param window_size: Size of region in bp to generate for each item
    :returns: Generator for tuples of (batch tensor, list of start positions)
    """
    window_start = int(start - 0.5 * window_size)  # We start with regions a bit upstream of the focal / target region
    window_step = 25
    batch = []
    batch_offsets = []
    readwindow = bam.ReadWindow(aln, chrom, start - 100, end + window_size)
    logger.debug(f"Encoding region {chrom}:{start}-{end}")
    while window_start <= (end - 0.1 * window_size):
    #for window_start in _generate_window_starts(start, end, max_window_size=150):
        logger.debug(f"Window start: {window_start}")
        try:
            enc_reads = readwindow.get_window(window_start, window_start + window_size, max_reads=max_read_depth)
            encoded_with_ref = add_ref_bases(enc_reads, reference, chrom, window_start, window_start + window_size,
                                             max_read_depth=max_read_depth)
            batch.append(encoded_with_ref)
            batch_offsets.append(window_start)
        except bam.LowReadCountException:
            logger.debug(
                f"Bam window {chrom}:{window_start}-{window_start + window_size} "
                f"had too few reads for variant calling (< {min_reads})"
            )
        window_start += window_step
        if len(batch) >= batch_size:
            encodedreads = torch.stack(batch, dim=0).cpu().float()
            yield encodedreads, batch_offsets
            batch = []
            batch_offsets = []

    # Last few
    if batch:
        encodedreads = torch.stack(batch, dim=0).cpu().float() # Keep encoded tensors on cpu for now
        yield encodedreads, batch_offsets


def _call_vars_region(
    chrom, window_idx, start, end, aln, model, reference, max_read_depth, window_size=300, min_reads=5,
):
    """
    For the given region, identify variants by repeatedly calling the model over a sliding window,
    tallying all of the variants called, and passing back all call and repeat count info
    for further exploration
    Currently:
    - exclude all variants in the downstream half of the window
    - retain all remaining var calls noting how many time each one was called, qualities, etc.
    - call with no repeats are mostly false positives but they are retained
    - haplotype 0 and 1 for each step are set by comparing with repeat vars from previous steps

    TODO:
      - add prob info from alt sequence to vars?
      - add depth derived from tensor to vars?
      - create new prob from all duplicate calls?
    """
    cpname = mp.current_process().name
    logger.debug(
        f"{cpname}: Processing region: {chrom}:{start}-{end} on window {window_idx}"
    )

    step_count = 0  # initialize
    # var_retain_window_size = 145
    batch_size = 128

    enctime_total = datetime.timedelta(0)
    calltime_total = datetime.timedelta(0)
    encstart = datetime.datetime.now()
    hap0 = defaultdict(list)
    hap1 = defaultdict(list)
    for batch, batch_offsets in _encode_region(aln, reference, chrom, start, end,
                                               max_read_depth,
                                               window_size=window_size,
                                               min_reads=min_reads,
                                               batch_size=batch_size):
        logger.debug(f"{cpname}: Forward pass for batch with starts {min(batch_offsets)} - {max(batch_offsets)}")
        logger.debug(f"Encoded {len(batch)} windows for region {start}-{end} size: {end - start}")
        enctime_total += (datetime.datetime.now() - encstart)
        callstart = datetime.datetime.now()
        n_output_toks = min(150 // util.TGT_KMER_SIZE, (end - min(batch_offsets)) // util.TGT_KMER_SIZE + 1)
        logger.debug(f"window end: {end}, min batch offset: {min(batch_offsets)}, n_tokens: {n_output_toks}")
<<<<<<< HEAD
        batchvars = call_batch(batch, [(offset, end) for offset in batch_offsets], model, reference, chrom, n_output_toks)

=======
        batchvars = call_batch(batch, batch_offsets, [(start, end) for _ in range(batch.shape[0])], model, reference, chrom, n_output_toks)
>>>>>>> fe3b2a1b

        h0, h1 = merge_genotypes(batchvars)

        for k, v in h0.items():
            hap0[k].extend(v)
        for k, v in h1.items():
            hap1[k].extend(v)
        calltime_total += (datetime.datetime.now() - callstart)

        step_count += batch.shape[0]

    # Only return variants that are actually in the window
    hap0_passing = {k: v for k, v in hap0.items() if start <= v[0].pos <= end}
    hap1_passing = {k: v for k, v in hap1.items() if start <= v[0].pos <= end}

    logger.debug(f"{cpname}: Enc time total: {enctime_total.total_seconds()}  calltime total: {calltime_total.total_seconds()}")
    return chrom, window_idx, hap0_passing, hap1_passing


def _call_vars_multi_regions(regions, aln, model, reference, max_read_depth, window_size=300, min_reads=5):
    max_batch_size = 32
    all_reads = None
    all_offsets = []
    n_toks_required = []
    for i, (chrom, start, end) in enumerate(regions):
        for encoded_reads, batch_offsets in _encode_region(aln, reference, chrom, start, end,
                                                   max_read_depth,
                                                   window_size=window_size,
                                                   min_reads=min_reads,
                                                   batch_size=batch_size):
            if all_reads is None:
                all_reads = encoded_reads
            else:
                all_reads = torch.stack((all_reads, encoded_reads), dim=0)
            all_offsets.extend(batch_offsets)
            for offset in batch_offsets:
                n_toks_required.append( min(150 // util.TGT_KMER_SIZE, (end - offset) // util.TGT_KMER_SIZE) )
            if len(all_offsets) > max_batch_size:
                ntoks = max(n_toks_required[0:max_batch_size])
                batchvars = call_batch(all_reads[0:max_batch_size], all_offsets[0:max_batch_size], model, reference, chrom, window_end=end)



def vars_dont_overlap(v0, v1):
    """
    True if the two variant do not share any reference bases
    """
    return v0.pos + len(v0.ref) <= v1.pos or v1.pos + len(v1.ref) <= v0.pos


def all_overlaps(vars0, vars1):
    """
    Just do an n^2 search for all variants that overlap, aren't exactly equal, have length > 1, and share
    at least one alt base.
    This is meant to be used within a single calling window, which never really
    more than about 5 total variants, so the n^2 isn't bad
    """
    for v0 in vars0:
        for v1 in vars1:
            if (not vars_dont_overlap(v0, v1)
                    and v1 != v0
                    and (len(v0.ref) > 0)
                    and (len(v1.ref) > 0)
                    and (len(v0.ref) > 1 or len(v1.ref) > 1)
                    and any_alt_match(v0, v1)):
                yield v0, v1


def any_alt_match(v0, v1):
    """
    Returns true if any bases in the alt sequence match when aligned
    """
    v0_offset = max(v0.pos, v1.pos) - v0.pos
    v1_offset = max(v0.pos, v1.pos) - v1.pos
    for a, b in zip(v0.alt[v0_offset:], v1.alt[v1_offset:]):
        if a == b:
            return True
    return False




def splitvar(v, pos):
    """
    Split a single vcf.Variant object into two Variants at the given position
    Only pos, ref, and alt are adjusted other fields are copied
    """
    assert v.pos < pos < (v.pos + max(len(v.ref), len(v.alt))), f"Cant split {v} at position {pos}"
    a = vcf.Variant(
        pos=v.pos,
        ref=v.ref[0:pos - v.pos],
        alt=v.alt[0:pos - v.pos],
        qual=v.qual,
        hap_model=v.hap_model,
        step=v.step,
        window_offset=v.window_offset,
        var_index=v.var_index,
    )
    b = vcf.Variant(
        pos=pos,
        ref=v.ref[pos - v.pos:],
        alt=v.alt[pos - v.pos:],
        qual=v.qual,
        hap_model=v.hap_model,
        step=v.step,
        window_offset=v.window_offset,
        var_index=v.var_index,
    )
    return a, b


def splitvars(v0, v1):
    """

    v0    |---|
    v1     |---|

    """
    assert not vars_dont_overlap(v0, v1), f"Variants {v0} and {v1} do not overlap, can't split"
    interior_start = max(v0.pos, v1.pos)
    h0vars = []
    h1vars = []
    if v0.pos < interior_start:
        h0a, h0b = splitvar(v0, interior_start)
        h0vars.extend([h0a, h0b])
        if v1.end < v0.end:
            h0vars.remove(h0b)
            h0c, h0d = splitvar(h0b, v1.end)
            h0vars.extend([h0c, h0d])
            h1vars.append(v1)
        elif v1.end == v0.end:
            h1vars.append(v1)
        elif v1.end > v0.end:
            h1a, h1b = splitvar(v1, v0.end)
            h1vars.extend([h1a, h1b])

    elif v1.pos < interior_start:
        h1a, h1b = splitvar(v1, interior_start)
        h1vars.extend([h1a, h1b])
        if v0.end < v1.end:
            h1vars.remove(h1b)
            h1c, h1d = splitvar(h1b, v0.end)
            h1vars.extend([h1c, h1d])
            h0vars.append(v0)
        elif v1.end == v0.end:
            h0vars.append(v0)
        elif v0.end > v1.end:
            h0a, h0b = splitvar(v0, v1.end)
            h0vars.extend([h0a, h0b])

    return h0vars, h1vars


def split_overlaps(h0vars, h1vars):
    """
    Assume h0vars and h1vars are lists of variants on each haplotype
    Find any variants that overlap, and split any that do into chunks
    perfectly aligned with the variants from the other hap
    """
    unused_h0 = [h for h in h0vars]
    unused_h1 = [h for h in h1vars]
    for v0, v1 in all_overlaps(h0vars, h1vars):
        if v0 in unused_h0:
            unused_h0.remove(v0)
        if v1 in unused_h1:
            unused_h1.remove(v1)
        new_h0, new_h1 = splitvars(v0, v1)
        unused_h0.extend(new_h0)
        unused_h1.extend(new_h1)
    return sorted(unused_h0), sorted(unused_h1)


def merge_genotypes(genos):
    """
    Genos is a list of 2-tuples representing haplotypes called in overlapping windows. This function
    attempts to merge the haplotypes in a way that makes sense, given the possibility of conflicting information

    """
    allvars = sorted(list(v for g in genos for v in g[0]) + list(v for g in genos for v in g[1]), key=lambda v: v.pos)
    allkeys = set()
    varsnodups = []
    for v in allvars:
        if v.key not in allkeys:
            allkeys.add(v.key)
            varsnodups.append(v)

    results = [[], []]

    prev_het = None
    prev_het_index = None
    for p in varsnodups:
        homcount = 0
        hetcount = 0
        for g in genos:
            a = p.key in [v.key for v in g[0]]
            b = p.key in [v.key for v in g[1]]
            if a and b:
                homcount += 1
            elif a or b:
                hetcount += 1
        if homcount > hetcount:
            results[0].append(p)
            results[1].append(p)
        elif prev_het is None:
            results[0].append(p)
            prev_het = p
            prev_het_index = 0
        else:
            # There was a previous het variant, so figure out where this new one should go
            # determine if p should be in cis or trans with prev_het
            cis = 0
            trans = 0
            for g in genos:
                g0keys = [v.key for v in g[0]]
                g1keys = [v.key for v in g[1]]
                if (p.key in g0keys and prev_het.key in g0keys) or (p.key in g1keys and prev_het.key in g1keys):
                    cis += 1
                elif (p.key in g0keys and prev_het.key in g1keys) or (p.key in g1keys and prev_het.key in g0keys):
                    trans += 1
            if trans >= cis: # If there's a tie, assume trans. This covers the case where cis==0 and trans==0, because trans is safer
                results[1 - prev_het_index].append(p)
                prev_het = p
                prev_het_index = 1 - prev_het_index
            else:
                results[prev_het_index].append(p)
                prev_het = p
                prev_het_index = prev_het_index

    # Build dictionaries with correct haplotypes...
    allvars0 = dict()
    allvars1 = dict()
    for v in results[0]:
        allvars0[v.key] = [t for t in allvars if t.key == v.key]
    for v in results[1]:
        allvars1[v.key] = [t for t in allvars if t.key == v.key]
    return allvars0, allvars1


if __name__=="__main__":
    import sys
    from datetime import datetime as dt
    print(f"Loading model from {sys.argv[1]}")
    m = load_model(sys.argv[1])
    m.eval()
    batch_size = 25
    i = 0
    start = dt.now()
    while i < samples:
        print(f"Batch {i}")
        t = torch.rand(batch_size, 150, 100, 10)
        preds = util.predict_sequence(t, m, n_output_toks=37, device='cpu')
        i += batch_size
    end = dt.now()
    elapsed = end - start
    print(f"Time: {elapsed.total_seconds() :.4f}")
<|MERGE_RESOLUTION|>--- conflicted
+++ resolved
@@ -87,22 +87,6 @@
 def load_model(model_path):
     
     #96M params
-<<<<<<< HEAD
-    encoder_attention_heads = 8
-    decoder_attention_heads = 10
-    dim_feedforward = 512
-    encoder_layers = 10
-    decoder_layers = 10
-    embed_dim_factor = 160
-
-    # 35M params
-    # encoder_attention_heads = 8 # was 4
-    # decoder_attention_heads = 4 # was 4
-    # dim_feedforward = 512
-    # encoder_layers = 8
-    # decoder_layers = 6 # was 2
-    # embed_dim_factor = 120 # was 100
-=======
     #encoder_attention_heads = 8
     #decoder_attention_heads = 10 
     #dim_feedforward = 512
@@ -117,7 +101,7 @@
     encoder_layers = 8
     decoder_layers = 6 # was 2
     embed_dim_factor = 120 # was 100
->>>>>>> fe3b2a1b
+
     model = VarTransformer(read_depth=100,
                             feature_count=10,
                             kmer_dim=util.FEATURE_DIM, # Number of possible kmers
@@ -588,16 +572,11 @@
         probs0 = np.exp(util.expand_to_bases(probs[b, 0, :]))
         probs1 = np.exp(util.expand_to_bases(probs[b, 1, :]))
 
-        refseq = reference.fetch(chrom, start, end)
-<<<<<<< HEAD
-        vars_hap0 = list(v for v in vcf.aln_to_vars(refseq, hap0, start, probs=probs0) if v.pos <= end)
-        vars_hap1 = list(v for v in vcf.aln_to_vars(refseq, hap1, start, probs=probs1) if v.pos <= end)
-
-        print(f"For window {start}-{end} frame: {start % 4} hap0: {vars_hap0}\n       hap1: {vars_hap1}")
-=======
+        refseq = reference.fetch(chrom, offset, offset + len(hap0))
         vars_hap0 = list(v for v in vcf.aln_to_vars(refseq, hap0, offset, probs=probs0) if start <= v.pos <= end)
         vars_hap1 = list(v for v in vcf.aln_to_vars(refseq, hap1, offset, probs=probs1) if start <= v.pos <= end)
->>>>>>> fe3b2a1b
+        print(f"For window {start}-{end} frame: {start % 4} hap0: {vars_hap0}\n       hap1: {vars_hap1}")
+
         calledvars.append((vars_hap0, vars_hap1))
     return calledvars
 
@@ -732,12 +711,7 @@
         callstart = datetime.datetime.now()
         n_output_toks = min(150 // util.TGT_KMER_SIZE, (end - min(batch_offsets)) // util.TGT_KMER_SIZE + 1)
         logger.debug(f"window end: {end}, min batch offset: {min(batch_offsets)}, n_tokens: {n_output_toks}")
-<<<<<<< HEAD
-        batchvars = call_batch(batch, [(offset, end) for offset in batch_offsets], model, reference, chrom, n_output_toks)
-
-=======
         batchvars = call_batch(batch, batch_offsets, [(start, end) for _ in range(batch.shape[0])], model, reference, chrom, n_output_toks)
->>>>>>> fe3b2a1b
 
         h0, h1 = merge_genotypes(batchvars)
 
