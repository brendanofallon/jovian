--- conflicted
+++ resolved
@@ -166,11 +166,7 @@
         if pathpairs:
             self.pathpairs = pathpairs
         else:
-<<<<<<< HEAD
-            self.pathpairs = util.find_files(self.datadir, self.src_prefix, self.tgt_prefix, self.vaftgt_prefix)
-=======
             self.pathpairs = util.find_files(self.datadir, self.src_prefix, self.tgt_prefix)
->>>>>>> e4d3afc8
             random.shuffle(self.pathpairs)
         self.threads = threads
         self.max_decomped = max_decomped_batches # Max number of decompressed items to store at once - increasing this uses more memory, but allows increased parallelization
@@ -203,12 +199,8 @@
         sequentially
         :param batch_size: The number of samples in a minibatch.
         """
-<<<<<<< HEAD
-        src, tgt, vaftgt = [], [], []
         random.shuffle(self.pathpairs)
-=======
         src, tgt = [], []
->>>>>>> e4d3afc8
         for i in range(0, len(self.pathpairs), self.max_decomped):
             decomp_start = datetime.now()
             paths = self.pathpairs[i:i+self.max_decomped]
@@ -581,32 +573,32 @@
 
 
 
-def make_loader(bampath, refpath, csv, max_reads_per_aln, samples_per_pos, max_to_load=1e9):
-    allsrc = []
-    alltgt = []
-    count = 0
-    seq_len = 150
-    logger.info(f"Creating new data loader from {bampath}")
-    counter = defaultdict(int)
-    classes = []
-    for enc, tgt, row in load_from_csv(bampath, refpath, csv, max_reads_per_aln=max_reads_per_aln, samples_per_pos=samples_per_pos):
-        status, vtype = row.status, row.vtype
-        label_class = "-".join((status, vtype))
-        classes.append(label_class)
-        counter[label_class] += 1
-        src, tgt = trim_pileuptensor(enc, tgt.unsqueeze(0), seq_len)
-        assert src.shape[0] == seq_len, f"Src tensor #{count} had incorrect shape after trimming, found {src.shape[0]} but should be {seq_len}"
-        assert tgt.shape[1] == seq_len, f"Tgt tensor #{count} had incorrect shape after trimming, found {tgt.shape[1]} but should be {seq_len}"
-        allsrc.append(src)
-        alltgt.append(tgt)
-        count += 1
-        if count % 100 == 0:
-            logger.info(f"Loaded {count} tensors from {csv}")
-        if count == max_to_load:
-            logger.info(f"Stopping tensor load after {max_to_load}")
-            break
-    logger.info(f"Loaded {count} tensors from {csv}")
-    logger.info("Class breakdown is: " + " ".join(f"{k}={v}" for k,v in counter.items()))
-    weights = np.array([1.0 / counter[c] for c in classes])
-    return WeightedLoader(torch.stack(allsrc), torch.stack(alltgt).long(), weights, DEVICE)
-
+# def make_loader(bampath, refpath, csv, max_reads_per_aln, samples_per_pos, max_to_load=1e9):
+#     allsrc = []
+#     alltgt = []
+#     count = 0
+#     seq_len = 150
+#     logger.info(f"Creating new data loader from {bampath}")
+#     counter = defaultdict(int)
+#     classes = []
+#     for enc, tgt, row in load_from_csv(bampath, refpath, csv, max_reads_per_aln=max_reads_per_aln, samples_per_pos=samples_per_pos):
+#         status, vtype = row.status, row.vtype
+#         label_class = "-".join((status, vtype))
+#         classes.append(label_class)
+#         counter[label_class] += 1
+#         src, tgt = trim_pileuptensor(enc, tgt.unsqueeze(0), seq_len)
+#         assert src.shape[0] == seq_len, f"Src tensor #{count} had incorrect shape after trimming, found {src.shape[0]} but should be {seq_len}"
+#         assert tgt.shape[1] == seq_len, f"Tgt tensor #{count} had incorrect shape after trimming, found {tgt.shape[1]} but should be {seq_len}"
+#         allsrc.append(src)
+#         alltgt.append(tgt)
+#         count += 1
+#         if count % 100 == 0:
+#             logger.info(f"Loaded {count} tensors from {csv}")
+#         if count == max_to_load:
+#             logger.info(f"Stopping tensor load after {max_to_load}")
+#             break
+#     logger.info(f"Loaded {count} tensors from {csv}")
+#     logger.info("Class breakdown is: " + " ".join(f"{k}={v}" for k,v in counter.items()))
+#     weights = np.array([1.0 / counter[c] for c in classes])
+#     return WeightedLoader(torch.stack(allsrc), torch.stack(alltgt).long(), weights, DEVICE)
+
