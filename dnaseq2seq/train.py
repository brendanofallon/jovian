--- conflicted
+++ resolved
@@ -458,22 +458,12 @@
 
     model.train()
 
-<<<<<<< HEAD
-    optimizer = torch.optim.Adam(model.parameters(), lr=init_learning_rate)
-
-    if lossfunc == 'ce':
-        logger.info("Creating N.L.L. Loss loss function")
-        criterion = nn.NLLLoss()
-        scheduler = torch.optim.lr_scheduler.StepLR(optimizer, 1.0, gamma=0.995)
-    else:
-        raise NotImplemented("Only cross entropy loss supported for now")
-=======
     optimizer = torch.optim.AdamW(model.parameters(), lr=init_learning_rate, betas=(0.9, 0.999))
 
     criterion = nn.NLLLoss()
     # scheduler = torch.optim.lr_scheduler.StepLR(optimizer, 1.0, gamma=0.995)
-    scheduler = util.WarmupCosineLRScheduler(max_lr=init_learning_rate, min_lr=init_learning_rate / 3.0, warmup_iters=1e6, lr_decay_iters=20e6)
->>>>>>> 633dbecb
+    scheduler = util.WarmupCosineLRScheduler(max_lr=init_learning_rate, min_lr=init_learning_rate / 2.0, warmup_iters=1e6, lr_decay_iters=20e6)
+
 
     trainlogpath = str(model_dest).replace(".model", "").replace(".pt", "") + "_train.log"
     logger.info(f"Training log data will be saved at {trainlogpath}")
