
import logging
from collections import defaultdict

import yaml
from datetime import datetime
import os
from pygit2 import Repository

import numpy as np
import torch
from torch import nn


logger = logging.getLogger(__name__)

import vcf
import loader
import util
from model import VarTransformer
from swloss import SmithWatermanLoss

ENABLE_WANDB = os.getenv('ENABLE_WANDB', False)

if ENABLE_WANDB:
    import wandb


DEVICE = torch.device("cuda") if hasattr(torch, 'cuda') and torch.cuda.is_available() else torch.device("cpu")

TGT_KMER_SIZE = 4
s2i, i2s = util.make_kmer_lookups(TGT_KMER_SIZE)

class TrainLogger:
    """ Simple utility for writing various items to a log file CSV """

    def __init__(self, output, headers):
        self.headers = list(headers)
        if type(output) == str:
            self.output = open(output, "a")
        else:
            self.output = output
        self._write_header()


    def _write_header(self):
        self.output.write(",".join(self.headers) + "\n")
        self._flush_and_fsync()

    def _flush_and_fsync(self):
        try:
            self.output.flush()
            os.fsync()
        except:
            pass

    def log(self, items):
        assert len(items) == len(self.headers), f"Expected {len(self.headers)} items to log, but got {len(items)}"
        self.output.write(
            ",".join(str(items[k]) for k in self.headers) + "\n"
        )
        self._flush_and_fsync()


def calc_time_sums(
        time_sums={},
        decomp_time=0.0,
        start=None,
        decomp_and_load=None,
        zero_grad=None,
        forward_pass=None,
        loss=None,
        midmatch=None,
        backward_pass=None,
        optimize=None,
):
    load_time = (decomp_and_load - start).total_seconds() - decomp_time
    return dict(
        decomp_time = decomp_time + time_sums.get("decomp_time", 0.0),
        load_time = load_time + time_sums.get("load_time", 0.0),
        batch_count= 1 + time_sums.get("batch_count", 0),
        batch_time=(optimize - start).total_seconds() + time_sums.get("batch_time", 0.0),
        zero_grad_time=(zero_grad - decomp_and_load).total_seconds() + time_sums.get("zero_grad_time", 0.0),
        forward_pass_time=(forward_pass - zero_grad).total_seconds() + time_sums.get("forward_pass_time", 0.0),
        loss_time=(loss - forward_pass).total_seconds() + time_sums.get("loss_time", 0.0),
        midmatch_time=(midmatch - loss).total_seconds() + time_sums.get("midmatch_time", 0.0),
        backward_pass_time=(backward_pass - midmatch).total_seconds() + time_sums.get("backward_pass_time", 0.0),
        optimize_time=(optimize - backward_pass).total_seconds() + time_sums.get("optimize_time", 0.0),
        train_time=(optimize - zero_grad).total_seconds() + time_sums.get("train_time", 0.0)
    )

def seq_to_onehot_kmers(seq):
    h = []
    for i in util.bases_to_kvec(seq, s2i, TGT_KMER_SIZE):
        t = torch.zeros(4 ** TGT_KMER_SIZE, dtype=torch.float)
        t[i] = 1
        h.append(t)
    return torch.stack(h)


def tgt_to_kmers(tgt):
    result = []
    init_tok = torch.zeros((1, 4 ** TGT_KMER_SIZE), dtype=float)
    for i in range(tgt.shape[0]):
        tgtseq0 = util.tgt_str(tgt[i, 0, :])
        tgtseq1 = util.tgt_str(tgt[i, 1, :])
        h0 = torch.concat((init_tok, seq_to_onehot_kmers(tgtseq0)))
        h1 = torch.concat((init_tok, seq_to_onehot_kmers(tgtseq1)))
        t = torch.stack((h0, h1))
        result.append(t)
    return torch.stack(result, dim=0)



def train_epoch(model, optimizer, criterion, loader, batch_size):
    """
    Train for one epoch, which is defined by the loader but usually involves one pass over all input samples
    :param model: Model to train
    :param optimizer: Optimizer to update params
    :param criterion: Loss function
    :param loader: Provides training data
    :param batch_size:
    :return: Sum of losses over each batch, plus fraction of matching bases for ref and alt seq
    """
    model.train()
    epoch_loss_sum = None
    prev_epoch_loss = None
    count = 0
    midmatch_hap0_sum = 0
    midmatch_hap1_sum = 0
    # init time usage to zero
    epoch_times = {}
    start_time = datetime.now()
    truncate_tgt_len = 148
    for batch, (src, tgt_seq, tgtvaf, altmask, log_info) in enumerate(loader.iter_once(batch_size)):
        if log_info:
            decomp_time = log_info.get("decomp_time", 0.0)
        else:
            decomp_time = 0.0

<<<<<<< HEAD
        tgt_kmers = tgt_to_kmers(tgt_seq[:, :, 0:truncate_tgt_len]).float()
        tgt_kmer_idx = torch.argmax(tgt_kmers, dim=-1)
        tgt_expected = tgt_kmer_idx[:, :, 1:]
        tgt_mask = nn.Transformer.generate_square_subsequent_mask(tgt_kmers.shape[-2])
=======
        tgt_kmers = tgt_to_kmers(tgt_seq[:, :, 0:truncate_tgt_len]).float().to(DEVICE)
        tgt_mask = nn.Transformer.generate_square_subsequent_mask(tgt_kmers.shape[-2]).to(DEVICE)
>>>>>>> dca97fe6
        times = dict(start=start_time, decomp_and_load=datetime.now(), decomp_time=decomp_time)

        optimizer.zero_grad()
        times["zero_grad"] = datetime.now()

        # Uh-oh - tgt must have same feature dimension as src - and in any case the default implementation cant handle
        # two output sequences :(
        seq_preds = model(src, tgt_kmers, tgt_mask)
        times["forward_pass"] = datetime.now()

        if type(criterion) == nn.CrossEntropyLoss:
            # Compute losses in both configurations, and use the best
            with torch.no_grad():
                for b in range(src.shape[0]):

                    loss1 = criterion(seq_preds[b, :, :, :].flatten(start_dim=0, end_dim=1), tgt_expected[b, :, :].flatten())
                    loss2 = criterion(seq_preds[b, :, :, :].flatten(start_dim=0, end_dim=1), tgt_expected[b, torch.tensor([1,0]), :].flatten())

                    if loss2 < loss1:
                        seq_preds[b, :, :, :] = seq_preds[b, torch.tensor([1,0]), :]

            loss = criterion(seq_preds.flatten(start_dim=0, end_dim=2), tgt_expected.flatten())
        else:
            raise ValueError("SmithWatterman loss not implemented")

        times["loss"] = datetime.now()

        count += 1
        if count % 100 == 0:
            if prev_epoch_loss:
                lossdif = epoch_loss_sum - prev_epoch_loss
            else:
                lossdif = 0
            logger.info(f"Batch {count} : epoch_loss_sum: {epoch_loss_sum:.3f} epoch loss dif: {lossdif:.3f}")
        #print(f"src: {src.shape} preds: {seq_preds.shape} tgt: {tgt_seq.shape}")


        times["midmatch"] = datetime.now()

        loss.backward()
        times["backward_pass"] = datetime.now()

        torch.nn.utils.clip_grad_norm_(model.parameters(), 1.0) # Not sure what is reasonable here, but we want to prevent the gradient from getting too big
        optimizer.step()
        times["optimize"] = datetime.now()

        if epoch_loss_sum is None:
            epoch_loss_sum = loss.detach().item()
        else:
            prev_epoch_loss = epoch_loss_sum
            epoch_loss_sum += loss.detach().item()
        if np.isnan(epoch_loss_sum):
            logger.warning(f"Loss is NAN!!")
        if batch % 10 == 0:
            logger.info(f"Batch {batch} : loss: {loss.item():.3f}")
            
        #logger.info(f"batch: {batch} loss: {loss.item()} vafloss: {vafloss.item()}")
        epoch_times = calc_time_sums(time_sums=epoch_times, **times)
        start_time = datetime.now()  # reset timer for next batch
        del src
    torch.cuda.empty_cache()
    logger.info(f"Trained {batch+1} batches in total for epoch")
    return epoch_loss_sum, epoch_times


def _calc_hap_accuracy(src, seq_preds, tgt, result_totals=None, width=100):
    # Compute val accuracy
    match = (torch.argmax(seq_preds[:, :, :].flatten(start_dim=0, end_dim=1),
                             dim=1) == tgt[:, :].flatten()
                ).float().mean()

    var_count = 0
    batch_size = 0
    if result_totals is None:
        result_totals = {
            'del': defaultdict(int),
            'ins': defaultdict(int),
            'snv': defaultdict(int),
            'mnv': defaultdict(int),
        }
    for b in range(src.shape[0]):
        predstr = util.kmer_preds_to_seq(seq_preds[b, :, :], i2s)
        tgtstr = util.kmer_idx_to_str(tgt[b, :], i2s)
        var_count += len(list(vcf.aln_to_vars(tgtstr, predstr)))
        batch_size += 1

        # Get TP, FN and FN based on reference, alt and predicted sequence.
        result_totals = eval_prediction(util.readstr(src[b, :, 0, :]), tgtstr, seq_preds[b, :, :], midwidth=300, counts=result_totals)

    return match, var_count, result_totals


def predict_sequence(src, model, n_output_toks):
    predictions = torch.zeros((src.shape[0], 2, 1, 4 ** TGT_KMER_SIZE))
    for i in range(n_output_toks):
        tgt_mask = nn.Transformer.generate_square_subsequent_mask(predictions.shape[-2])
        logging.info(f"Predicting output sequence {i} of {n_output_toks}, predictions shape: {predictions.shape}")
        new_preds = model(src, predictions, tgt_mask=tgt_mask)[:, :, -1:, :]
        logging.info(f"new preds shape:  {new_preds.shape}")
        predictions = torch.concat((predictions, new_preds), dim=2)
    return predictions




def calc_val_accuracy(loader, model, criterion):
    """
    Compute accuracy (fraction of predicted bases that match actual bases),
    calculates mean number of variant counts between tgt and predicted sequence,
    and also calculates TP, FP and FN count based on reference, alt and predicted sequence.
    across all samples in valpaths, using the given model, and return it
    :param valpaths: List of paths to (src, tgt) saved tensors
    :returns : Average model accuracy across all validation sets, vaf MSE 
    """
    truncate_seq_len = 148
    model.eval()
    with torch.no_grad():
        match_sum0 = 0
        match_sum1 = 0
        result_totals0 = {
            'del': defaultdict(int),
            'ins': defaultdict(int),
            'snv': defaultdict(int),
            'mnv': defaultdict(int),
        }
        result_totals1 = {
            'del': defaultdict(int),
            'ins': defaultdict(int),
            'snv': defaultdict(int),
            'mnv': defaultdict(int),
        }

        var_counts_sum0 = 0
        var_counts_sum1 = 0
        tot_samples = 0
        total_batches = 0
        loss_tot = 0
        for src, tgt, vaf, *_ in loader.iter_once(64):

            total_batches += 1
            tot_samples += src.shape[0]
            seq_preds = predict_sequence(src, model, n_output_toks=37) # 150 // 4 = 37, this will need to be changed if we ever want to change the output length

            tgt_kmers = tgt_to_kmers(tgt[:, :, 0:truncate_seq_len]).float()
            tgt_kmer_idx = torch.argmax(tgt_kmers, dim=-1)
            if type(criterion) == nn.CrossEntropyLoss:
                # Compute losses in both configurations, and use the best?
                # loss = criterion(seq_preds.flatten(start_dim=0, end_dim=2), tgt_seq.flatten())

                for b in range(src.shape[0]):
                    loss1 = criterion(seq_preds[b, :, :, :].flatten(start_dim=0, end_dim=1),
                                      tgt_kmer_idx[b, :, :].flatten())
                    loss2 = criterion(seq_preds[b, :, :, :].flatten(start_dim=0, end_dim=1),
                                      tgt_kmer_idx[b, torch.tensor([1, 0]), :].flatten())

                    if loss2 < loss1:
                        seq_preds[b, :, :, :] = seq_preds[b, torch.tensor([1, 0]), :]
                loss_tot += criterion(seq_preds.flatten(start_dim=0, end_dim=2), tgt_kmer_idx.flatten()).item()
            else:
                raise ValueError("Only cross entropy supported now")


            midmatch0, varcount0, results_totals0 = _calc_hap_accuracy(src, seq_preds[:, 0, :, :], tgt_kmer_idx[:, 0, :], result_totals0)
            midmatch1, varcount1, results_totals1 = _calc_hap_accuracy(src, seq_preds[:, 1, :, :], tgt_kmer_idx[:, 1, :], result_totals1)
            match_sum0 += midmatch0
            match_sum1 += midmatch1

            var_counts_sum0 += varcount0
            var_counts_sum1 += varcount1
                
    return (match_sum0 / total_batches,
            match_sum1 / total_batches,
            var_counts_sum0 / tot_samples,
            var_counts_sum1 / tot_samples,
            result_totals0, result_totals1,
            loss_tot)


def train_epochs(epochs,
                 dataloader,
                 max_read_depth=50,
                 feats_per_read=9,
                 init_learning_rate=0.0025,
                 checkpoint_freq=0,
                 statedict=None,
                 model_dest=None,
                 val_dir=None,
                 batch_size=64,
                 lossfunc='ce',
                 wandb_run_name=None,
                 wandb_notes="",
                 cl_args = {}
):
    attention_heads = 4
    dim_feedforward = 512
    encoder_layers = 4
    decoder_layers = 2
    embed_dim_factor = 100
    model = VarTransformer(read_depth=max_read_depth,
                            feature_count=feats_per_read, 
                            out_dim=256, # Number of possible kmers
                            n_encoder_layers=encoder_layers,
                            n_decoder_layers=decoder_layers,
                            embed_dim_factor=embed_dim_factor,
                            nhead=attention_heads, 
                            d_ff=dim_feedforward,
                            device=DEVICE)
    if torch.cuda.device_count() > 1:
        model = nn.DataParallel(model)
    model = model.to(DEVICE)

    model_tot_params = sum(p.numel() for p in model.parameters() if p.requires_grad)
    logger.info(f"Creating model with {model_tot_params} trainable params")
    if statedict is not None:
        logger.info(f"Initializing model with state dict {statedict}")
        model.load_state_dict(torch.load(statedict, map_location=DEVICE))
    model.train()

    optimizer = torch.optim.Adam(model.parameters(), lr=init_learning_rate)

    if lossfunc == 'ce':
        logger.info("Creating CrossEntropy loss function")
        criterion = nn.CrossEntropyLoss()
        scheduler = torch.optim.lr_scheduler.StepLR(optimizer, 1.0, gamma=0.995)
    elif lossfunc == 'sw':
        gap_open_penalty = -5
        gap_exend_penalty = -1
        temperature = 1.0
        trim_width = 100
        logger.info(f"Creating Smith-Waterman loss function with gap open: {gap_open_penalty} extend: {gap_exend_penalty} temp: {temperature:.4f}, trim_width: {trim_width}")
        criterion = SmithWatermanLoss(gap_open_penalty=gap_open_penalty,
                                    gap_extend_penalty=gap_exend_penalty,
                                    temperature=temperature,
                                    trim_width=trim_width,
                                    device=DEVICE,
                                    reduction=None,
                                    window_mode="random")
        scheduler = torch.optim.lr_scheduler.StepLR(optimizer, 1.0, gamma=0.90)

    trainlogpath = str(model_dest).replace(".model", "").replace(".pt", "") + "_train.log"
    logger.info(f"Training log data will be saved at {trainlogpath}")


    trainlogger = TrainLogger(trainlogpath, [
            "epoch", "trainingloss", "val_accuracy",
            "mean_var_count", "ppa_dels", "ppa_ins", "ppa_snv",
            "ppv_dels", "ppv_ins", "ppv_snv", "learning_rate", "epochtime",
            "batch_time_mean", "decompress_frac", "train_frac", "io_frac",
            "zero_grad_frac", "forward_pass_frac", "loss_frac", "midmatch_frac",
            "backward_pass_frac", "optimize_frac",
    ])

    if ENABLE_WANDB:
        import wandb
        # get git branch info for logging
        git_repo = Repository(os.path.abspath(__file__))
        # what to log in wandb
        wandb_config_params = dict(
            learning_rate=init_learning_rate,
            embed_dim_factor=embed_dim_factor,
            feats_per_read=feats_per_read,
            batch_size=batch_size,
            read_depth=max_read_depth,
            attn_heads=attention_heads,
            transformer_dim=dim_feedforward,
            encoder_layers=encoder_layers,
            git_branch=git_repo.head.name,
            git_target=git_repo.head.target,
            model_param_count=model_tot_params,
            git_last_commit=next(git_repo.walk(git_repo.head.target)).message,
            loss_func=str(criterion),
        )
        # log command line too
        wandb_config_params.update(cl_args)

        # change working dir so wandb finds git repo info
        current_working_dir = os.getcwd()
        git_dir = os.path.dirname(os.path.abspath(__file__))
        os.chdir(git_dir)

        wandb.init(
                config=wandb_config_params,
                project='variant-transformer',
                entity='arup-rnd',
                dir=current_working_dir,
                name=wandb_run_name,
                notes=wandb_notes,
        )
        wandb.watch(model, log="all", log_freq=1000)

        # back to correct working dir
        os.chdir(current_working_dir)

    if val_dir:
        logger.info(f"Using validation data in {val_dir}")
        val_loader = loader.PregenLoader(device=DEVICE, datadir=val_dir, threads=4)
    else:
        logger.info(f"No val. dir. provided retaining a few training samples for validation")
        valpaths = dataloader.retain_val_samples(fraction=0.05)
        val_loader = loader.PregenLoader(device=DEVICE, datadir=None, pathpairs=valpaths, threads=4)
        logger.info(f"Pulled {len(valpaths)} samples to use for validation")

    try:
        for epoch in range(epochs):
            starttime = datetime.now()
            loss, epoch_times = train_epoch(model,
                                             optimizer,
                                             criterion,
                                             dataloader,
                                             batch_size=batch_size)

            elapsed = datetime.now() - starttime

            acc0, acc1, var_count0, var_count1, results0, results1, val_loss = calc_val_accuracy(val_loader, model, criterion)

            try:
                ppa_dels = (results0['del']['tp'] + results1['del']['tp']) / (results0['del']['tp'] + results1['del']['tp'] + results0['del']['fn'] + results1['del']['fn'])
                ppa_ins = (results0['ins']['tp'] + results1['ins']['tp']) / (results0['ins']['tp'] + results1['ins']['tp'] + results0['ins']['fn'] + results1['ins']['fn'])
                ppa_snv = (results0['snv']['tp'] + results1['snv']['tp']) / (results0['snv']['tp'] + results1['snv']['tp'] + results0['snv']['fn'] + results1['snv']['fn'])

                ppv_dels = (results0['del']['tp'] + results1['del']['tp']) / (results0['del']['tp'] + results1['del']['tp'] + results0['del']['fp'] + results1['del']['fp'])
                ppv_ins = (results0['ins']['tp'] + results1['ins']['tp']) / (results0['ins']['tp'] + results1['ins']['tp'] + results0['ins']['fp'] + results1['ins']['fp'])
                ppv_snv = (results0['snv']['tp'] + results1['snv']['tp']) / (results0['snv']['tp'] + results1['snv']['tp'] + results0['snv']['fp'] + results1['snv']['fp'])

            except ZeroDivisionError:
                ppa_dels = 0
                ppa_ins = 0
                ppa_snv = 0
                ppv_dels = 0
                ppv_ins = 0
                ppv_snv = 0

            logger.info(f"Epoch {epoch} Secs: {elapsed.total_seconds():.2f} lr: {scheduler.get_last_lr()[0]:.4f} loss: {loss:.4f} val acc: {acc0:.3f} / {acc1:.3f}  ppa: {ppa_snv:.3f} / {ppa_ins:.3f} / {ppa_dels:.3f}  ppv: {ppv_snv:.3f} / {ppv_ins:.3f} / {ppv_dels:.3f}")


            if epoch_times.get("batch_count", 0) > 0:
                mean_batch_time = epoch_times.get("batch_time",0.0) / epoch_times.get("batch_count")
            else:
                mean_batch_time = 0.0
            if epoch_times.get("batch_time", 0.0) > 0.0:
                decompress_time_frac = epoch_times.get("decomp_time", 0.0) / epoch_times.get("batch_time")
                load_time_frac = epoch_times.get("load_time", 0.0) / epoch_times.get("batch_time")
                train_time_frac = epoch_times.get("train_time", 0.0) / epoch_times.get("batch_time")
                zero_grad_frac = epoch_times.get("zero_grad_time", 0.0) / epoch_times.get("batch_time")
                forward_pass_frac = epoch_times.get("forward_pass_time", 0.0) / epoch_times.get("batch_time")
                loss_frac = epoch_times.get("loss_time", 0.0) / epoch_times.get("batch_time")
                midmatch_frac = epoch_times.get("midmatch_time", 0.0) / epoch_times.get("batch_time")
                backward_pass_frac = epoch_times.get("backward_pass_time", 0.0) / epoch_times.get("batch_time")
                optimize_frac = epoch_times.get("optimize_time", 0.0) / epoch_times.get("batch_time")
            else:
                load_time_frac = 0.0
                decompress_time_frac = 0.0
                train_time_frac = 0.0
                zero_grad_frac = 0.0
                forward_pass_frac = 0.0
                loss_frac = 0.0
                midmatch_frac = 0.0
                backward_pass_frac = 0.0
                optimize_frac = 0.0

            if ENABLE_WANDB:
                wandb.log({
                    "epoch": epoch,
                    "trainingloss": loss,
                    "validation_loss": val_loss,
                    "accuracy/val_acc_hap0": acc0,
                    "accuracy/val_acc_hap1": acc1,
                    "accuracy/var_count0": var_count0,
                    "accuracy/var_count1": var_count1,
                    "accuracy/ppa dels": ppa_dels,
                    "accuracy/ppa ins": ppa_ins,
                    "accuracy/ppa snv": ppa_snv,
                    "accuracy/ppv dels": ppv_dels,
                    "accuracy/ppv ins": ppv_ins,
                    "accuracy/ppv snv": ppv_snv,
                    "learning_rate": scheduler.get_last_lr()[0],
                    "epochtime": elapsed.total_seconds(),
                    "batch_time_mean": mean_batch_time,
                    "performance/decompress_frac": decompress_time_frac,
                    "performance/train_frac": train_time_frac,
                    "performance/io_frac": load_time_frac,
                    "performance/zero_grad_frac": zero_grad_frac,
                    "performance/forward_pass_frac": forward_pass_frac,
                    "performance/loss_frac": loss_frac,
                    "performance/midmatch_frac": midmatch_frac,
                    "performance/backward_pass_frac": backward_pass_frac,
                    "performance/optimize_frac": optimize_frac,
                })

            scheduler.step()
            trainlogger.log({
                "epoch": epoch,
                "trainingloss": loss,
                "val_accuracy": acc0.item() if isinstance(acc0, torch.Tensor) else acc0,
                "mean_var_count": var_count0,
                "ppa_dels": ppa_dels,
                "ppa_ins": ppa_ins,
                "ppa_snv": ppa_snv,
                "ppv_dels": ppv_dels,
                "ppv_ins": ppv_ins,
                "ppv_snv": ppv_snv,
                "learning_rate": scheduler.get_last_lr()[0],
                "epochtime": elapsed.total_seconds(),
                "batch_time_mean": mean_batch_time,
                "decompress_frac": decompress_time_frac,
                "train_frac": train_time_frac,
                "io_frac": load_time_frac,
                "zero_grad_frac": zero_grad_frac,
                "forward_pass_frac": forward_pass_frac,
                "loss_frac": loss_frac,
                "midmatch_frac": midmatch_frac,
                "backward_pass_frac": backward_pass_frac,
                "optimize_frac": optimize_frac,
            })


            if epoch > -1 and checkpoint_freq > 0 and (epoch % checkpoint_freq == 0):
                modelparts = str(model_dest).rsplit(".", maxsplit=1)
                checkpoint_name = modelparts[0] + f"_epoch{epoch}." + modelparts[1]
                logger.info(f"Saving model state dict to {checkpoint_name}")
                m = model.module if isinstance(model, nn.DataParallel) else model
                torch.save(m.state_dict(), checkpoint_name)

        logger.info(f"Training completed after {epoch} epochs")
    except KeyboardInterrupt:
        pass

    if model_dest is not None:
        modelparts = str(model_dest).rsplit(".", maxsplit=1)
        logger.info(f"Saving model state dict to {model_dest}")
        m = model.module if isinstance(model, nn.DataParallel) else model
        torch.save(m.to('cpu').state_dict(), model_dest)
        scripted_filename = modelparts[0] + f"_final.pt"
        logger.info(f"Saving scripted model to {scripted_filename}")
        try:
            model_scripted = torch.jit.script(m)
            model_scripted.save(scripted_filename)
        except Exception as ex:
            logger.warn(f"Error saving scripted module!\n{ex}\nContinuing on with saving scripted version...")


def load_train_conf(confyaml):
    logger.info(f"Loading configuration from {confyaml}")
    conf = yaml.safe_load(open(confyaml).read())
    assert 'reference' in conf, "Expected 'reference' entry in training configuration"
    # assert 'data' in conf, "Expected 'data' entry in training configuration"
    return conf


def eval_prediction(refseqstr, altseq, predictions, midwidth=None, counts=None):
    """
    Given a target sequence and two predicted sequences, attempt to determine if the correct *Variants* are
    detected from the target. This uses the vcf.align_seqs(seq1, seq2) method to convert string sequences to Variant
    objects, then compares variant objects
    :param tgt:
    :param predictions:
    :param midwidth:
    :return: Sets of TP, FP, and FN vars
    """
    if midwidth is None:
        midwidth = len(refseqstr)

    midstart = len(refseqstr) // 2 - midwidth // 2
    midend  =  len(refseqstr) // 2 + midwidth // 2
    if counts is None:
        counts = {
            'del': defaultdict(int),
            'ins': defaultdict(int),
            'snv': defaultdict(int),
            'mnv': defaultdict(int),
        }
    known_vars = []
    for v in vcf.aln_to_vars(refseqstr, altseq):
        if midstart < v.pos < midend:
            known_vars.append(v)

    pred_vars = []
    predstr = util.readstr(predictions)
    for v in vcf.aln_to_vars(refseqstr, predstr):
        if midstart < v.pos < midend:
            pred_vars.append(v)

    for true_var in known_vars:
        true_var_type = util.var_type(true_var)
        if true_var in pred_vars:
            counts[true_var_type]['tp'] += 1
        else:
            counts[true_var_type]['fn'] += 1

    for detected_var in pred_vars:
        if detected_var not in known_vars:
            vartype = util.var_type(detected_var)
            counts[vartype]['fp'] += 1

    return counts


def train(config, output_model, input_model, epochs, **kwargs):
    """
    Conduct a training run and save the trained parameters (statedict) to output_model
    :param config: Path to config yaml
    :param output_model: Path to save trained params to
    :param input_model: Start training with params from input_model
    :param epochs: How many passes over training data to conduct
    """
    logger.info(f"Found torch device: {DEVICE}")
    if 'cuda' in str(DEVICE):
        for idev in range(torch.cuda.device_count()):
            logger.info(f"CUDA device {idev} name: {torch.cuda.get_device_name({idev})}")

    logger.info(f"Using pregenerated training data from {kwargs.get('datadir')}")
    dataloader = loader.PregenLoader(DEVICE,
                                     kwargs.get("datadir"),
                                     threads=kwargs.get('threads'),
                                     max_decomped_batches=kwargs.get('max_decomp_batches'))


    # If you want to use augmenting loaders you need to pass '--data-augmentation" parameter during training, default is no augmentation.
    if kwargs.get("data_augmentation"):
        #dataloader = loader.ShorteningLoader(dataloader, seq_len=150)
        dataloader = loader.ShufflingLoader(dataloader)
        #dataloader = loader.DownsamplingLoader(dataloader, prob_of_read_being_dropped=0.01

    torch.cuda.empty_cache()   
    train_epochs(epochs,
                 dataloader,
                 max_read_depth=100,
                 feats_per_read=9,
                 statedict=input_model,
                 init_learning_rate=kwargs.get('learning_rate', 0.001),
                 model_dest=output_model,
                 checkpoint_freq=kwargs.get('checkpoint_freq', 10),
                 val_dir=kwargs.get('val_dir'),
                 batch_size=kwargs.get("batch_size"),
                 lossfunc=kwargs.get('loss'),
                 wandb_run_name=kwargs.get("wandb_run_name"),
                 wandb_notes=kwargs.get("wandb_notes"),
                 cl_args=kwargs.get("cl_args"),
                 )
<|MERGE_RESOLUTION|>--- conflicted
+++ resolved
@@ -138,15 +138,12 @@
         else:
             decomp_time = 0.0
 
-<<<<<<< HEAD
-        tgt_kmers = tgt_to_kmers(tgt_seq[:, :, 0:truncate_tgt_len]).float()
+
+        tgt_kmers = tgt_to_kmers(tgt_seq[:, :, 0:truncate_tgt_len]).float().to(DEVICE)
         tgt_kmer_idx = torch.argmax(tgt_kmers, dim=-1)
+        tgt_kmers_input = tgt_kmers[:, :, :-1]
         tgt_expected = tgt_kmer_idx[:, :, 1:]
-        tgt_mask = nn.Transformer.generate_square_subsequent_mask(tgt_kmers.shape[-2])
-=======
-        tgt_kmers = tgt_to_kmers(tgt_seq[:, :, 0:truncate_tgt_len]).float().to(DEVICE)
-        tgt_mask = nn.Transformer.generate_square_subsequent_mask(tgt_kmers.shape[-2]).to(DEVICE)
->>>>>>> dca97fe6
+        tgt_mask = nn.Transformer.generate_square_subsequent_mask(tgt_kmers_input.shape[-2]).to(DEVICE)
         times = dict(start=start_time, decomp_and_load=datetime.now(), decomp_time=decomp_time)
 
         optimizer.zero_grad()
@@ -154,14 +151,13 @@
 
         # Uh-oh - tgt must have same feature dimension as src - and in any case the default implementation cant handle
         # two output sequences :(
-        seq_preds = model(src, tgt_kmers, tgt_mask)
+        seq_preds = model(src, tgt_kmers_input, tgt_mask)
         times["forward_pass"] = datetime.now()
 
         if type(criterion) == nn.CrossEntropyLoss:
             # Compute losses in both configurations, and use the best
             with torch.no_grad():
                 for b in range(src.shape[0]):
-
                     loss1 = criterion(seq_preds[b, :, :, :].flatten(start_dim=0, end_dim=1), tgt_expected[b, :, :].flatten())
                     loss2 = criterion(seq_preds[b, :, :, :].flatten(start_dim=0, end_dim=1), tgt_expected[b, torch.tensor([1,0]), :].flatten())
 
