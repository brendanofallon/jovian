--- conflicted
+++ resolved
@@ -139,11 +139,7 @@
         optimizer.zero_grad()
         logger.debug("Forward pass...")
 
-<<<<<<< HEAD
-        with amp.autocast(): # dtype is bfloat16 by default
-=======
         with amp.autocast(enabled=enable_amp): # dtype is bfloat16 by default
->>>>>>> 19981732
             seq_preds = model(src, tgt_kmers_input, tgt_mask)
 
             logger.debug(f"Computing loss...")
@@ -151,15 +147,12 @@
 
         scaler.scale(loss).backward()
         loss_sum += loss.item()
-<<<<<<< HEAD
         #torch.nn.utils.clip_grad_norm_(model.parameters(),  1.0)
-=======
         
         # May not play nice with AMP? Dont clip gradients if we're using AMP
         if not enable_amp:
             torch.nn.utils.clip_grad_norm_(model.parameters(),  1.0)
         
->>>>>>> 19981732
         logger.debug("Stepping optimizer...")
         scaler.step(optimizer)
         scaler.update()
