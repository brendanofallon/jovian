
import logging
import yaml
from datetime import datetime
import os

import numpy as np
import torch
from torch import nn
from torch.utils.tensorboard import SummaryWriter

logger = logging.getLogger(__name__)

import loader
import bwasim
import util
from bam import string_to_tensor, target_string_to_tensor, encode_pileup3, reads_spanning, alnstart, ensure_dim
from model import VarTransformer, AltPredictor, VarTransformerAltMask

ENABLE_WANDB=True

if ENABLE_WANDB:
    import wandb


DEVICE = torch.device("cuda") if hasattr(torch, 'cuda') and torch.cuda.is_available() else torch.device("cpu")


class TrainLogger:
    """ Simple utility for writing various items to a log file CSV """

    def __init__(self, output, headers):
        self.headers = list(headers)
        if type(output) == str:
            self.output = open(output, "a")
        else:
            self.output = output
        self._write_header()


    def _write_header(self):
        self.output.write(",".join(self.headers) + "\n")
        self._flush_and_fsync()

    def _flush_and_fsync(self):
        try:
            self.output.flush()
            os.fsync()
        except:
            pass

    def log(self, items):
        assert len(items) == len(self.headers), f"Expected {len(headers)} items to log, but got {len(items)}"
        self.output.write(
            ",".join(str(items[k]) for k in self.headers) + "\n"
        )
        self._flush_and_fsync()





def train_epoch(model, optimizer, criterion, vaf_criterion, loader, batch_size, max_alt_reads, altpredictor=None):
    """
    Train for one epoch, which is defined by the loader but usually involves one pass over all input samples
    :param model: Model to train
    :param optimizer: Optimizer to update params
    :param criterion: Loss function
    :param loader: Provides training data
    :param batch_size:
    :return: Sum of losses over each batch, plus fraction of matching bases for ref and alt seq
    """
    epoch_loss_sum = 0
    vafloss_sum = 0
    count = 0
    vafloss = torch.tensor([0])
    for batch, (src, tgt_seq, tgtvaf, altmask) in enumerate(loader.iter_once(batch_size)):
        optimizer.zero_grad()
        
        seq_preds, vaf_preds = model(src)

        tgt_seq = tgt_seq.squeeze(1)
        loss = criterion(seq_preds.flatten(start_dim=0, end_dim=1), tgt_seq.flatten())

        count += 1
        if count % 100 == 0:
            logger.info(f"Batch {count} : epoch_loss_sum: {epoch_loss_sum:.3f}")
        #print(f"src: {src.shape} preds: {seq_preds.shape} tgt: {tgt_seq.shape}")

        with torch.no_grad():
            width = 20
            mid = seq_preds.shape[1] // 2
            midmatch = (torch.argmax(seq_preds[:, mid-width//2:mid+width//2, :].flatten(start_dim=0, end_dim=1),
                                     dim=1) == tgt_seq[:, mid-width//2:mid+width//2].flatten()
                         ).float().mean()

        loss.backward()

        #if vaf_criterion is not None and np.random.rand() < 0.10:
        #    vafloss = vaf_criterion(vaf_preds.double(), tgtvaf.double())
        #    vafloss.backward()
        #    vafloss_sum += vafloss.detach().item()

        torch.nn.utils.clip_grad_norm_(model.parameters(), 1.0) # Not sure what is reasonable here, but we want to prevent the gradient from getting too big
        optimizer.step()
        epoch_loss_sum += loss.detach().item()
        if np.isnan(epoch_loss_sum):
            logger.warning(f"Loss is NAN!!")
        #logger.info(f"batch: {batch} loss: {loss.item()} vafloss: {vafloss.item()}")

    return epoch_loss_sum, midmatch.item(), vafloss_sum


def calc_val_accuracy(valpaths, model):
    """
    Compute accuracy (fraction of predicted bases that match actual bases)
    across all samples in valpaths, using the given model, and return it
    :param valpaths: List of paths to (src, tgt) saved tensors
    :returns : Average model accuracy across all validation sets, vaf MSE 
    """
    width = 20
    with torch.no_grad():
        match_sum = 0
        count = 0
        vaf_mse_sum = 0
        for srcpath, tgtpath, vaftgtpath in valpaths:
            src = util.tensor_from_file(srcpath, DEVICE).float()
            tgt = util.tensor_from_file(tgtpath, DEVICE).long()
            vaf = util.tensor_from_file(vaftgtpath, DEVICE)
            tgt = tgt.squeeze(1)

            seq_preds, vaf_preds = model(src)
            mid = seq_preds.shape[1] // 2
            midmatch = (torch.argmax(seq_preds[:, mid - width // 2:mid + width // 2, :].flatten(start_dim=0, end_dim=1),
                                     dim=1) == tgt[:, mid - width // 2:mid + width // 2].flatten()
                        ).float().mean()
            match_sum += midmatch
            count += 1

            vaf_mse_sum += ((vaf - vaf_preds) * (vaf-vaf_preds)).mean().item()
    return match_sum / count, vaf_mse_sum / count


def train_epochs(epochs,
                 dataloader,
                 max_read_depth=50,
                 feats_per_read=8,
                 init_learning_rate=0.0025,
                 checkpoint_freq=0,
                 train_altpredictor=False,
                 statedict=None,
                 model_dest=None,
                 eval_batches=None,
                 val_dir=None,
                 altpredictor_sd=None):

    attention_heads = 6
    transformer_dim = 300
    encoder_layers = 2
    model = VarTransformerAltMask(read_depth=max_read_depth, 
                                    feature_count=feats_per_read, 
                                    out_dim=4, 
                                    nhead=attention_heads, 
                                    d_hid=transformer_dim, 
                                    n_encoder_layers=encoder_layers,
                                    altpredictor_sd=altpredictor_sd,
<<<<<<< HEAD
                                    device=DEVICE)
    if torch.cuda.device_count() > 1:
        model = nn.DataParallel(model)
    model = model.to(DEVICE)

=======
                                    train_altpredictor=train_altpredictor,
                                    device=DEVICE).to(DEVICE)
>>>>>>> 76ee6e47
    logger.info(f"Creating model with {sum(p.numel() for p in model.parameters() if p.requires_grad)} params")
    if statedict is not None:
        logger.info(f"Initializing model with state dict {statedict}")
        model.load_state_dict(torch.load(statedict))
    model.train()
    batch_size = 64
    if hasattr(torch, "cuda") and torch.cuda.is_available():
        batch_size *= torch.cuda.device_count()

    criterion = nn.CrossEntropyLoss()
    vaf_crit = nn.MSELoss()
    optimizer = torch.optim.Adam(model.parameters(), lr=init_learning_rate)
    scheduler = torch.optim.lr_scheduler.StepLR(optimizer, 1.0, gamma=0.995)

    trainlogpath = str(model_dest).replace(".model", "").replace(".pt", "") + "_train.log"
    logger.info(f"Training log data will be saved at {trainlogpath}")
    trainlogger = TrainLogger(trainlogpath, ["epoch", "trainingloss", "train_accuracy", "val_accuracy", "learning_rate", "epochtime"])

    tensorboard_log_path = str(model_dest).replace(".model", "") + "_tensorboard_data"
    tensorboardWriter = SummaryWriter(log_dir=tensorboard_log_path)

    if ENABLE_WANDB:
        import wandb
        wandb.init(project='variant-transformer', entity='arup-rnd')
        wandb.config.learning_rate = init_learning_rate
        wandb.config.feats_per_read = feats_per_read
        wandb.config.batch_size = batch_size
        wandb.config.read_depth = max_read_depth
        wandb.config.attn_heads = attention_heads
        wandb.config.transformer_dim = transformer_dim
        wandb.config.encoder_layers = encoder_layers
        wandb.config.altpredictor = altpredictor_sd
        wandb.config.train_altpredictor = train_altpredictor
        wandb.watch(model)

    valpaths = []
    try:
        if val_dir:
            logger.info(f"Using validation data in {val_dir}")
            valpaths = load_train_data(val_dir)
        else:
            logger.info(f"No val. dir. provided retaining a few training samples for validation")
            valpaths = dataloader.retain_val_samples(fraction=0.05)
            logger.info(f"Pulled {len(valpaths)} samples to use for validation")

    except Exception as ex:
        logger.warning(f"Error loading validation samples, will not have any validation data for this run {ex}")
        valpaths = []
    
    try:
        for epoch in range(epochs):
            starttime = datetime.now()
            loss, train_accuracy, vafloss = train_epoch(model,
                                                  optimizer,
                                                  criterion,
                                                  vaf_crit,
                                                  dataloader,
                                                  batch_size=batch_size,
                                                  max_alt_reads=max_read_depth,
                                                  altpredictor=None)
            elapsed = datetime.now() - starttime

            if valpaths:
                val_accuracy, val_vaf_mse = calc_val_accuracy(valpaths, model)
            else:
                val_accuracy, val_vaf_mse = float("NaN"), float("NaN")
            logger.info(f"Epoch {epoch} Secs: {elapsed.total_seconds():.2f} lr: {scheduler.get_last_lr()[0]:.4f} loss: {loss:.4f} train acc: {train_accuracy:.4f} val accuracy: {val_accuracy:.4f}, val VAF accuracy: {val_vaf_mse:.4f}")


            if type(val_accuracy) == torch.Tensor:
                val_accuracy = val_accuracy.item()


            if ENABLE_WANDB:
                wandb.log({
                    "epoch": epoch,
                    "trainingloss": loss,
                    "train_accuracy": train_accuracy,
                    "val_accuarcy": val_accuracy,
                    "learning_rate": scheduler.get_last_lr()[0],
                    "epochtime": elapsed.total_seconds(),
                })

            scheduler.step()
            trainlogger.log({
                "epoch": epoch,
                "trainingloss": loss,
                "train_accuracy": train_accuracy,
                "val_accuracy": val_accuracy,
                "learning_rate": scheduler.get_last_lr()[0],
                "epochtime": elapsed.total_seconds(),
            })

            tensorboardWriter.add_scalar("loss/train", loss, epoch)
            tensorboardWriter.add_scalar("match/train", train_accuracy, epoch)
            tensorboardWriter.add_scalar("match/val", val_accuracy, epoch)


            if epoch > 0 and checkpoint_freq > 0 and (epoch % checkpoint_freq == 0):
                modelparts = str(model_dest).rsplit(".", maxsplit=1)
                checkpoint_name = modelparts[0] + f"_epoch{epoch}." + modelparts[1]
                logger.info(f"Saving model state dict to {checkpoint_name}")
                m = model.module if isinstance(model, nn.DataParallel) else model
                torch.save(m.state_dict(), checkpoint_name)

        logger.info(f"Training completed after {epoch} epochs")
    except KeyboardInterrupt:
        pass

    if model_dest is not None:
        logger.info(f"Saving model state dict to {model_dest}")
        m = model.module if isinstance(model, nn.DataParallel) else model
        torch.save(m.to('cpu').state_dict(), model_dest)


def load_train_conf(confyaml):
    logger.info(f"Loading configuration from {confyaml}")
    conf = yaml.safe_load(open(confyaml).read())
    assert 'reference' in conf, "Expected 'reference' entry in training configuration"
    assert 'data' in conf, "Expected 'data' entry in training configuration"
    return conf


def eval_batch(src, tgt, predictions):
    """
    Run evaluation on a single batch and report number of TPs, FPs, and FNs
    :param src: Model input (with batch dimension as first dim and ref sequence as first element in dimension 2)
    :param tgt: Model targets / true alt sequence
    :param predictions: Model prediction
    :return: Total number of TP, FP, and FN variants
    """
    tp_total = 0
    fp_total = 0
    fn_total = 0
    for b in range(src.shape[0]):
        refseq = src[b, :, 0, :]
        assert refseq[:, 0:4].sum() == refseq.shape[0], f"Probable incorrect refseq index, sum did not match sequence length!"
        tps, fps, fns = eval_prediction(refseq, tgt[b, :], predictions[b, :, :])
        tp_total += len(tps)
        fp_total += len(fps)
        fn_total += len(fns)
    return tp_total, fp_total, fn_total


def create_eval_batches(batch_size, num_reads, read_length, config):
    """
    Create batches of simulated variants for evaluation
    :param batch_size: Number of pileups per batch
    :param config: Config yaml, must contain reference and regions
    :return: Mapping from variant type -> (batch src, tgt, vaftgt, altmask)
    """
    base_error_rate = 0.01
    if type(config) == str:
        conf = load_train_conf(config)
    else:
        conf = config
    regions = bwasim.load_regions(conf['regions'])
    eval_batches = {}
    logger.info(f"Generating evaluation batches of size {batch_size}")
    vaffunc = bwasim.betavaf
    eval_batches['del'] = bwasim.make_batch(batch_size,
                                                      regions,
                                                      conf['reference'],
                                                      numreads=num_reads,
                                                      readlength=read_length,
                                                      var_funcs=[bwasim.make_het_del],
                                                      vaf_func=vaffunc,
                                                      error_rate=base_error_rate,
                                                      clip_prob=0)
    eval_batches['ins'] = bwasim.make_batch(batch_size,
                                                regions,
                                                conf['reference'],
                                                numreads=num_reads,
                                                readlength=read_length,
                                                vaf_func=vaffunc,
                                                var_funcs=[bwasim.make_het_ins],
                                                error_rate=base_error_rate,
                                                clip_prob=0)
    eval_batches['snv'] = bwasim.make_batch(batch_size,
                                                regions,
                                                conf['reference'],
                                                numreads=num_reads,
                                                readlength=read_length,
                                                vaf_func=vaffunc,
                                                var_funcs=[bwasim.make_het_snv],
                                                error_rate=base_error_rate,
                                                clip_prob=0)
    eval_batches['mnv'] = bwasim.make_batch(batch_size,
                                                regions,
                                                conf['reference'],
                                                numreads=num_reads,
                                                readlength=read_length,
                                                vaf_func=vaffunc,
                                                var_funcs=[bwasim.make_het_del],
                                                error_rate=base_error_rate,
                                                clip_prob=0)
    logger.info("Done generating evaluation batches")
    return eval_batches


def train(config, output_model, input_model, epochs, **kwargs):
    """
    Conduct a training run and save the trained parameters (statedict) to output_model
    :param config: Path to config yaml
    :param output_model: Path to save trained params to
    :param input_model: Start training with params from input_model
    :param epochs: How many passes over training data to conduct
    """
    logger.info(f"Found torch device: {DEVICE}")
    if 'cuda' in str(DEVICE):
        for idev in range(torch.cuda.device_count()):
            logger.info(f"CUDA device {idev} name: {torch.cuda.get_device_name({idev})}")
 
    conf = load_train_conf(config)
    # train_sets = [(c['bam'], c['labels']) for c in conf['data']]
    #dataloader = make_multiloader(train_sets, conf['reference'], threads=6, max_to_load=max_to_load, max_reads_per_aln=200)
    # dataloader = loader.SimLoader(DEVICE, seqlen=100, readsperbatch=100, readlength=80, error_rate=0.01, clip_prob=0.01)
    if kwargs.get("datadir") is not None:
        logger.info(f"Using pregenerated training data from {kwargs.get('datadir')}")
        dataloader = loader.PregenLoader(DEVICE,
                                         kwargs.get("datadir"),
                                         threads=kwargs.get('threads'),
                                         max_decomped_batches=kwargs.get('max_decomp_batches'))
    else:
        logger.info(f"Using on-the-fly training data from sim loader")
        dataloader = loader.BWASimLoader(DEVICE,
                                     regions=conf['regions'],
                                     refpath=conf['reference'],
                                     readsperpileup=300,
                                     readlength=145,
                                     error_rate=0.02,
                                     clip_prob=0.01)
    eval_batches = None #create_eval_batches(25, 200, 145, conf)
    train_epochs(epochs,
                 dataloader,
                 max_read_depth=300,
                 feats_per_read=9,
                 statedict=input_model,
                 init_learning_rate=kwargs.get('learning_rate', 0.001),
                 model_dest=output_model,
                 checkpoint_freq=kwargs.get('checkpoint_freq', 10),
                 eval_batches=eval_batches,
                 val_dir=kwargs.get('val_dir'),
                 altpredictor_sd=kwargs.get('altpredictor'),
                 )
<|MERGE_RESOLUTION|>--- conflicted
+++ resolved
@@ -164,16 +164,12 @@
                                     d_hid=transformer_dim, 
                                     n_encoder_layers=encoder_layers,
                                     altpredictor_sd=altpredictor_sd,
-<<<<<<< HEAD
+                                    train_altpredictor=train_altpredictor,
                                     device=DEVICE)
     if torch.cuda.device_count() > 1:
         model = nn.DataParallel(model)
     model = model.to(DEVICE)
 
-=======
-                                    train_altpredictor=train_altpredictor,
-                                    device=DEVICE).to(DEVICE)
->>>>>>> 76ee6e47
     logger.info(f"Creating model with {sum(p.numel() for p in model.parameters() if p.requires_grad)} params")
     if statedict is not None:
         logger.info(f"Initializing model with state dict {statedict}")
