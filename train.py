--- conflicted
+++ resolved
@@ -154,16 +154,10 @@
                  val_dir=None,
                  batch_size=64):
 
-<<<<<<< HEAD
+
     attention_heads = 8
     transformer_dim = 400
     encoder_layers = 3
-=======
-
-    attention_heads = 8
-    transformer_dim = 400
-    encoder_layers = 4
->>>>>>> 7d07bb88
     model = VarTransformerAltMask(read_depth=max_read_depth, 
                                     feature_count=feats_per_read, 
                                     out_dim=4, 
@@ -175,10 +169,6 @@
         model = nn.DataParallel(model)
     model = model.to(DEVICE)
 
-<<<<<<< HEAD
-=======
-
->>>>>>> 7d07bb88
     logger.info(f"Creating model with {sum(p.numel() for p in model.parameters() if p.requires_grad)} params")
     if statedict is not None:
         logger.info(f"Initializing model with state dict {statedict}")
