
import logging
import yaml
from datetime import datetime
import os

import numpy as np
import torch
from torch import nn
from torch.utils.tensorboard import SummaryWriter

logger = logging.getLogger(__name__)

import loader
import bwasim
import util
from bam import string_to_tensor, target_string_to_tensor, encode_pileup3, reads_spanning, alnstart, ensure_dim
from model import VarTransformer, AltPredictor, VarTransformerAltMask

ENABLE_WANDB = os.getenv('ENABLE_WANDB', False)

if ENABLE_WANDB:
    import wandb


DEVICE = torch.device("cuda") if hasattr(torch, 'cuda') and torch.cuda.is_available() else torch.device("cpu")


class TrainLogger:
    """ Simple utility for writing various items to a log file CSV """

    def __init__(self, output, headers):
        self.headers = list(headers)
        if type(output) == str:
            self.output = open(output, "a")
        else:
            self.output = output
        self._write_header()


    def _write_header(self):
        self.output.write(",".join(self.headers) + "\n")
        self._flush_and_fsync()

    def _flush_and_fsync(self):
        try:
            self.output.flush()
            os.fsync()
        except:
            pass

    def log(self, items):
        assert len(items) == len(self.headers), f"Expected {len(headers)} items to log, but got {len(items)}"
        self.output.write(
            ",".join(str(items[k]) for k in self.headers) + "\n"
        )
        self._flush_and_fsync()





def train_epoch(model, optimizer, criterion, vaf_criterion, loader, batch_size, max_alt_reads, altpredictor=None):
    """
    Train for one epoch, which is defined by the loader but usually involves one pass over all input samples
    :param model: Model to train
    :param optimizer: Optimizer to update params
    :param criterion: Loss function
    :param loader: Provides training data
    :param batch_size:
    :return: Sum of losses over each batch, plus fraction of matching bases for ref and alt seq
    """
    epoch_loss_sum = 0
    vafloss_sum = 0
    count = 0
    vafloss = torch.tensor([0])
    for batch, (src, tgt_seq, tgtvaf, altmask) in enumerate(loader.iter_once(batch_size)):
        optimizer.zero_grad()
        
        seq_preds, vaf_preds = model(src)

        tgt_seq = tgt_seq.squeeze(1)
        loss = criterion(seq_preds.flatten(start_dim=0, end_dim=1), tgt_seq.flatten())

        count += 1
        if count % 100 == 0:
            logger.info(f"Batch {count} : epoch_loss_sum: {epoch_loss_sum:.3f}")
        #print(f"src: {src.shape} preds: {seq_preds.shape} tgt: {tgt_seq.shape}")

        with torch.no_grad():
            width = 20
            mid = seq_preds.shape[1] // 2
            midmatch = (torch.argmax(seq_preds[:, mid-width//2:mid+width//2, :].flatten(start_dim=0, end_dim=1),
                                     dim=1) == tgt_seq[:, mid-width//2:mid+width//2].flatten()
                         ).float().mean()

        loss.backward()

        #if vaf_criterion is not None and np.random.rand() < 0.10:
        #    vafloss = vaf_criterion(vaf_preds.double(), tgtvaf.double())
        #    vafloss.backward()
        #    vafloss_sum += vafloss.detach().item()

        torch.nn.utils.clip_grad_norm_(model.parameters(), 1.0) # Not sure what is reasonable here, but we want to prevent the gradient from getting too big
        optimizer.step()
        epoch_loss_sum += loss.detach().item()
        if np.isnan(epoch_loss_sum):
            logger.warning(f"Loss is NAN!!")
        #logger.info(f"batch: {batch} loss: {loss.item()} vafloss: {vafloss.item()}")

    logger.info(f"Trained {batch+1} batches in total.")
    return epoch_loss_sum, midmatch.item(), vafloss_sum


def calc_val_accuracy(valpaths, model):
    """
    Compute accuracy (fraction of predicted bases that match actual bases)
    across all samples in valpaths, using the given model, and return it
    :param valpaths: List of paths to (src, tgt) saved tensors
    :returns : Average model accuracy across all validation sets, vaf MSE 
    """
    width = 20
    with torch.no_grad():
        match_sum = 0
        count = 0
        vaf_mse_sum = 0
        for srcpath, tgtpath, vaftgtpath in valpaths:
            src = util.tensor_from_file(srcpath, DEVICE).float()
            tgt = util.tensor_from_file(tgtpath, DEVICE).long()
            vaf = util.tensor_from_file(vaftgtpath, DEVICE)
            tgt = tgt.squeeze(1)

            seq_preds, vaf_preds = model(src)
            mid = seq_preds.shape[1] // 2
            midmatch = (torch.argmax(seq_preds[:, mid - width // 2:mid + width // 2, :].flatten(start_dim=0, end_dim=1),
                                     dim=1) == tgt[:, mid - width // 2:mid + width // 2].flatten()
                        ).float().mean()
            match_sum += midmatch
            count += 1

            vaf_mse_sum += ((vaf - vaf_preds) * (vaf-vaf_preds)).mean().item()
    return match_sum / count, vaf_mse_sum / count


def train_epochs(epochs,
                 dataloader,
                 max_read_depth=50,
                 feats_per_read=8,
                 init_learning_rate=0.0025,
                 checkpoint_freq=0,
                 statedict=None,
                 model_dest=None,
                 eval_batches=None,
                 val_dir=None,
                 batch_size=64):


    attention_heads = 8
    transformer_dim = 400
    encoder_layers = 3
    model = VarTransformerAltMask(read_depth=max_read_depth, 
                                    feature_count=feats_per_read, 
                                    out_dim=4, 
                                    nhead=attention_heads, 
                                    d_hid=transformer_dim, 
                                    n_encoder_layers=encoder_layers,
                                    device=DEVICE)
    if torch.cuda.device_count() > 1:
        model = nn.DataParallel(model)
    model = model.to(DEVICE)

    logger.info(f"Creating model with {sum(p.numel() for p in model.parameters() if p.requires_grad)} params")
    if statedict is not None:
        logger.info(f"Initializing model with state dict {statedict}")
        model.load_state_dict(torch.load(statedict))
    model.train()

    criterion = nn.CrossEntropyLoss()
    vaf_crit = nn.MSELoss()
    optimizer = torch.optim.Adam(model.parameters(), lr=init_learning_rate)
    scheduler = torch.optim.lr_scheduler.StepLR(optimizer, 1.0, gamma=0.995)

    trainlogpath = str(model_dest).replace(".model", "").replace(".pt", "") + "_train.log"
    logger.info(f"Training log data will be saved at {trainlogpath}")
    trainlogger = TrainLogger(trainlogpath, ["epoch", "trainingloss", "train_accuracy", "val_accuracy", "learning_rate", "epochtime"])

    tensorboard_log_path = str(model_dest).replace(".model", "") + "_tensorboard_data"
    tensorboardWriter = SummaryWriter(log_dir=tensorboard_log_path)

    if ENABLE_WANDB:
        import wandb
        wandb.init(project='variant-transformer', entity='arup-rnd')
        wandb.config.learning_rate = init_learning_rate
        wandb.config.feats_per_read = feats_per_read
        wandb.config.batch_size = batch_size
        wandb.config.read_depth = max_read_depth
        wandb.config.attn_heads = attention_heads
        wandb.config.transformer_dim = transformer_dim
        wandb.config.encoder_layers = encoder_layers
        wandb.watch(model)

    valpaths = []
    try:
        if val_dir:
            logger.info(f"Using validation data in {val_dir}")
            valpaths = util.find_files(val_dir, src_prefix='src', tgt_prefix='tgt', vaftgt_prefix='vaftgt')
            logger.info(f"Found {len(valpaths)} batches in {val_dir}")
        else:
            logger.info(f"No val. dir. provided retaining a few training samples for validation")
            valpaths = dataloader.retain_val_samples(fraction=0.05)
            logger.info(f"Pulled {len(valpaths)} samples to use for validation")

    except Exception as ex:
        logger.warning(f"Error loading validation samples, will not have any validation data for this run {ex}")
        valpaths = []
    
    try:
        for epoch in range(epochs):
            starttime = datetime.now()
            loss, train_accuracy, vafloss = train_epoch(model,
                                                  optimizer,
                                                  criterion,
                                                  vaf_crit,
                                                  dataloader,
                                                  batch_size=batch_size,
                                                  max_alt_reads=max_read_depth)
            elapsed = datetime.now() - starttime

            if valpaths:
                val_accuracy, val_vaf_mse = calc_val_accuracy(valpaths, model)
            else:
                val_accuracy, val_vaf_mse = float("NaN"), float("NaN")
            logger.info(f"Epoch {epoch} Secs: {elapsed.total_seconds():.2f} lr: {scheduler.get_last_lr()[0]:.4f} loss: {loss:.4f} train acc: {train_accuracy:.4f} val accuracy: {val_accuracy:.4f}, val VAF accuracy: {val_vaf_mse:.4f}")

            if type(val_accuracy) == torch.Tensor:
                val_accuracy = val_accuracy.item()

            if ENABLE_WANDB:
                wandb.log({
                    "epoch": epoch,
                    "trainingloss": loss,
                    "train_accuracy": train_accuracy,
                    "val_accuarcy": val_accuracy,
                    "learning_rate": scheduler.get_last_lr()[0],
                    "epochtime": elapsed.total_seconds(),
                })

            scheduler.step()
            trainlogger.log({
                "epoch": epoch,
                "trainingloss": loss,
                "train_accuracy": train_accuracy,
                "val_accuracy": val_accuracy,
                "learning_rate": scheduler.get_last_lr()[0],
                "epochtime": elapsed.total_seconds(),
            })

            tensorboardWriter.add_scalar("loss/train", loss, epoch)
            tensorboardWriter.add_scalar("match/train", train_accuracy, epoch)
            tensorboardWriter.add_scalar("match/val", val_accuracy, epoch)


            if epoch > 0 and checkpoint_freq > 0 and (epoch % checkpoint_freq == 0):
                modelparts = str(model_dest).rsplit(".", maxsplit=1)
                checkpoint_name = modelparts[0] + f"_epoch{epoch}." + modelparts[1]
                logger.info(f"Saving model state dict to {checkpoint_name}")
                m = model.module if isinstance(model, nn.DataParallel) else model
                torch.save(m.state_dict(), checkpoint_name)

        logger.info(f"Training completed after {epoch} epochs")
    except KeyboardInterrupt:
        pass

    if model_dest is not None:
        logger.info(f"Saving model state dict to {model_dest}")
        m = model.module if isinstance(model, nn.DataParallel) else model
        torch.save(m.to('cpu').state_dict(), model_dest)


def load_train_conf(confyaml):
    logger.info(f"Loading configuration from {confyaml}")
    conf = yaml.safe_load(open(confyaml).read())
    assert 'reference' in conf, "Expected 'reference' entry in training configuration"
    assert 'data' in conf, "Expected 'data' entry in training configuration"
    return conf


def eval_batch(src, tgt, predictions):
    """
    Run evaluation on a single batch and report number of TPs, FPs, and FNs
    :param src: Model input (with batch dimension as first dim and ref sequence as first element in dimension 2)
    :param tgt: Model targets / true alt sequence
    :param predictions: Model prediction
    :return: Total number of TP, FP, and FN variants
    """
    tp_total = 0
    fp_total = 0
    fn_total = 0
    for b in range(src.shape[0]):
        refseq = src[b, :, 0, :]
        assert refseq[:, 0:4].sum() == refseq.shape[0], f"Probable incorrect refseq index, sum did not match sequence length!"
        tps, fps, fns = eval_prediction(refseq, tgt[b, :], predictions[b, :, :])
        tp_total += len(tps)
        fp_total += len(fps)
        fn_total += len(fns)
    return tp_total, fp_total, fn_total


def create_eval_batches(batch_size, num_reads, read_length, config):
    """
    Create batches of simulated variants for evaluation
    :param batch_size: Number of pileups per batch
    :param config: Config yaml, must contain reference and regions
    :return: Mapping from variant type -> (batch src, tgt, vaftgt, altmask)
    """
    base_error_rate = 0.01
    if type(config) == str:
        conf = load_train_conf(config)
    else:
        conf = config
    regions = bwasim.load_regions(conf['regions'])
    eval_batches = {}
    logger.info(f"Generating evaluation batches of size {batch_size}")
    vaffunc = bwasim.betavaf
    eval_batches['del'] = bwasim.make_batch(batch_size,
                                                      regions,
                                                      conf['reference'],
                                                      numreads=num_reads,
                                                      readlength=read_length,
                                                      var_funcs=[bwasim.make_het_del],
                                                      vaf_func=vaffunc,
                                                      error_rate=base_error_rate,
                                                      clip_prob=0)
    eval_batches['ins'] = bwasim.make_batch(batch_size,
                                                regions,
                                                conf['reference'],
                                                numreads=num_reads,
                                                readlength=read_length,
                                                vaf_func=vaffunc,
                                                var_funcs=[bwasim.make_het_ins],
                                                error_rate=base_error_rate,
                                                clip_prob=0)
    eval_batches['snv'] = bwasim.make_batch(batch_size,
                                                regions,
                                                conf['reference'],
                                                numreads=num_reads,
                                                readlength=read_length,
                                                vaf_func=vaffunc,
                                                var_funcs=[bwasim.make_het_snv],
                                                error_rate=base_error_rate,
                                                clip_prob=0)
    eval_batches['mnv'] = bwasim.make_batch(batch_size,
                                                regions,
                                                conf['reference'],
                                                numreads=num_reads,
                                                readlength=read_length,
                                                vaf_func=vaffunc,
                                                var_funcs=[bwasim.make_het_del],
                                                error_rate=base_error_rate,
                                                clip_prob=0)
    logger.info("Done generating evaluation batches")
    return eval_batches


def train(config, output_model, input_model, epochs, **kwargs):
    """
    Conduct a training run and save the trained parameters (statedict) to output_model
    :param config: Path to config yaml
    :param output_model: Path to save trained params to
    :param input_model: Start training with params from input_model
    :param epochs: How many passes over training data to conduct
    """
    logger.info(f"Found torch device: {DEVICE}")
    if 'cuda' in str(DEVICE):
        for idev in range(torch.cuda.device_count()):
            logger.info(f"CUDA device {idev} name: {torch.cuda.get_device_name({idev})}")
 
    conf = load_train_conf(config)
    # train_sets = [(c['bam'], c['labels']) for c in conf['data']]
    #dataloader = make_multiloader(train_sets, conf['reference'], threads=6, max_to_load=max_to_load, max_reads_per_aln=200)
    # dataloader = loader.SimLoader(DEVICE, seqlen=100, readsperbatch=100, readlength=80, error_rate=0.01, clip_prob=0.01)
    if kwargs.get("datadir") is not None:
        logger.info(f"Using pregenerated training data from {kwargs.get('datadir')}")
        pregenloader = loader.PregenLoader(DEVICE,
                                         kwargs.get("datadir"),
                                         threads=kwargs.get('threads'),
                                         max_decomped_batches=kwargs.get('max_decomp_batches'))
        
        dataloader = pregenloader
<<<<<<< HEAD
        # If you want to use augmenting loaders you can do this....
        #dataloader = loader.ShorteningLoader(pregenloader, seq_len=150)
        #dataloader = loader.DownsamplingLoader(dataloader, prob_of_read_being_dropped=0.01)
=======
        # If you want to use augmenting loaders you need to pass '--data-augmentation" parameter during training, default is no augmentation.
        if kwargs.get("data_augmentation"):
            dataloader = loader.ShorteningLoader(dataloader, seq_len=150)
            dataloader = loader.ShufflingLoader(dataloader)

>>>>>>> 21d650c7
        
    else:
        logger.info(f"Using on-the-fly training data from sim loader")
        dataloader = loader.BWASimLoader(DEVICE,
                                     regions=conf['regions'],
                                     refpath=conf['reference'],
                                     readsperpileup=300,
                                     readlength=145,
                                     error_rate=0.02,
                                     clip_prob=0.01)

    train_epochs(epochs,
                 dataloader,
                 max_read_depth=300,
                 feats_per_read=9,
                 statedict=input_model,
                 init_learning_rate=kwargs.get('learning_rate', 0.001),
                 model_dest=output_model,
                 checkpoint_freq=kwargs.get('checkpoint_freq', 10),
                 val_dir=kwargs.get('val_dir'),
                 batch_size=kwargs.get("batch_size"),
                 )
<|MERGE_RESOLUTION|>--- conflicted
+++ resolved
@@ -387,18 +387,13 @@
                                          max_decomped_batches=kwargs.get('max_decomp_batches'))
         
         dataloader = pregenloader
-<<<<<<< HEAD
-        # If you want to use augmenting loaders you can do this....
-        #dataloader = loader.ShorteningLoader(pregenloader, seq_len=150)
-        #dataloader = loader.DownsamplingLoader(dataloader, prob_of_read_being_dropped=0.01)
-=======
+
         # If you want to use augmenting loaders you need to pass '--data-augmentation" parameter during training, default is no augmentation.
         if kwargs.get("data_augmentation"):
             dataloader = loader.ShorteningLoader(dataloader, seq_len=150)
             dataloader = loader.ShufflingLoader(dataloader)
-
->>>>>>> 21d650c7
-        
+            dataloader = loader.DownsamplingLoader(dataloader, prob_of_read_being_dropped=0.01)
+
     else:
         logger.info(f"Using on-the-fly training data from sim loader")
         dataloader = loader.BWASimLoader(DEVICE,
