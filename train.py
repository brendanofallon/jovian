
import logging
import yaml
from datetime import datetime
import os
from pygit2 import Repository

import numpy as np
import torch
from torch import nn
from torch.utils.tensorboard import SummaryWriter

logger = logging.getLogger(__name__)

import vcf
import loader
import util
from bam import string_to_tensor, target_string_to_tensor, encode_pileup3, reads_spanning, alnstart, ensure_dim
from model import VarTransformer
from swloss import SmithWatermanLoss

ENABLE_WANDB = os.getenv('ENABLE_WANDB', False)

if ENABLE_WANDB:
    import wandb


DEVICE = torch.device("cuda") if hasattr(torch, 'cuda') and torch.cuda.is_available() else torch.device("cpu")


class TrainLogger:
    """ Simple utility for writing various items to a log file CSV """

    def __init__(self, output, headers):
        self.headers = list(headers)
        if type(output) == str:
            self.output = open(output, "a")
        else:
            self.output = output
        self._write_header()


    def _write_header(self):
        self.output.write(",".join(self.headers) + "\n")
        self._flush_and_fsync()

    def _flush_and_fsync(self):
        try:
            self.output.flush()
            os.fsync()
        except:
            pass

    def log(self, items):
        assert len(items) == len(self.headers), f"Expected {len(self.headers)} items to log, but got {len(items)}"
        self.output.write(
            ",".join(str(items[k]) for k in self.headers) + "\n"
        )
        self._flush_and_fsync()


def calc_time_sums(
        time_sums={},
        decomp_time=0.0,
        start=None,
        decomp_and_load=None,
        zero_grad=None,
        forward_pass=None,
        loss=None,
        midmatch=None,
        backward_pass=None,
        optimize=None,
):
    load_time = (decomp_and_load - start).total_seconds() - decomp_time
    return dict(
        decomp_time = decomp_time + time_sums.get("decomp_time", 0.0),
        load_time = load_time + time_sums.get("load_time", 0.0),
        batch_count= 1 + time_sums.get("batch_count", 0),
        batch_time=(optimize - start).total_seconds() + time_sums.get("batch_time", 0.0),
        zero_grad_time=(zero_grad - decomp_and_load).total_seconds() + time_sums.get("zero_grad_time", 0.0),
        forward_pass_time=(forward_pass - zero_grad).total_seconds() + time_sums.get("forward_pass_time", 0.0),
        loss_time=(loss - forward_pass).total_seconds() + time_sums.get("loss_time", 0.0),
        midmatch_time=(midmatch - loss).total_seconds() + time_sums.get("midmatch_time", 0.0),
        backward_pass_time=(backward_pass - midmatch).total_seconds() + time_sums.get("backward_pass_time", 0.0),
        optimize_time=(optimize - backward_pass).total_seconds() + time_sums.get("optimize_time", 0.0),
        train_time=(optimize - zero_grad).total_seconds() + time_sums.get("train_time", 0.0)
    )


def train_epoch(model, optimizer, criterion, vaf_criterion, loader, batch_size, max_alt_reads, altpredictor=None):
    """
    Train for one epoch, which is defined by the loader but usually involves one pass over all input samples
    :param model: Model to train
    :param optimizer: Optimizer to update params
    :param criterion: Loss function
    :param loader: Provides training data
    :param batch_size:
    :return: Sum of losses over each batch, plus fraction of matching bases for ref and alt seq
    """
    epoch_loss_sum = None
    prev_epoch_loss = None
    vafloss_sum = 0
    count = 0
    midmatch_hap0_sum = 0
    midmatch_hap1_sum = 0
    vafloss = torch.tensor([0])
    # init time usage to zero
    epoch_times = {}
    start_time = datetime.now()
    for batch, (src, tgt_seq, tgtvaf, altmask, log_info) in enumerate(loader.iter_once(batch_size)):
        if log_info:
            decomp_time = log_info.get("decomp_time", 0.0)
        else:
            decomp_time = 0.0
        times = dict(start=start_time, decomp_and_load=datetime.now(), decomp_time=decomp_time)

        optimizer.zero_grad()
        times["zero_grad"] = datetime.now()

        seq_preds = model(src)
        times["forward_pass"] = datetime.now()

        if type(criterion) == nn.CrossEntropyLoss:
            # Compute losses in both configurations, and use the best?
            #loss = criterion(seq_preds.flatten(start_dim=0, end_dim=2), tgt_seq.flatten())
            with torch.no_grad():
                for b in range(src.shape[0]):
                    loss1 = criterion(seq_preds[b, :, :, :].flatten(start_dim=0, end_dim=1), tgt_seq[b, :, :].flatten())
                    loss2 = criterion(seq_preds[b, :, :, :].flatten(start_dim=0, end_dim=1), tgt_seq[b, torch.tensor([1,0]), :].flatten())

                    if loss2 < loss1:
                        seq_preds[b, :, :, :] = seq_preds[b, torch.tensor([1,0]), :]

            loss = criterion(seq_preds.flatten(start_dim=0, end_dim=2), tgt_seq.flatten())
        else:
            with torch.no_grad():
                for b in range(src.shape[0]):
                    # Must look at two configurations, each with two losses...
                    loss1 = criterion(seq_preds[b, 0, :, :].unsqueeze(0), tgt_seq[b, 0, :].unsqueeze(0))
                    loss1 += criterion(seq_preds[b, 1, :, :].unsqueeze(0), tgt_seq[b, 1, :].unsqueeze(0))

                    loss2 = criterion(seq_preds[b, 0, :, :].unsqueeze(0), tgt_seq[b, 1, :].unsqueeze(0))
                    loss2 += criterion(seq_preds[b, 1, :, :].unsqueeze(0), tgt_seq[b, 0, :].unsqueeze(0))

                    if loss2 < loss1:
                        seq_preds[b, :, :, :] = seq_preds[b, torch.tensor([1, 0]), :]

            loss = criterion(seq_preds[:, 0, :, :], tgt_seq[:, 0, :])
            loss += criterion(seq_preds[:, 1, :, :], tgt_seq[:, 1, :])

        times["loss"] = datetime.now()

        count += 1
        if count % 100 == 0:
            if prev_epoch_loss:
                lossdif = epoch_loss_sum - prev_epoch_loss
            else:
                lossdif = 0
            logger.info(f"Batch {count} : epoch_loss_sum: {epoch_loss_sum:.3f} epoch loss dif: {lossdif:.3f}")
        #print(f"src: {src.shape} preds: {seq_preds.shape} tgt: {tgt_seq.shape}")

        with torch.no_grad():
            width = 200
            mid = seq_preds.shape[2] // 2
            midmatch_hap0 = (torch.argmax(seq_preds[:, 0, mid-width//2:mid+width//2, :].flatten(start_dim=0, end_dim=1),
                                     dim=1) == tgt_seq[:, 0, mid-width//2:mid+width//2].flatten()
                         ).float().mean()
            midmatch_hap0_sum += midmatch_hap0.item()

            midmatch_hap1 = (torch.argmax(seq_preds[:, 1, mid-width//2:mid+width//2, :].flatten(start_dim=0, end_dim=1),
                                     dim=1) == tgt_seq[:, 1, mid-width//2:mid+width//2].flatten()
                         ).float().mean()
            midmatch_hap1_sum += midmatch_hap1.item()

        times["midmatch"] = datetime.now()

        loss.backward()
        times["backward_pass"] = datetime.now()

        torch.nn.utils.clip_grad_norm_(model.parameters(), 1.0) # Not sure what is reasonable here, but we want to prevent the gradient from getting too big
        optimizer.step()
        times["optimize"] = datetime.now()

        if epoch_loss_sum is None:
            epoch_loss_sum = loss.detach().item()
        else:
            prev_epoch_loss = epoch_loss_sum
            epoch_loss_sum += loss.detach().item()
        if np.isnan(epoch_loss_sum):
            logger.warning(f"Loss is NAN!!")
        if batch % 1 == 0:
            logger.info(f"Batch {batch} : hap0 / 1 acc: {midmatch_hap0.item():.3f} / {midmatch_hap1.item():.3f} hap1loss: {loss.item():.3f}")
            
        #logger.info(f"batch: {batch} loss: {loss.item()} vafloss: {vafloss.item()}")
        epoch_times = calc_time_sums(time_sums=epoch_times, **times)
        start_time = datetime.now()  # reset timer for next batch
        del src
    torch.cuda.empty_cache()
    logger.info(f"Trained {batch+1} batches in total.")
    return epoch_loss_sum, midmatch_hap0_sum / batch, midmatch_hap1_sum / batch, epoch_times


def _calc_hap_accuracy(src, seq_preds, tgt, width=100):
    # Compute val accuracy
    mid = seq_preds.shape[1] // 2
    midmatch = (torch.argmax(seq_preds[:, mid - width // 2:mid + width // 2, :].flatten(start_dim=0, end_dim=1),
                             dim=1) == tgt[:, mid - width // 2:mid + width // 2].flatten()
                ).float().mean()

    # Compute mean variant counts
    var_count = 0
    batch_size = 0
    tp_total = 0
    fp_total = 0
    fn_total = 0
    for b in range(src.shape[0]):
        predstr = util.readstr(seq_preds[b, :, :])
        tgtstr = util.tgt_str(tgt[b, :])
        var_count += len(list(vcf.aln_to_vars(tgtstr, predstr)))
        batch_size += 1

        # Get TP, FN and FN based on reference, alt and predicted sequence.
        tps, fps, fns = eval_prediction(util.readstr(src[b, :, 0, :]), tgtstr, seq_preds[b, :, :])
        tp_total += len(tps)
        fp_total += len(fps)
        fn_total += len(fns)

    return midmatch, var_count, tp_total, fp_total, fn_total


def calc_val_accuracy(loader, model, criterion):
    """
    Compute accuracy (fraction of predicted bases that match actual bases),
    calculates mean number of variant counts between tgt and predicted sequence,
    and also calculates TP, FP and FN count based on reference, alt and predicted sequence.
    across all samples in valpaths, using the given model, and return it
    :param valpaths: List of paths to (src, tgt) saved tensors
    :returns : Average model accuracy across all validation sets, vaf MSE 
    """
    width = 20
    with torch.no_grad():
        match_sum0 = 0
        match_sum1 = 0
        count = 0
<<<<<<< HEAD
        tp_tot0 = 0
        fp_tot0 = 0
        fn_tot0 = 0
        tp_tot1 = 0
        fp_tot1 = 0
        fn_tot1 = 0

        var_counts_sum0 = 0
        var_counts_sum1 = 0
        tot_samples = 0
        total_batches = 0
        for src, tgt, vaf, *_ in loader.iter_once(64):

            total_batches += 1
            tot_samples += src.shape[0]
            seq_preds = model(src)
            for b in range(src.shape[0]):
                loss1 = criterion(seq_preds[b, :, :].flatten(start_dim=0, end_dim=1), tgt[b, :, :].flatten())
                loss2 = criterion(seq_preds[b, :, :].flatten(start_dim=0, end_dim=1),
                                  tgt[b, torch.tensor([1, 0]), :].flatten())
                if loss2 < loss1:
                    seq_preds[b, :, :, :] = seq_preds[b, torch.tensor([1, 0]), :]

            midmatch0, varcount0, tps0, fps0, fns0 = _calc_hap_accuracy(src, seq_preds[:, 0, :, :], tgt[:, 0, :])
            midmatch1, varcount1, tps1, fps1, fns1 = _calc_hap_accuracy(src, seq_preds[:, 1, :, :], tgt[:, 1, :])
            match_sum0 += midmatch0
            tp_tot0 += tps0
            fp_tot0 += fps0
            fn_tot0 += fns0
            match_sum1 += midmatch1
            tp_tot1 += tps1
            fp_tot1 += fps1
            fn_tot1 += fns1

            var_counts_sum0 += varcount0
            var_counts_sum1 += varcount1
                
    return (match_sum0 / total_batches,
            match_sum1 / total_batches,
            var_counts_sum0 / tot_samples,
            var_counts_sum1 / tot_samples,
            tp_tot0, fp_tot0, fn_tot0,
            tp_tot1, fp_tot1, fn_tot1, )
=======
        vaf_mse_sum = 0
        tp_total = 0
        fp_total = 0
        fn_total = 0
        vars_per_batch = []
        for src, tgt, vaf, *_ in loader.iter_once(64):
            tgt = tgt.squeeze(1)

            seq_preds, vaf_preds = model(src)
            # Compute val accuracy
            mid = seq_preds.shape[1] // 2
            midmatch = (torch.argmax(seq_preds[:, mid - width // 2:mid + width // 2, :].flatten(start_dim=0, end_dim=1),
                                     dim=1) == tgt[:, mid - width // 2:mid + width // 2].flatten()
                        ).float().mean()
            match_sum += midmatch
            count += 1
            vaf_mse_sum += ((vaf - vaf_preds) * (vaf-vaf_preds)).mean().item()

            # Compute mean variant counts
            count_vars_per_batch = 0
            batch_size = 0
            for b in range(src.shape[0]):
                predstr = util.readstr(seq_preds[b, :, :])
                tgtstr = util.tgt_str(tgt[b, :])
                count_vars_per_batch += len(list(vcf.aln_to_vars(tgtstr, predstr)))
                batch_size += 1

                # Get TP, FN and FN based on reference, alt and predicted sequence.
                tps, fps, fns = eval_prediction(util.readstr(src[b, :, 0, :]),  tgtstr, seq_preds[b, :, :])
                tp_total += len(tps)
                fp_total += len(fps)
                fn_total += len(fns)

            vars_per_batch.append(count_vars_per_batch/batch_size)
                
    return match_sum / count, vaf_mse_sum / count, np.mean(vars_per_batch), tp_total, fp_total, fn_total
>>>>>>> 08ae84f8


def train_epochs(epochs,
                 dataloader,
                 max_read_depth=50,
                 feats_per_read=8,
                 init_learning_rate=0.0025,
                 checkpoint_freq=0,
                 statedict=None,
                 model_dest=None,
                 val_dir=None,
                 batch_size=64,
                 lossfunc='ce',
                 wandb_run_name=None,
                 wandb_notes="",
                 cl_args = {}
):
    attention_heads = 2
    transformer_dim = 500
    encoder_layers = 6
    embed_dim_factor = 120
    model = VarTransformer(read_depth=max_read_depth,
                                    feature_count=feats_per_read, 
                                    out_dim=4,
                                    embed_dim_factor=embed_dim_factor,
                                    nhead=attention_heads, 
                                    d_hid=transformer_dim, 
                                    n_encoder_layers=encoder_layers,
                                    device=DEVICE)
    if torch.cuda.device_count() > 1:
        model = nn.DataParallel(model)
    model = model.to(DEVICE)

    logger.info(f"Creating model with {sum(p.numel() for p in model.parameters() if p.requires_grad)} params")
    if statedict is not None:
        logger.info(f"Initializing model with state dict {statedict}")
        model.load_state_dict(torch.load(statedict, map_location=DEVICE))
    model.train()

    if lossfunc == 'ce':
        logger.info("Creating CrossEntropy loss function")
        criterion = nn.CrossEntropyLoss()
    elif lossfunc == 'sw':
        gap_open_penalty=-2
        gap_exend_penalty=-1
        temperature=1.0
        trim_width=100
        logger.info(f"Creating Smith-Waterman loss function with gap open: {gap_open_penalty} extend: {gap_exend_penalty} temp: {temperature:.4f}, trim_width: {trim_width}")
        criterion = SmithWatermanLoss(gap_open_penalty=gap_open_penalty,
                                   gap_extend_penalty=gap_exend_penalty,
                                   temperature=temperature,
                                   trim_width=trim_width,
                                   device=DEVICE)

    vaf_crit = None #nn.MSELoss()
    optimizer = torch.optim.Adam(model.parameters(), lr=init_learning_rate)
    scheduler = torch.optim.lr_scheduler.StepLR(optimizer, 1.0, gamma=0.995)

    trainlogpath = str(model_dest).replace(".model", "").replace(".pt", "") + "_train.log"
    logger.info(f"Training log data will be saved at {trainlogpath}")


    trainlogger = TrainLogger(trainlogpath, [
            "epoch",
            "trainingloss",
            "train_accuracy",
            "val_accuracy",
            "mean_var_count",
            "ppa0",
            "ppv0",
            "learning_rate",
            "epochtime",
            "batch_time_mean",
            "decompress_frac",
            "train_frac",
            "io_frac",
            "zero_grad_frac",
            "forward_pass_frac",
            "loss_frac",
            "midmatch_frac",
            "backward_pass_frac",
            "optimize_frac",
    ])

    if ENABLE_WANDB:
        import wandb
        # get git branch info for logging
        git_repo = Repository(os.path.abspath(__file__))
        # what to log in wandb
        wandb_config_params = dict(
            learning_rate=init_learning_rate,
            embed_dim_factor=embed_dim_factor,
            feats_per_read=feats_per_read,
            batch_size=batch_size,
            read_depth=max_read_depth,
            attn_heads=attention_heads,
            transformer_dim=transformer_dim,
            encoder_layers=encoder_layers,
            git_branch=git_repo.head.name,
            git_target=git_repo.head.target,
            git_last_commit=next(git_repo.walk(git_repo.head.target)).message,
        )
        # log command line too
        wandb_config_params.update(cl_args)

        # change working dir so wandb finds git repo info
        current_working_dir = os.getcwd()
        git_dir = os.path.dirname(os.path.abspath(__file__))
        os.chdir(git_dir)

        wandb.init(
                config=wandb_config_params,
                project='variant-transformer',
                entity='arup-rnd',
                dir=current_working_dir,
                name=wandb_run_name,
                notes=wandb_notes,
        )
        wandb.watch(model, log="all", log_freq=1000)

        # back to correct working dir
        os.chdir(current_working_dir)

    if val_dir:
        logger.info(f"Using validation data in {val_dir}")
        val_loader = loader.PregenLoader(device=DEVICE, datadir=val_dir, threads=4)
    else:
        logger.info(f"No val. dir. provided retaining a few training samples for validation")
        valpaths = dataloader.retain_val_samples(fraction=0.05)
        val_loader = loader.PregenLoader(device=DEVICE, datadir=None, pathpairs=valpaths, threads=4)
        logger.info(f"Pulled {len(valpaths)} samples to use for validation")

    try:
        for epoch in range(epochs):
            starttime = datetime.now()
            loss, train_acc0, train_acc1, epoch_times = train_epoch(model,
                                                                 optimizer,
                                                                 criterion,
                                                                 vaf_crit,
                                                                 dataloader,
                                                                 batch_size=batch_size,
                                                                 max_alt_reads=max_read_depth)

            elapsed = datetime.now() - starttime

            acc0, acc1, var_count0, var_count1, tps0, fps0, fns0, tps1, fps1, fns1 = calc_val_accuracy(val_loader, model, criterion)

            try:
                ppa0 = tps0/(tps0+fns0)
                ppv0 = tps0/(tps0+fps0)
                ppa1 = tps1/(tps1+fns1)
                ppv1 = tps1/(tps1+fps1)
            except ZeroDivisionError:
                ppa0 = 0
                ppv0 = 0
                ppa1 = 0
                ppv1 = 0

            logger.info(f"Epoch {epoch} Secs: {elapsed.total_seconds():.2f} lr: {scheduler.get_last_lr()[0]:.4f} loss: {loss:.4f} train acc: {train_acc0:.4f} / {train_acc1:.4f}, val acc: {acc0:.3f} / {acc1:.3f} var counts: {var_count0:.3f} / {var_count1:.3f}, ppa: {ppa0:.3f} / {ppa1:.3f}, ppv: {ppv0:.3f} / {ppv1:.3f}")


            if epoch_times.get("batch_count", 0) > 0:
                mean_batch_time = epoch_times.get("batch_time",0.0) / epoch_times.get("batch_count")
            else:
                mean_batch_time = 0.0
            if epoch_times.get("batch_time", 0.0) > 0.0:
                decompress_time_frac = epoch_times.get("decomp_time", 0.0) / epoch_times.get("batch_time")
                load_time_frac = epoch_times.get("load_time", 0.0) / epoch_times.get("batch_time")
                train_time_frac = epoch_times.get("train_time", 0.0) / epoch_times.get("batch_time")
                zero_grad_frac = epoch_times.get("zero_grad_time", 0.0) / epoch_times.get("batch_time")
                forward_pass_frac = epoch_times.get("forward_pass_time", 0.0) / epoch_times.get("batch_time")
                loss_frac = epoch_times.get("loss_time", 0.0) / epoch_times.get("batch_time")
                midmatch_frac = epoch_times.get("midmatch_time", 0.0) / epoch_times.get("batch_time")
                backward_pass_frac = epoch_times.get("backward_pass_time", 0.0) / epoch_times.get("batch_time")
                optimize_frac = epoch_times.get("optimize_time", 0.0) / epoch_times.get("batch_time")
            else:
                load_time_frac = 0.0
                decompress_time_frac = 0.0
                train_time_frac = 0.0
                zero_grad_frac = 0.0
                forward_pass_frac = 0.0
                loss_frac = 0.0
                midmatch_frac = 0.0
                backward_pass_frac = 0.0
                optimize_frac = 0.0

            if ENABLE_WANDB:
                wandb.log({
                    "epoch": epoch,
                    "trainingloss": loss,
                    "train_acc_hap0": train_acc0,
                    "train_acc_hap1": train_acc1,
                    "accuracy/val_acc_hap0": acc0,
                    "accuracy/val_acc_hap1": acc1,
                    "accuracy/var_count0": var_count0,
                    "accuracy/var_count1": var_count1,
                    "accuracy/ppa hap0": ppa0,
                    "accuracy/ppv hap0": ppv0,
                    "accuracy/ppa hap1": ppa1,
                    "accuracy/ppv hap1": ppv1,
                    "learning_rate": scheduler.get_last_lr()[0],
                    "epochtime": elapsed.total_seconds(),
                    "batch_time_mean": mean_batch_time,
                    "performance/decompress_frac": decompress_time_frac,
                    "performance/train_frac": train_time_frac,
                    "performance/io_frac": load_time_frac,
                    "performance/zero_grad_frac": zero_grad_frac,
                    "performance/forward_pass_frac": forward_pass_frac,
                    "performance/loss_frac": loss_frac,
                    "performance/midmatch_frac": midmatch_frac,
                    "performance/backward_pass_frac": backward_pass_frac,
                    "performance/optimize_frac": optimize_frac,
                })

            scheduler.step()
            trainlogger.log({
                "epoch": epoch,
                "trainingloss": loss,
                "train_accuracy": train_acc0,
                "val_accuracy": acc0,
                "mean_var_count": var_count0,
                "ppa0": ppa0,
                "ppv0": ppv0,
                "learning_rate": scheduler.get_last_lr()[0],
                "epochtime": elapsed.total_seconds(),
                "batch_time_mean": mean_batch_time,
                "decompress_frac": decompress_time_frac,
                "train_frac": train_time_frac,
                "io_frac": load_time_frac,
                "zero_grad_frac": zero_grad_frac,
                "forward_pass_frac": forward_pass_frac,
                "loss_frac": loss_frac,
                "midmatch_frac": midmatch_frac,
                "backward_pass_frac": backward_pass_frac,
                "optimize_frac": optimize_frac,
            })


            if epoch > 0 and checkpoint_freq > 0 and (epoch % checkpoint_freq == 0):
                modelparts = str(model_dest).rsplit(".", maxsplit=1)
                checkpoint_name = modelparts[0] + f"_epoch{epoch}." + modelparts[1]
                logger.info(f"Saving model state dict to {checkpoint_name}")
                m = model.module if isinstance(model, nn.DataParallel) else model
                torch.save(m.state_dict(), checkpoint_name)

        logger.info(f"Training completed after {epoch} epochs")
    except KeyboardInterrupt:
        pass

    if model_dest is not None:
        logger.info(f"Saving model state dict to {model_dest}")
        m = model.module if isinstance(model, nn.DataParallel) else model
        torch.save(m.to('cpu').state_dict(), model_dest)


def load_train_conf(confyaml):
    logger.info(f"Loading configuration from {confyaml}")
    conf = yaml.safe_load(open(confyaml).read())
    assert 'reference' in conf, "Expected 'reference' entry in training configuration"
    # assert 'data' in conf, "Expected 'data' entry in training configuration"
    return conf


def eval_prediction(refseqstr, altseq, predictions, midwidth=100):
    """
    Given a target sequence and two predicted sequences, attempt to determine if the correct *Variants* are
    detected from the target. This uses the vcf.align_seqs(seq1, seq2) method to convert string sequences to Variant
    objects, then compares variant objects
    :param tgt:
    :param predictions:
    :param midwidth:
    :return: Sets of TP, FP, and FN vars
    """
    midstart = len(refseqstr) // 2 - midwidth // 2
    midend  =  len(refseqstr) // 2 + midwidth // 2
    known_vars = []
    for v in vcf.aln_to_vars(refseqstr, altseq):
        if midstart < v.pos < midend:
            known_vars.append(v)

    pred_vars = []
    predstr = util.readstr(predictions)
    for v in vcf.aln_to_vars(refseqstr, predstr):
        if midstart < v.pos < midend:
            v.qual = predictions[v.pos:v.pos + max(1, min(len(v.ref), len(v.alt))), :].max(dim=1)[0].min().item()
            pred_vars.append(v)

    tps = [] # True postive - real and detected variant
    fns = [] # False negatives - real variant but not detected
    fps = [] # False positives - detected but not a real variant
    for true_var in known_vars:
        if true_var in pred_vars:
            tps.append(true_var)
        else:
            fns.append(true_var)

    for detected_var in pred_vars:
        if detected_var not in known_vars:
            #logger.info(f"FP: {detected_var}")
            fps.append(detected_var)

    return tps, fps, fns


def eval_batch(src, tgt, predictions):
    """
    Run evaluation on a single batch and report number of TPs, FPs, and FNs
    :param src: Model input (with batch dimension as first dim and ref sequence as first element in dimension 2)
    :param tgt: Model targets / true alt sequence
    :param predictions: Model prediction
    :return: Total number of TP, FP, and FN variants
    """
    tp_total = 0
    fp_total = 0
    fn_total = 0
    for b in range(src.shape[0]):
        refseq = src[b, :, 0, :]
        assert refseq[:, 0:4].sum() == refseq.shape[0], f"Probable incorrect refseq index, sum did not match sequence length!"
        tps, fps, fns = eval_prediction(refseq, tgt[b, :], predictions[b, :, :])
        tp_total += len(tps)
        fp_total += len(fps)
        fn_total += len(fns)
    return tp_total, fp_total, fn_total


def train(config, output_model, input_model, epochs, **kwargs):
    """
    Conduct a training run and save the trained parameters (statedict) to output_model
    :param config: Path to config yaml
    :param output_model: Path to save trained params to
    :param input_model: Start training with params from input_model
    :param epochs: How many passes over training data to conduct
    """
    logger.info(f"Found torch device: {DEVICE}")
    if 'cuda' in str(DEVICE):
        for idev in range(torch.cuda.device_count()):
            logger.info(f"CUDA device {idev} name: {torch.cuda.get_device_name({idev})}")
 
    conf = load_train_conf(config)

    if kwargs.get("datadir") is not None:
        logger.info(f"Using pregenerated training data from {kwargs.get('datadir')}")
        pregenloader = loader.PregenLoader(DEVICE,
                                         kwargs.get("datadir"),
                                         threads=kwargs.get('threads'),
                                         max_decomped_batches=kwargs.get('max_decomp_batches'))
        
        dataloader = pregenloader

        # If you want to use data augmentation, you need to pass options with '--data-augmentation" parameter during training, default is no augmentation.
        data_augmentation = conf['data_augmentation'] if 'data_augmentation' in conf else kwargs.get("data_augmentation")
        logger.info(f"Data augmentation steps provided are: {data_augmentation}")
        if data_augmentation is not None and len(data_augmentation) != 0:
            data_aug_options = ['shuffling', 'shortening', 'downsampling']
            if not all(x in data_aug_options for x in data_augmentation) :
                raise ValueError("Expected one of these options: ['shortening', 'shuffling', 'downsampling'],"
                                 f"Instead found this {data_augmentation}")
            else:
                fraction_to_augment = conf['fraction_to_augment'] if "fraction_to_augment" in conf else kwargs.get("fraction_to_augment")
                logger.info(f"Fraction to augment used is: {fraction_to_augment}")
                if "shortening" in data_augmentation:
                    dataloader = loader.ShorteningLoader(dataloader, seq_len=150, fraction_to_augment=fraction_to_augment)
                if "shuffling" in data_augmentation:
                    dataloader = loader.ShufflingLoader(dataloader, fraction_to_augment=fraction_to_augment)
                if "downsampling" in data_augmentation:
                    dataloader = loader.DownsamplingLoader(dataloader, prob_of_read_being_dropped=0.01, fraction_to_augment=fraction_to_augment)


    else:
        logger.info(f"Using on-the-fly training data from sim loader")
        dataloader = loader.BWASimLoader(DEVICE,
                                     regions=conf['regions'],
                                     refpath=conf['reference'],
                                     readsperpileup=300,
                                     readlength=145,
                                     error_rate=0.02,
                                     clip_prob=0.01)
    torch.cuda.empty_cache()   
    train_epochs(epochs,
                 dataloader,
                 max_read_depth=100,
                 feats_per_read=9,
                 statedict=input_model,
                 init_learning_rate=kwargs.get('learning_rate', 0.001),
                 model_dest=output_model,
                 checkpoint_freq=kwargs.get('checkpoint_freq', 10),
                 val_dir=kwargs.get('val_dir'),
                 batch_size=kwargs.get("batch_size"),
                 lossfunc=kwargs.get('loss'),
                 wandb_run_name=kwargs.get("wandb_run_name"),
                 wandb_notes=kwargs.get("wandb_notes"),
                 cl_args=kwargs.get("cl_args"),
                 )
<|MERGE_RESOLUTION|>--- conflicted
+++ resolved
@@ -242,7 +242,6 @@
         match_sum0 = 0
         match_sum1 = 0
         count = 0
-<<<<<<< HEAD
         tp_tot0 = 0
         fp_tot0 = 0
         fn_tot0 = 0
@@ -286,44 +285,6 @@
             var_counts_sum1 / tot_samples,
             tp_tot0, fp_tot0, fn_tot0,
             tp_tot1, fp_tot1, fn_tot1, )
-=======
-        vaf_mse_sum = 0
-        tp_total = 0
-        fp_total = 0
-        fn_total = 0
-        vars_per_batch = []
-        for src, tgt, vaf, *_ in loader.iter_once(64):
-            tgt = tgt.squeeze(1)
-
-            seq_preds, vaf_preds = model(src)
-            # Compute val accuracy
-            mid = seq_preds.shape[1] // 2
-            midmatch = (torch.argmax(seq_preds[:, mid - width // 2:mid + width // 2, :].flatten(start_dim=0, end_dim=1),
-                                     dim=1) == tgt[:, mid - width // 2:mid + width // 2].flatten()
-                        ).float().mean()
-            match_sum += midmatch
-            count += 1
-            vaf_mse_sum += ((vaf - vaf_preds) * (vaf-vaf_preds)).mean().item()
-
-            # Compute mean variant counts
-            count_vars_per_batch = 0
-            batch_size = 0
-            for b in range(src.shape[0]):
-                predstr = util.readstr(seq_preds[b, :, :])
-                tgtstr = util.tgt_str(tgt[b, :])
-                count_vars_per_batch += len(list(vcf.aln_to_vars(tgtstr, predstr)))
-                batch_size += 1
-
-                # Get TP, FN and FN based on reference, alt and predicted sequence.
-                tps, fps, fns = eval_prediction(util.readstr(src[b, :, 0, :]),  tgtstr, seq_preds[b, :, :])
-                tp_total += len(tps)
-                fp_total += len(fps)
-                fn_total += len(fns)
-
-            vars_per_batch.append(count_vars_per_batch/batch_size)
-                
-    return match_sum / count, vaf_mse_sum / count, np.mean(vars_per_batch), tp_total, fp_total, fn_total
->>>>>>> 08ae84f8
 
 
 def train_epochs(epochs,
