--- conflicted
+++ resolved
@@ -177,12 +177,6 @@
         logger.info(f"Initializing model with state dict {statedict}")
         model.load_state_dict(torch.load(statedict))
     model.train()
-<<<<<<< HEAD
-    batch_size = 64
-    if hasattr(torch, "cuda") and torch.cuda.is_available():
-        batch_size *= torch.cuda.device_count()
-=======
->>>>>>> 9f596930
 
     criterion = nn.CrossEntropyLoss()
     vaf_crit = nn.MSELoss()
