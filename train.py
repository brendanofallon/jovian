--- conflicted
+++ resolved
@@ -115,15 +115,6 @@
     model.train()
     batch_size = 64
 
-<<<<<<< HEAD
-=======
-    # altpredictor = AltPredictor(0, 8)
-    # altpredictor.load_state_dict(torch.load("altpredictor8.sd"))
-    # altpredictor.to(DEVICE)
-    
-    altpredictor = None
-
->>>>>>> fee08bf4
     criterion = nn.CrossEntropyLoss()
     vaf_crit = nn.MSELoss()
     optimizer = torch.optim.Adam(model.parameters(), lr=init_learning_rate)
