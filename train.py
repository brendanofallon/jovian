
import logging
import yaml
from datetime import datetime
import os

import numpy as np
import torch
from torch import nn
from torch.utils.tensorboard import SummaryWriter

logger = logging.getLogger(__name__)

import loader
import bwasim
from bam import string_to_tensor, target_string_to_tensor, encode_pileup3, reads_spanning, alnstart, ensure_dim
from model import VarTransformer, AltPredictor, VarTransformerAltMask


DEVICE = torch.device("cuda:0") if hasattr(torch, 'cuda') and torch.cuda.is_available() else torch.device("cpu")


class TrainLogger:
    """ Simple utility for writing various items to a log file CSV """

    def __init__(self, output, headers):
        self.headers = list(headers)
        if type(output) == str:
            self.output = open(output, "a")
        else:
            self.output = output
        self._write_header()


    def _write_header(self):
        self.output.write(",".join(self.headers) + "\n")
        self._flush_and_fsync()

    def _flush_and_fsync(self):
        try:
            self.output.flush()
            os.fsync()
        except:
            pass

    def log(self, items):
        assert len(items) == len(self.headers), f"Expected {len(headers)} items to log, but got {len(items)}"
        self.output.write(
            ",".join(str(items[k]) for k in self.headers) + "\n"
        )
        self._flush_and_fsync()





def train_epoch(model, optimizer, criterion, vaf_criterion, loader, batch_size, max_alt_reads, altpredictor=None):
    """
    Train for one epoch, which is defined by the loader but usually involves one pass over all input samples
    :param model: Model to train
    :param optimizer: Optimizer to update params
    :param criterion: Loss function
    :param loader: Provides training data
    :param batch_size:
    :return: Sum of losses over each batch, plus fraction of matching bases for ref and alt seq
    """
    epoch_loss_sum = 0
    vafloss_sum = 0
    count = 0
    vafloss = torch.tensor([0])
    for batch, (src, tgt_seq, tgtvaf, altmask) in enumerate(loader.iter_once(batch_size)):
        optimizer.zero_grad()
        
        seq_preds, vaf_preds = model(src)

        tgt_seq = tgt_seq.squeeze(1)
        loss = criterion(seq_preds.flatten(start_dim=0, end_dim=1), tgt_seq.flatten())

        count += 1
        if count % 100 == 0:
            logger.info(f"Batch {count} : epoch_loss_sum: {epoch_loss_sum:.3f}")
        #print(f"src: {src.shape} preds: {seq_preds.shape} tgt: {tgt_seq.shape}")

        with torch.no_grad():
            width = 20
            mid = seq_preds.shape[1] // 2
            midmatch = (torch.argmax(seq_preds[:, mid-width//2:mid+width//2, :].flatten(start_dim=0, end_dim=1),
                                     dim=1) == tgt_seq[:, mid-width//2:mid+width//2].flatten()
                         ).float().mean()

        loss.backward(retain_graph=vaf_criterion is not None)

        #if vaf_criterion is not None and np.random.rand() < 0.10:
        #    vafloss = vaf_criterion(vaf_preds.double(), tgtvaf.double())
        #    vafloss.backward()
        #    vafloss_sum += vafloss.detach().item()

        torch.nn.utils.clip_grad_norm_(model.parameters(), 0.01)
        optimizer.step()
        epoch_loss_sum += loss.detach().item()
        if np.isnan(epoch_loss_sum):
            logger.warning(f"Loss is NAN!!")
<<<<<<< HEAD
        logger.info(f"batch: {batch} loss: {loss.item()}")
=======
        #logger.info(f"batch: {batch} loss: {loss.item()} vafloss: {vafloss.item()}")
>>>>>>> 397c3814

    return epoch_loss_sum, midmatch.item(), vafloss_sum


def calc_val_accuracy(valpaths, model):
    """
    Compute accuracy (fraction of predicted bases that match actual bases)
    across all samples in valpaths, using the given model, and return it
    :param valpaths: List of paths to (src, tgt) saved tensors
    :returns : Average model accuracy across all validation sets, vaf MSE 
    """
    width = 20
    with torch.no_grad():
        match_sum = 0
        count = 0
        vaf_mse_sum = 0
        for srcpath, tgtpath, vaftgtpath in valpaths:
            src = torch.load(srcpath, map_location=DEVICE)
            tgt = torch.load(tgtpath, map_location=DEVICE)
            vaf = torch.load(vaftgtpath, map_location=DEVICE)
            tgt = tgt.squeeze(1)

            seq_preds, vaf_preds = model(src)
            mid = seq_preds.shape[1] // 2
            midmatch = (torch.argmax(seq_preds[:, mid - width // 2:mid + width // 2, :].flatten(start_dim=0, end_dim=1),
                                     dim=1) == tgt[:, mid - width // 2:mid + width // 2].flatten()
                        ).float().mean()
            match_sum += midmatch
            count += 1

            vaf_mse_sum += ((vaf - vaf_preds) * (vaf-vaf_preds)).mean().item()
    return match_sum / count, vaf_mse_sum / count


def train_epochs(epochs,
                 dataloader,
                 max_read_depth=50,
                 feats_per_read=8,
                 init_learning_rate=0.0025,
                 checkpoint_freq=0,
                 statedict=None,
                 model_dest=None,
                 eval_batches=None):

    model = VarTransformerAltMask(read_depth=max_read_depth, feature_count=feats_per_read, out_dim=4, nhead=6, d_hid=300, n_encoder_layers=2, device=DEVICE).to(DEVICE)
    logger.info(f"Creating model with {sum(p.numel() for p in model.parameters() if p.requires_grad)} params")
    if statedict is not None:
        logger.info(f"Initializing model with state dict {statedict}")
        model.load_state_dict(torch.load(statedict))
    model.train()
    batch_size = 64

    criterion = nn.CrossEntropyLoss()
    vaf_crit = nn.MSELoss()
    optimizer = torch.optim.Adam(model.parameters(), lr=init_learning_rate)
    scheduler = torch.optim.lr_scheduler.StepLR(optimizer, 1.0, gamma=0.995)

    trainlogpath = str(model_dest).replace(".model", "").replace(".pt", "") + "_train.log"
    logger.info(f"Training log data will be saved at {trainlogpath}")
    trainlogger = TrainLogger(trainlogpath, ["epoch", "trainingloss", "trainmatch", "valmatch", "learning_rate", "epochtime"])

    tensorboard_log_path = str(model_dest).replace(".model", "") + "_tensorboard_data"
    tensorboardWriter = SummaryWriter(log_dir=tensorboard_log_path)


    try:
        valpaths = dataloader.retain_val_samples(fraction=0.05)
        logger.info(f"Pulled {len(valpaths)} samples to use for validation")
    except Exception as ex:
        logger.warning(f"Error loading validation samples, will not have any validation data for this run {ex}")
        valpaths = []

    try:
        for epoch in range(epochs):
            starttime = datetime.now()
            loss, train_accuracy, vafloss = train_epoch(model,
                                                  optimizer,
                                                  criterion,
                                                  vaf_crit,
                                                  dataloader,
                                                  batch_size=batch_size,
                                                  max_alt_reads=max_read_depth,
                                                  altpredictor=None)
            elapsed = datetime.now() - starttime

            if valpaths:
                val_accuracy, val_vaf_mse = calc_val_accuracy(valpaths, model)
            else:
                val_accuracy, val_vaf_mse = float("NaN"), float("NaN")
            logger.info(f"Epoch {epoch} Secs: {elapsed.total_seconds():.2f} lr: {scheduler.get_last_lr()[0]:.4f} loss: {loss:.4f} train acc: {train_accuracy:.4f} val accuracy: {val_accuracy:.4f}, val VAF accuracy: {val_vaf_mse:.4f}")

            scheduler.step()
            trainlogger.log({
                "epoch": epoch,
                "trainingloss": loss,
                "trainmatch": train_accuracy,
                "valmatch": val_accuracy,
                "learning_rate": scheduler.get_last_lr()[0],
                "epochtime": elapsed.total_seconds(),
            })

            tensorboardWriter.add_scalar("loss/train", loss, epoch)
            tensorboardWriter.add_scalar("match/train", train_accuracy, epoch)
            tensorboardWriter.add_scalar("match/val", val_accuracy, epoch)


            if epoch > 0 and checkpoint_freq > 0 and (epoch % checkpoint_freq == 0):
                modelparts = str(model_dest).rsplit(".", maxsplit=1)
                checkpoint_name = modelparts[0] + f"_epoch{epoch}" + modelparts[1]
                logger.info(f"Saving model state dict to {checkpoint_name}")
                torch.save(model.to('cpu').state_dict(), checkpoint_name)


        logger.info(f"Training completed after {epoch} epochs")
    except KeyboardInterrupt:
        pass

    if model_dest is not None:
        logger.info(f"Saving model state dict to {model_dest}")
        torch.save(model.to('cpu').state_dict(), model_dest)


def load_train_conf(confyaml):
    logger.info(f"Loading configuration from {confyaml}")
    conf = yaml.safe_load(open(confyaml).read())
    assert 'reference' in conf, "Expected 'reference' entry in training configuration"
    assert 'data' in conf, "Expected 'data' entry in training configuration"
    return conf


def eval_batch(src, tgt, predictions):
    """
    Run evaluation on a single batch and report number of TPs, FPs, and FNs
    :param src: Model input (with batch dimension as first dim and ref sequence as first element in dimension 2)
    :param tgt: Model targets / true alt sequence
    :param predictions: Model prediction
    :return: Total number of TP, FP, and FN variants
    """
    tp_total = 0
    fp_total = 0
    fn_total = 0
    for b in range(src.shape[0]):
        refseq = src[b, :, 0, :]
        assert refseq[:, 0:4].sum() == refseq.shape[0], f"Probable incorrect refseq index, sum did not match sequence length!"
        tps, fps, fns = eval_prediction(refseq, tgt[b, :], predictions[b, :, :])
        tp_total += len(tps)
        fp_total += len(fps)
        fn_total += len(fns)
    return tp_total, fp_total, fn_total


def create_eval_batches(batch_size, num_reads, read_length, config):
    """
    Create batches of simulated variants for evaluation
    :param batch_size: Number of pileups per batch
    :param config: Config yaml, must contain reference and regions
    :return: Mapping from variant type -> (batch src, tgt, vaftgt, altmask)
    """
    base_error_rate = 0.01
    if type(config) == str:
        conf = load_train_conf(config)
    else:
        conf = config
    regions = bwasim.load_regions(conf['regions'])
    eval_batches = {}
    logger.info(f"Generating evaluation batches of size {batch_size}")
    vaffunc = bwasim.betavaf
    eval_batches['del'] = bwasim.make_batch(batch_size,
                                                      regions,
                                                      conf['reference'],
                                                      numreads=num_reads,
                                                      readlength=read_length,
                                                      var_funcs=[bwasim.make_het_del],
                                                      vaf_func=vaffunc,
                                                      error_rate=base_error_rate,
                                                      clip_prob=0)
    eval_batches['ins'] = bwasim.make_batch(batch_size,
                                                regions,
                                                conf['reference'],
                                                numreads=num_reads,
                                                readlength=read_length,
                                                vaf_func=vaffunc,
                                                var_funcs=[bwasim.make_het_ins],
                                                error_rate=base_error_rate,
                                                clip_prob=0)
    eval_batches['snv'] = bwasim.make_batch(batch_size,
                                                regions,
                                                conf['reference'],
                                                numreads=num_reads,
                                                readlength=read_length,
                                                vaf_func=vaffunc,
                                                var_funcs=[bwasim.make_het_snv],
                                                error_rate=base_error_rate,
                                                clip_prob=0)
    eval_batches['mnv'] = bwasim.make_batch(batch_size,
                                                regions,
                                                conf['reference'],
                                                numreads=num_reads,
                                                readlength=read_length,
                                                vaf_func=vaffunc,
                                                var_funcs=[bwasim.make_het_del],
                                                error_rate=base_error_rate,
                                                clip_prob=0)
    logger.info("Done generating evaluation batches")
    return eval_batches


def train(config, output_model, input_model, epochs, **kwargs):
    """
    Conduct a training run and save the trained parameters (statedict) to output_model
    :param config: Path to config yaml
    :param output_model: Path to save trained params to
    :param input_model: Start training with params from input_model
    :param epochs: How many passes over training data to conduct
    """
    logger.info(f"Found torch device: {DEVICE}")
    if 'cuda' in str(DEVICE):
        logger.info(f"CUDA device name: {torch.cuda.get_device_name(DEVICE)}")
    conf = load_train_conf(config)
    train_sets = [(c['bam'], c['labels']) for c in conf['data']]
    #dataloader = make_multiloader(train_sets, conf['reference'], threads=6, max_to_load=max_to_load, max_reads_per_aln=200)
    # dataloader = loader.SimLoader(DEVICE, seqlen=100, readsperbatch=100, readlength=80, error_rate=0.01, clip_prob=0.01)
    if kwargs.get("datadir") is not None:
        logger.info(f"Using pregenerated training data from {kwargs.get('datadir')}")
        dataloader = loader.PregenLoader(DEVICE, kwargs.get("datadir"))
    else:
        logger.info(f"Using on-the-fly training data from sim loader")
        dataloader = loader.BWASimLoader(DEVICE,
                                     regions=conf['regions'],
                                     refpath=conf['reference'],
                                     readsperpileup=300,
                                     readlength=145,
                                     error_rate=0.02,
                                     clip_prob=0.01)
    eval_batches = None #create_eval_batches(25, 200, 145, conf)
    train_epochs(epochs,
                 dataloader,
                 max_read_depth=300,
                 feats_per_read=8,
                 statedict=input_model,
                 init_learning_rate=kwargs.get('learning_rate', 0.001),
                 model_dest=output_model,
                 eval_batches=eval_batches)
<|MERGE_RESOLUTION|>--- conflicted
+++ resolved
@@ -100,11 +100,7 @@
         epoch_loss_sum += loss.detach().item()
         if np.isnan(epoch_loss_sum):
             logger.warning(f"Loss is NAN!!")
-<<<<<<< HEAD
-        logger.info(f"batch: {batch} loss: {loss.item()}")
-=======
         #logger.info(f"batch: {batch} loss: {loss.item()} vafloss: {vafloss.item()}")
->>>>>>> 397c3814
 
     return epoch_loss_sum, midmatch.item(), vafloss_sum
 
