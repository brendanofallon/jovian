
import logging
import yaml
from datetime import datetime
import os
from pygit2 import Repository

import numpy as np
import torch
from torch import nn
from torch.utils.tensorboard import SummaryWriter

logger = logging.getLogger(__name__)

import vcf
import loader
import util
from bam import string_to_tensor, target_string_to_tensor, encode_pileup3, reads_spanning, alnstart, ensure_dim
from model import VarTransformer
from swloss import SmithWatermanLoss

ENABLE_WANDB = os.getenv('ENABLE_WANDB', False)

if ENABLE_WANDB:
    import wandb


DEVICE = torch.device("cuda") if hasattr(torch, 'cuda') and torch.cuda.is_available() else torch.device("cpu")


class TrainLogger:
    """ Simple utility for writing various items to a log file CSV """

    def __init__(self, output, headers):
        self.headers = list(headers)
        if type(output) == str:
            self.output = open(output, "a")
        else:
            self.output = output
        self._write_header()


    def _write_header(self):
        self.output.write(",".join(self.headers) + "\n")
        self._flush_and_fsync()

    def _flush_and_fsync(self):
        try:
            self.output.flush()
            os.fsync()
        except:
            pass

    def log(self, items):
        assert len(items) == len(self.headers), f"Expected {len(self.headers)} items to log, but got {len(items)}"
        self.output.write(
            ",".join(str(items[k]) for k in self.headers) + "\n"
        )
        self._flush_and_fsync()


def calc_time_sums(
        time_sums={},
        decomp_time=0.0,
        start=None,
        decomp_and_load=None,
        zero_grad=None,
        forward_pass=None,
        loss=None,
        midmatch=None,
        backward_pass=None,
        optimize=None,
):
    load_time = (decomp_and_load - start).total_seconds() - decomp_time
    return dict(
        decomp_time = decomp_time + time_sums.get("decomp_time", 0.0),
        load_time = load_time + time_sums.get("load_time", 0.0),
        batch_count= 1 + time_sums.get("batch_count", 0),
        batch_time=(optimize - start).total_seconds() + time_sums.get("batch_time", 0.0),
        zero_grad_time=(zero_grad - decomp_and_load).total_seconds() + time_sums.get("zero_grad_time", 0.0),
        forward_pass_time=(forward_pass - zero_grad).total_seconds() + time_sums.get("forward_pass_time", 0.0),
        loss_time=(loss - forward_pass).total_seconds() + time_sums.get("loss_time", 0.0),
        midmatch_time=(midmatch - loss).total_seconds() + time_sums.get("midmatch_time", 0.0),
        backward_pass_time=(backward_pass - midmatch).total_seconds() + time_sums.get("backward_pass_time", 0.0),
        optimize_time=(optimize - backward_pass).total_seconds() + time_sums.get("optimize_time", 0.0),
        train_time=(optimize - zero_grad).total_seconds() + time_sums.get("train_time", 0.0)
    )


def train_epoch(model, optimizer, criterion, vaf_criterion, loader, batch_size, max_alt_reads, altpredictor=None):
    """
    Train for one epoch, which is defined by the loader but usually involves one pass over all input samples
    :param model: Model to train
    :param optimizer: Optimizer to update params
    :param criterion: Loss function
    :param loader: Provides training data
    :param batch_size:
    :return: Sum of losses over each batch, plus fraction of matching bases for ref and alt seq
    """
    epoch_loss_sum = None
    prev_epoch_loss = None
    vafloss_sum = 0
    count = 0
    midmatch_hap0_sum = 0
    midmatch_hap1_sum = 0
    vafloss = torch.tensor([0])
    # init time usage to zero
    epoch_times = {}
    start_time = datetime.now()
    for batch, (src, tgt_seq, tgtvaf, altmask, log_info) in enumerate(loader.iter_once(batch_size)):
        if log_info:
            decomp_time = log_info.get("decomp_time", 0.0)
        else:
            decomp_time = 0.0
        times = dict(start=start_time, decomp_and_load=datetime.now(), decomp_time=decomp_time)

        optimizer.zero_grad()
        times["zero_grad"] = datetime.now()

        seq_preds = model(src)
        times["forward_pass"] = datetime.now()

        if type(criterion) == nn.CrossEntropyLoss:
            # Compute losses in both configurations, and use the best?
            #loss = criterion(seq_preds.flatten(start_dim=0, end_dim=2), tgt_seq.flatten())
            with torch.no_grad():
                for b in range(src.shape[0]):
                    loss1 = criterion(seq_preds[b, :, :, :].flatten(start_dim=0, end_dim=1), tgt_seq[b, :, :].flatten())
                    loss2 = criterion(seq_preds[b, :, :, :].flatten(start_dim=0, end_dim=1), tgt_seq[b, torch.tensor([1,0]), :].flatten())

                    if loss2 < loss1:
                        seq_preds[b, :, :, :] = seq_preds[b, torch.tensor([1,0]), :]

            loss = criterion(seq_preds.flatten(start_dim=0, end_dim=2), tgt_seq.flatten())
        else:
            with torch.no_grad():
                for b in range(src.shape[0]):
                    # Must look at two configurations, each with two losses...
                    loss1 = criterion(seq_preds[b, 0, :, :].unsqueeze(0), tgt_seq[b, 0, :].unsqueeze(0))
                    loss1 += criterion(seq_preds[b, 1, :, :].unsqueeze(0), tgt_seq[b, 1, :].unsqueeze(0))

                    loss2 = criterion(seq_preds[b, 0, :, :].unsqueeze(0), tgt_seq[b, 1, :].unsqueeze(0))
                    loss2 += criterion(seq_preds[b, 1, :, :].unsqueeze(0), tgt_seq[b, 0, :].unsqueeze(0))

                    if loss2 < loss1:
                        seq_preds[b, :, :, :] = seq_preds[b, torch.tensor([1, 0]), :]

            loss = criterion(seq_preds[:, 0, :, :], tgt_seq[:, 0, :])
            loss += criterion(seq_preds[:, 1, :, :], tgt_seq[:, 1, :])

        times["loss"] = datetime.now()

        count += 1
        if count % 100 == 0:
            if prev_epoch_loss:
                lossdif = epoch_loss_sum - prev_epoch_loss
            else:
                lossdif = 0
            logger.info(f"Batch {count} : epoch_loss_sum: {epoch_loss_sum:.3f} epoch loss dif: {lossdif:.3f}")
        #print(f"src: {src.shape} preds: {seq_preds.shape} tgt: {tgt_seq.shape}")

        with torch.no_grad():
            width = 200
            mid = seq_preds.shape[2] // 2
            midmatch_hap0 = (torch.argmax(seq_preds[:, 0, mid-width//2:mid+width//2, :].flatten(start_dim=0, end_dim=1),
                                     dim=1) == tgt_seq[:, 0, mid-width//2:mid+width//2].flatten()
                         ).float().mean()
            midmatch_hap0_sum += midmatch_hap0.item()

            midmatch_hap1 = (torch.argmax(seq_preds[:, 1, mid-width//2:mid+width//2, :].flatten(start_dim=0, end_dim=1),
                                     dim=1) == tgt_seq[:, 1, mid-width//2:mid+width//2].flatten()
                         ).float().mean()
            midmatch_hap1_sum += midmatch_hap1.item()

        times["midmatch"] = datetime.now()

        loss.backward()
        times["backward_pass"] = datetime.now()

        torch.nn.utils.clip_grad_norm_(model.parameters(), 1.0) # Not sure what is reasonable here, but we want to prevent the gradient from getting too big
        optimizer.step()
        times["optimize"] = datetime.now()

        if epoch_loss_sum is None:
            epoch_loss_sum = loss.detach().item()
        else:
            prev_epoch_loss = epoch_loss_sum
            epoch_loss_sum += loss.detach().item()
        if np.isnan(epoch_loss_sum):
            logger.warning(f"Loss is NAN!!")
        if batch % 1 == 0:
            logger.info(f"Batch {batch} : hap0 / 1 acc: {midmatch_hap0.item():.3f} / {midmatch_hap1.item():.3f} hap1loss: {loss.item():.3f}")
            
        #logger.info(f"batch: {batch} loss: {loss.item()} vafloss: {vafloss.item()}")
        epoch_times = calc_time_sums(time_sums=epoch_times, **times)
        start_time = datetime.now()  # reset timer for next batch
        del src
    torch.cuda.empty_cache()
    logger.info(f"Trained {batch+1} batches in total.")
    return epoch_loss_sum, midmatch_hap0_sum / batch, midmatch_hap1_sum / batch, epoch_times


def _calc_hap_accuracy(src, seq_preds, tgt, width=100):
    # Compute val accuracy
    mid = seq_preds.shape[1] // 2
    midmatch = (torch.argmax(seq_preds[:, mid - width // 2:mid + width // 2, :].flatten(start_dim=0, end_dim=1),
                             dim=1) == tgt[:, mid - width // 2:mid + width // 2].flatten()
                ).float().mean()

    # Compute mean variant counts
    var_count = 0
    batch_size = 0
    tp_total = 0
    fp_total = 0
    fn_total = 0
    for b in range(src.shape[0]):
        predstr = util.readstr(seq_preds[b, :, :])
        tgtstr = util.tgt_str(tgt[b, :])
        var_count += len(list(vcf.aln_to_vars(tgtstr, predstr)))
        batch_size += 1

        # Get TP, FN and FN based on reference, alt and predicted sequence.
        tps, fps, fns = eval_prediction(util.readstr(src[b, :, 0, :]), tgtstr, seq_preds[b, :, :])
        tp_total += len(tps)
        fp_total += len(fps)
        fn_total += len(fns)

    return midmatch, var_count, tp_total, fp_total, fn_total


def calc_val_accuracy(loader, model, criterion):
    """
    Compute accuracy (fraction of predicted bases that match actual bases),
    calculates mean number of variant counts between tgt and predicted sequence,
    and also calculates TP, FP and FN count based on reference, alt and predicted sequence.
    across all samples in valpaths, using the given model, and return it
    :param valpaths: List of paths to (src, tgt) saved tensors
    :returns : Average model accuracy across all validation sets, vaf MSE 
    """
    width = 20
    with torch.no_grad():
        match_sum0 = 0
        match_sum1 = 0
        count = 0
        tp_tot0 = 0
        fp_tot0 = 0
        fn_tot0 = 0
        tp_tot1 = 0
        fp_tot1 = 0
        fn_tot1 = 0

        var_counts_sum0 = 0
        var_counts_sum1 = 0
        tot_samples = 0
        total_batches = 0
        for src, tgt, vaf, *_ in loader.iter_once(64):

            total_batches += 1
            tot_samples += src.shape[0]
            seq_preds = model(src)
            for b in range(src.shape[0]):
                loss1 = criterion(seq_preds[b, :, :].flatten(start_dim=0, end_dim=1), tgt[b, :, :].flatten())
                loss2 = criterion(seq_preds[b, :, :].flatten(start_dim=0, end_dim=1),
                                  tgt[b, torch.tensor([1, 0]), :].flatten())
                if loss2 < loss1:
                    seq_preds[b, :, :, :] = seq_preds[b, torch.tensor([1, 0]), :]

            midmatch0, varcount0, tps0, fps0, fns0 = _calc_hap_accuracy(src, seq_preds[:, 0, :, :], tgt[:, 0, :])
            midmatch1, varcount1, tps1, fps1, fns1 = _calc_hap_accuracy(src, seq_preds[:, 1, :, :], tgt[:, 1, :])
            match_sum0 += midmatch0
            tp_tot0 += tps0
            fp_tot0 += fps0
            fn_tot0 += fns0
            match_sum1 += midmatch1
            tp_tot1 += tps1
            fp_tot1 += fps1
            fn_tot1 += fns1

            var_counts_sum0 += varcount0
            var_counts_sum1 += varcount1
                
    return (match_sum0 / total_batches,
            match_sum1 / total_batches,
            var_counts_sum0 / tot_samples,
            var_counts_sum1 / tot_samples,
            tp_tot0, fp_tot0, fn_tot0,
            tp_tot1, fp_tot1, fn_tot1, )


def train_epochs(epochs,
                 dataloader,
                 max_read_depth=50,
                 feats_per_read=8,
                 init_learning_rate=0.0025,
                 checkpoint_freq=0,
                 statedict=None,
                 model_dest=None,
                 val_dir=None,
                 batch_size=64,
                 lossfunc='ce',
                 wandb_run_name=None,
                 wandb_notes="",
                 cl_args = {}
):
<<<<<<< HEAD
    attention_heads = 8
    transformer_dim = 800
    encoder_layers = 6
    model = VarTransformerAltMask(read_depth=max_read_depth, 
=======
    attention_heads = 2
    transformer_dim = 500
    encoder_layers = 6
    embed_dim_factor = 120
    model = VarTransformer(read_depth=max_read_depth,
>>>>>>> eb03254e
                                    feature_count=feats_per_read, 
                                    out_dim=4,
                                    embed_dim_factor=embed_dim_factor,
                                    nhead=attention_heads, 
                                    d_hid=transformer_dim, 
                                    n_encoder_layers=encoder_layers,
                                    device=DEVICE)
    if torch.cuda.device_count() > 1:
        model = nn.DataParallel(model)
    model = model.to(DEVICE)

    logger.info(f"Creating model with {sum(p.numel() for p in model.parameters() if p.requires_grad)} params")
    if statedict is not None:
        logger.info(f"Initializing model with state dict {statedict}")
        model.load_state_dict(torch.load(statedict, map_location=DEVICE))
    model.train()

    if lossfunc == 'ce':
        logger.info("Creating CrossEntropy loss function")
        criterion = nn.CrossEntropyLoss()
    elif lossfunc == 'sw':
        gap_open_penalty=-2
        gap_exend_penalty=-1
        temperature=1.0
        trim_width=100
        logger.info(f"Creating Smith-Waterman loss function with gap open: {gap_open_penalty} extend: {gap_exend_penalty} temp: {temperature:.4f}, trim_width: {trim_width}")
        criterion = SmithWatermanLoss(gap_open_penalty=gap_open_penalty,
                                   gap_extend_penalty=gap_exend_penalty,
                                   temperature=temperature,
                                   trim_width=trim_width,
                                   device=DEVICE)

    vaf_crit = None #nn.MSELoss()
    optimizer = torch.optim.Adam(model.parameters(), lr=init_learning_rate)
    scheduler = torch.optim.lr_scheduler.StepLR(optimizer, 1.0, gamma=0.995)

    trainlogpath = str(model_dest).replace(".model", "").replace(".pt", "") + "_train.log"
    logger.info(f"Training log data will be saved at {trainlogpath}")


    trainlogger = TrainLogger(trainlogpath, [
            "epoch",
            "trainingloss",
            "train_accuracy",
            "val_accuracy",
            "mean_var_count",
            "ppa0",
            "ppv0",
            "learning_rate",
            "epochtime",
            "batch_time_mean",
            "decompress_frac",
            "train_frac",
            "io_frac",
            "zero_grad_frac",
            "forward_pass_frac",
            "loss_frac",
            "midmatch_frac",
            "backward_pass_frac",
            "optimize_frac",
    ])

    if ENABLE_WANDB:
        import wandb
        # get git branch info for logging
        git_repo = Repository(os.path.abspath(__file__))
        # what to log in wandb
        wandb_config_params = dict(
            learning_rate=init_learning_rate,
            embed_dim_factor=embed_dim_factor,
            feats_per_read=feats_per_read,
            batch_size=batch_size,
            read_depth=max_read_depth,
            attn_heads=attention_heads,
            transformer_dim=transformer_dim,
            encoder_layers=encoder_layers,
            git_branch=git_repo.head.name,
            git_target=git_repo.head.target,
            git_last_commit=next(git_repo.walk(git_repo.head.target)).message,
        )
        # log command line too
        wandb_config_params.update(cl_args)

        # change working dir so wandb finds git repo info
        current_working_dir = os.getcwd()
        git_dir = os.path.dirname(os.path.abspath(__file__))
        os.chdir(git_dir)

        wandb.init(
                config=wandb_config_params,
                project='variant-transformer',
                entity='arup-rnd',
                dir=current_working_dir,
                name=wandb_run_name,
                notes=wandb_notes,
        )
        wandb.watch(model, log="all", log_freq=1000)

        # back to correct working dir
        os.chdir(current_working_dir)

    if val_dir:
        logger.info(f"Using validation data in {val_dir}")
        val_loader = loader.PregenLoader(device=DEVICE, datadir=val_dir, threads=4)
    else:
        logger.info(f"No val. dir. provided retaining a few training samples for validation")
        valpaths = dataloader.retain_val_samples(fraction=0.05)
        val_loader = loader.PregenLoader(device=DEVICE, datadir=None, pathpairs=valpaths, threads=4)
        logger.info(f"Pulled {len(valpaths)} samples to use for validation")

    try:
        for epoch in range(epochs):
            starttime = datetime.now()
            loss, train_acc0, train_acc1, epoch_times = train_epoch(model,
                                                                 optimizer,
                                                                 criterion,
                                                                 vaf_crit,
                                                                 dataloader,
                                                                 batch_size=batch_size,
                                                                 max_alt_reads=max_read_depth)

            elapsed = datetime.now() - starttime

            acc0, acc1, var_count0, var_count1, tps0, fps0, fns0, tps1, fps1, fns1 = calc_val_accuracy(val_loader, model, criterion)

            try:
                ppa0 = tps0/(tps0+fns0)
                ppv0 = tps0/(tps0+fps0)
                ppa1 = tps1/(tps1+fns1)
                ppv1 = tps1/(tps1+fps1)
            except ZeroDivisionError:
                ppa0 = 0
                ppv0 = 0
                ppa1 = 0
                ppv1 = 0

            logger.info(f"Epoch {epoch} Secs: {elapsed.total_seconds():.2f} lr: {scheduler.get_last_lr()[0]:.4f} loss: {loss:.4f} train acc: {train_acc0:.4f} / {train_acc1:.4f}, val acc: {acc0:.3f} / {acc1:.3f} var counts: {var_count0:.3f} / {var_count1:.3f}, ppa: {ppa0:.3f} / {ppa1:.3f}, ppv: {ppv0:.3f} / {ppv1:.3f}")


            if epoch_times.get("batch_count", 0) > 0:
                mean_batch_time = epoch_times.get("batch_time",0.0) / epoch_times.get("batch_count")
            else:
                mean_batch_time = 0.0
            if epoch_times.get("batch_time", 0.0) > 0.0:
                decompress_time_frac = epoch_times.get("decomp_time", 0.0) / epoch_times.get("batch_time")
                load_time_frac = epoch_times.get("load_time", 0.0) / epoch_times.get("batch_time")
                train_time_frac = epoch_times.get("train_time", 0.0) / epoch_times.get("batch_time")
                zero_grad_frac = epoch_times.get("zero_grad_time", 0.0) / epoch_times.get("batch_time")
                forward_pass_frac = epoch_times.get("forward_pass_time", 0.0) / epoch_times.get("batch_time")
                loss_frac = epoch_times.get("loss_time", 0.0) / epoch_times.get("batch_time")
                midmatch_frac = epoch_times.get("midmatch_time", 0.0) / epoch_times.get("batch_time")
                backward_pass_frac = epoch_times.get("backward_pass_time", 0.0) / epoch_times.get("batch_time")
                optimize_frac = epoch_times.get("optimize_time", 0.0) / epoch_times.get("batch_time")
            else:
                load_time_frac = 0.0
                decompress_time_frac = 0.0
                train_time_frac = 0.0
                zero_grad_frac = 0.0
                forward_pass_frac = 0.0
                loss_frac = 0.0
                midmatch_frac = 0.0
                backward_pass_frac = 0.0
                optimize_frac = 0.0

            if ENABLE_WANDB:
                wandb.log({
                    "epoch": epoch,
                    "trainingloss": loss,
                    "train_acc_hap0": train_acc0,
                    "train_acc_hap1": train_acc1,
                    "accuracy/val_acc_hap0": acc0,
                    "accuracy/val_acc_hap1": acc1,
                    "accuracy/var_count0": var_count0,
                    "accuracy/var_count1": var_count1,
                    "accuracy/ppa hap0": ppa0,
                    "accuracy/ppv hap0": ppv0,
                    "accuracy/ppa hap1": ppa1,
                    "accuracy/ppv hap1": ppv1,
                    "learning_rate": scheduler.get_last_lr()[0],
                    "epochtime": elapsed.total_seconds(),
                    "batch_time_mean": mean_batch_time,
                    "performance/decompress_frac": decompress_time_frac,
                    "performance/train_frac": train_time_frac,
                    "performance/io_frac": load_time_frac,
                    "performance/zero_grad_frac": zero_grad_frac,
                    "performance/forward_pass_frac": forward_pass_frac,
                    "performance/loss_frac": loss_frac,
                    "performance/midmatch_frac": midmatch_frac,
                    "performance/backward_pass_frac": backward_pass_frac,
                    "performance/optimize_frac": optimize_frac,
                })

            scheduler.step()
            trainlogger.log({
                "epoch": epoch,
                "trainingloss": loss,
                "train_accuracy": train_acc0,
                "val_accuracy": acc0,
                "mean_var_count": var_count0,
                "ppa0": ppa0,
                "ppv0": ppv0,
                "learning_rate": scheduler.get_last_lr()[0],
                "epochtime": elapsed.total_seconds(),
                "batch_time_mean": mean_batch_time,
                "decompress_frac": decompress_time_frac,
                "train_frac": train_time_frac,
                "io_frac": load_time_frac,
                "zero_grad_frac": zero_grad_frac,
                "forward_pass_frac": forward_pass_frac,
                "loss_frac": loss_frac,
                "midmatch_frac": midmatch_frac,
                "backward_pass_frac": backward_pass_frac,
                "optimize_frac": optimize_frac,
            })


            if epoch > 0 and checkpoint_freq > 0 and (epoch % checkpoint_freq == 0):
                modelparts = str(model_dest).rsplit(".", maxsplit=1)
                checkpoint_name = modelparts[0] + f"_epoch{epoch}." + modelparts[1]
                logger.info(f"Saving model state dict to {checkpoint_name}")
                m = model.module if isinstance(model, nn.DataParallel) else model
                torch.save(m.state_dict(), checkpoint_name)

        logger.info(f"Training completed after {epoch} epochs")
    except KeyboardInterrupt:
        pass

    if model_dest is not None:
        logger.info(f"Saving model state dict to {model_dest}")
        m = model.module if isinstance(model, nn.DataParallel) else model
        torch.save(m.to('cpu').state_dict(), model_dest)


def load_train_conf(confyaml):
    logger.info(f"Loading configuration from {confyaml}")
    conf = yaml.safe_load(open(confyaml).read())
    assert 'reference' in conf, "Expected 'reference' entry in training configuration"
    # assert 'data' in conf, "Expected 'data' entry in training configuration"
    return conf


def eval_prediction(refseqstr, altseq, predictions, midwidth=100):
    """
    Given a target sequence and two predicted sequences, attempt to determine if the correct *Variants* are
    detected from the target. This uses the vcf.align_seqs(seq1, seq2) method to convert string sequences to Variant
    objects, then compares variant objects
    :param tgt:
    :param predictions:
    :param midwidth:
    :return: Sets of TP, FP, and FN vars
    """
    midstart = len(refseqstr) // 2 - midwidth // 2
    midend  =  len(refseqstr) // 2 + midwidth // 2
    known_vars = []
    for v in vcf.aln_to_vars(refseqstr, altseq):
        if midstart < v.pos < midend:
            known_vars.append(v)

    pred_vars = []
    predstr = util.readstr(predictions)
    for v in vcf.aln_to_vars(refseqstr, predstr):
        if midstart < v.pos < midend:
            v.qual = predictions[v.pos:v.pos + max(1, min(len(v.ref), len(v.alt))), :].max(dim=1)[0].min().item()
            pred_vars.append(v)

    tps = [] # True postive - real and detected variant
    fns = [] # False negatives - real variant but not detected
    fps = [] # False positives - detected but not a real variant
    for true_var in known_vars:
        if true_var in pred_vars:
            tps.append(true_var)
        else:
            fns.append(true_var)

    for detected_var in pred_vars:
        if detected_var not in known_vars:
            #logger.info(f"FP: {detected_var}")
            fps.append(detected_var)

    return tps, fps, fns


def eval_batch(src, tgt, predictions):
    """
    Run evaluation on a single batch and report number of TPs, FPs, and FNs
    :param src: Model input (with batch dimension as first dim and ref sequence as first element in dimension 2)
    :param tgt: Model targets / true alt sequence
    :param predictions: Model prediction
    :return: Total number of TP, FP, and FN variants
    """
    tp_total = 0
    fp_total = 0
    fn_total = 0
    for b in range(src.shape[0]):
        refseq = src[b, :, 0, :]
        assert refseq[:, 0:4].sum() == refseq.shape[0], f"Probable incorrect refseq index, sum did not match sequence length!"
        tps, fps, fns = eval_prediction(refseq, tgt[b, :], predictions[b, :, :])
        tp_total += len(tps)
        fp_total += len(fps)
        fn_total += len(fns)
    return tp_total, fp_total, fn_total


def train(config, output_model, input_model, epochs, **kwargs):
    """
    Conduct a training run and save the trained parameters (statedict) to output_model
    :param config: Path to config yaml
    :param output_model: Path to save trained params to
    :param input_model: Start training with params from input_model
    :param epochs: How many passes over training data to conduct
    """
    logger.info(f"Found torch device: {DEVICE}")
    if 'cuda' in str(DEVICE):
        for idev in range(torch.cuda.device_count()):
            logger.info(f"CUDA device {idev} name: {torch.cuda.get_device_name({idev})}")
 
    conf = load_train_conf(config)

    if kwargs.get("datadir") is not None:
        logger.info(f"Using pregenerated training data from {kwargs.get('datadir')}")
        pregenloader = loader.PregenLoader(DEVICE,
                                         kwargs.get("datadir"),
                                         threads=kwargs.get('threads'),
                                         max_decomped_batches=kwargs.get('max_decomp_batches'))
        
        dataloader = pregenloader

        # If you want to use data augmentation, you need to pass options with '--data-augmentation" parameter during training, default is no augmentation.
        data_augmentation = conf['data_augmentation'] if 'data_augmentation' in conf else kwargs.get("data_augmentation")
        logger.info(f"Data augmentation steps provided are: {data_augmentation}")
        if data_augmentation is not None and len(data_augmentation) != 0:
            data_aug_options = ['shuffling', 'shortening', 'downsampling']
            if not all(x in data_aug_options for x in data_augmentation) :
                raise ValueError("Expected one of these options: ['shortening', 'shuffling', 'downsampling'],"
                                 f"Instead found this {data_augmentation}")
            else:
                fraction_to_augment = conf['fraction_to_augment'] if "fraction_to_augment" in conf else kwargs.get("fraction_to_augment")
                logger.info(f"Fraction to augment used is: {fraction_to_augment}")
                if "shortening" in data_augmentation:
                    dataloader = loader.ShorteningLoader(dataloader, seq_len=150, fraction_to_augment=fraction_to_augment)
                if "shuffling" in data_augmentation:
                    dataloader = loader.ShufflingLoader(dataloader, fraction_to_augment=fraction_to_augment)
                if "downsampling" in data_augmentation:
                    dataloader = loader.DownsamplingLoader(dataloader, prob_of_read_being_dropped=0.01, fraction_to_augment=fraction_to_augment)


    else:
        logger.info(f"Using on-the-fly training data from sim loader")
        dataloader = loader.BWASimLoader(DEVICE,
                                     regions=conf['regions'],
                                     refpath=conf['reference'],
                                     readsperpileup=300,
                                     readlength=145,
                                     error_rate=0.02,
                                     clip_prob=0.01)
    torch.cuda.empty_cache()   
    train_epochs(epochs,
                 dataloader,
                 max_read_depth=100,
                 feats_per_read=9,
                 statedict=input_model,
                 init_learning_rate=kwargs.get('learning_rate', 0.001),
                 model_dest=output_model,
                 checkpoint_freq=kwargs.get('checkpoint_freq', 10),
                 val_dir=kwargs.get('val_dir'),
                 batch_size=kwargs.get("batch_size"),
                 lossfunc=kwargs.get('loss'),
                 wandb_run_name=kwargs.get("wandb_run_name"),
                 wandb_notes=kwargs.get("wandb_notes"),
                 cl_args=kwargs.get("cl_args"),
                 )
<|MERGE_RESOLUTION|>--- conflicted
+++ resolved
@@ -302,25 +302,18 @@
                  wandb_notes="",
                  cl_args = {}
 ):
-<<<<<<< HEAD
-    attention_heads = 8
-    transformer_dim = 800
+    attention_heads = 4
     encoder_layers = 6
-    model = VarTransformerAltMask(read_depth=max_read_depth, 
-=======
-    attention_heads = 2
-    transformer_dim = 500
-    encoder_layers = 6
+    transformer_dim = 400
     embed_dim_factor = 120
     model = VarTransformer(read_depth=max_read_depth,
->>>>>>> eb03254e
-                                    feature_count=feats_per_read, 
-                                    out_dim=4,
-                                    embed_dim_factor=embed_dim_factor,
-                                    nhead=attention_heads, 
-                                    d_hid=transformer_dim, 
-                                    n_encoder_layers=encoder_layers,
-                                    device=DEVICE)
+                            feature_count=feats_per_read, 
+                            out_dim=4,
+                            embed_dim_factor=embed_dim_factor,
+                            nhead=attention_heads, 
+                            d_hid=transformer_dim, 
+                            n_encoder_layers=encoder_layers,
+                            device=DEVICE)
     if torch.cuda.device_count() > 1:
         model = nn.DataParallel(model)
     model = model.to(DEVICE)
