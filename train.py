--- conflicted
+++ resolved
@@ -151,13 +151,9 @@
                  statedict=None,
                  model_dest=None,
                  eval_batches=None,
-<<<<<<< HEAD
-                 val_dir=None):
-=======
                  val_dir=None,
-                 altpredictor_sd=None,
                  batch_size=64):
->>>>>>> c23d4e19
+
 
     attention_heads = 6
     transformer_dim = 300
@@ -168,17 +164,12 @@
                                     nhead=attention_heads, 
                                     d_hid=transformer_dim, 
                                     n_encoder_layers=encoder_layers,
-<<<<<<< HEAD
-                                    device=DEVICE).to(DEVICE)
-=======
-                                    altpredictor_sd=altpredictor_sd,
-                                    train_altpredictor=train_altpredictor,
                                     device=DEVICE)
     if torch.cuda.device_count() > 1:
         model = nn.DataParallel(model)
     model = model.to(DEVICE)
 
->>>>>>> c23d4e19
+
     logger.info(f"Creating model with {sum(p.numel() for p in model.parameters() if p.requires_grad)} params")
     if statedict is not None:
         logger.info(f"Initializing model with state dict {statedict}")
@@ -415,9 +406,5 @@
                  checkpoint_freq=kwargs.get('checkpoint_freq', 10),
                  train_altpredictor=kwargs.get('train_altpredictor', False),
                  val_dir=kwargs.get('val_dir'),
-<<<<<<< HEAD
-=======
-                 altpredictor_sd=kwargs.get('altpredictor'),
                  batch_size=kwargs.get("batch_size"),
->>>>>>> c23d4e19
                  )
