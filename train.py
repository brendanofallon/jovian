--- conflicted
+++ resolved
@@ -327,16 +327,10 @@
                  wandb_notes="",
                  cl_args = {}
 ):
-    attention_heads = 4
-<<<<<<< HEAD
+    attention_heads = 8
     transformer_dim = 400
     encoder_layers = 8
-    embed_dim_factor = 200
-=======
-    encoder_layers = 6
-    transformer_dim = 400
-    embed_dim_factor = 125
->>>>>>> 3a912327
+    embed_dim_factor = 100
     model = VarTransformer(read_depth=max_read_depth,
                             feature_count=feats_per_read, 
                             out_dim=4,
