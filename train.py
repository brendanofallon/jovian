--- conflicted
+++ resolved
@@ -133,7 +133,20 @@
 
             loss = criterion(seq_preds.flatten(start_dim=0, end_dim=2), tgt_seq.flatten())
         else:
-            loss = criterion(seq_preds, tgt_seq)
+            with torch.no_grad():
+                for b in range(src.shape[0]):
+                    # Must look at two configurations, each with two losses...
+                    loss1 = criterion(seq_preds[b, 0, :, :].unsqueeze(0), tgt_seq[b, 0, :].unsqueeze(0))
+                    loss1 += criterion(seq_preds[b, 1, :, :].unsqueeze(0), tgt_seq[b, 1, :].unsqueeze(0))
+
+                    loss2 = criterion(seq_preds[b, 0, :, :].unsqueeze(0), tgt_seq[b, 1, :].unsqueeze(0))
+                    loss2 += criterion(seq_preds[b, 1, :, :].unsqueeze(0), tgt_seq[b, 0, :].unsqueeze(0))
+
+                    if loss2 < loss1:
+                        seq_preds[b, :, :, :] = seq_preds[b, torch.tensor([1, 0]), :]
+
+            loss = criterion(seq_preds[:, 0, :, :], tgt_seq[:, 0, :])
+            loss += criterion(seq_preds[:, 1, :, :], tgt_seq[:, 1, :])
 
         times["loss"] = datetime.now()
 
@@ -407,21 +420,13 @@
         for epoch in range(epochs):
             starttime = datetime.now()
             loss, train_acc0, train_acc1, epoch_times = train_epoch(model,
-<<<<<<< HEAD
-                                                                        optimizer,
-                                                                        criterion,
-                                                                        vaf_crit,
-                                                                        dataloader,
-                                                                        batch_size=batch_size,
-                                                                        max_alt_reads=max_read_depth)
-=======
-                                                                         optimizer,
-                                                                         criterion,
-                                                                         vaf_crit,
-                                                                         dataloader,
-                                                                         batch_size=batch_size,
-                                                                         max_alt_reads=max_read_depth)
->>>>>>> 496de61f
+                                                                 optimizer,
+                                                                 criterion,
+                                                                 vaf_crit,
+                                                                 dataloader,
+                                                                 batch_size=batch_size,
+                                                                 max_alt_reads=max_read_depth)
+
             elapsed = datetime.now() - starttime
 
             acc0, acc1, var_count0, var_count1, tps0, fps0, fns0, tps1, fps1, fns1 = calc_val_accuracy(val_loader, model, criterion)
