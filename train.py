--- conflicted
+++ resolved
@@ -83,20 +83,8 @@
                  statedict=None,
                  model_dest=None,
                  eval_batches=None):
-<<<<<<< HEAD
-    in_dim = (max_read_depth) * feats_per_read
-    model = VarTransformerAltMask(readdepth=max_read_depth, 
-                                feature_count=feats_per_read, 
-                                out_dim=4, 
-                                nhead=6, 
-                                d_hid=300, 
-                                n_encoder_layers=2, 
-                                altpredictor_sd="altpredictor3.sd",
-                                device=DEVICE).to(DEVICE)
-=======
 
     model = VarTransformer(read_depth=max_read_depth, feature_count=feats_per_read, out_dim=4, nhead=6, d_hid=300, n_encoder_layers=2).to(DEVICE)
->>>>>>> e5085935
     logger.info(f"Creating model with {sum(p.numel() for p in model.parameters() if p.requires_grad)} params")
     if statedict is not None:
         logger.info(f"Initializing model with state dict {statedict}")
