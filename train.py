
import logging
from collections import defaultdict

import yaml
from datetime import datetime
import os
from pygit2 import Repository

import numpy as np
import torch
from torch import nn


logger = logging.getLogger(__name__)

import vcf
import loader
import util
from model import VarTransformer
from swloss import SmithWatermanLoss

ENABLE_WANDB = os.getenv('ENABLE_WANDB', False)

if ENABLE_WANDB:
    import wandb


DEVICE = torch.device("cuda") if hasattr(torch, 'cuda') and torch.cuda.is_available() else torch.device("cpu")


class TrainLogger:
    """ Simple utility for writing various items to a log file CSV """

    def __init__(self, output, headers):
        self.headers = list(headers)
        if type(output) == str:
            self.output = open(output, "a")
        else:
            self.output = output
        self._write_header()


    def _write_header(self):
        self.output.write(",".join(self.headers) + "\n")
        self._flush_and_fsync()

    def _flush_and_fsync(self):
        try:
            self.output.flush()
            os.fsync()
        except:
            pass

    def log(self, items):
        assert len(items) == len(self.headers), f"Expected {len(self.headers)} items to log, but got {len(items)}"
        self.output.write(
            ",".join(str(items[k]) for k in self.headers) + "\n"
        )
        self._flush_and_fsync()


def calc_time_sums(
        time_sums={},
        decomp_time=0.0,
        start=None,
        decomp_and_load=None,
        zero_grad=None,
        forward_pass=None,
        loss=None,
        midmatch=None,
        backward_pass=None,
        optimize=None,
):
    load_time = (decomp_and_load - start).total_seconds() - decomp_time
    return dict(
        decomp_time = decomp_time + time_sums.get("decomp_time", 0.0),
        load_time = load_time + time_sums.get("load_time", 0.0),
        batch_count= 1 + time_sums.get("batch_count", 0),
        batch_time=(optimize - start).total_seconds() + time_sums.get("batch_time", 0.0),
        zero_grad_time=(zero_grad - decomp_and_load).total_seconds() + time_sums.get("zero_grad_time", 0.0),
        forward_pass_time=(forward_pass - zero_grad).total_seconds() + time_sums.get("forward_pass_time", 0.0),
        loss_time=(loss - forward_pass).total_seconds() + time_sums.get("loss_time", 0.0),
        midmatch_time=(midmatch - loss).total_seconds() + time_sums.get("midmatch_time", 0.0),
        backward_pass_time=(backward_pass - midmatch).total_seconds() + time_sums.get("backward_pass_time", 0.0),
        optimize_time=(optimize - backward_pass).total_seconds() + time_sums.get("optimize_time", 0.0),
        train_time=(optimize - zero_grad).total_seconds() + time_sums.get("train_time", 0.0)
    )


def train_epoch(model, optimizer, criterion, vaf_criterion, loader, batch_size, max_alt_reads, altpredictor=None):
    """
    Train for one epoch, which is defined by the loader but usually involves one pass over all input samples
    :param model: Model to train
    :param optimizer: Optimizer to update params
    :param criterion: Loss function
    :param loader: Provides training data
    :param batch_size:
    :return: Sum of losses over each batch, plus fraction of matching bases for ref and alt seq
    """
    epoch_loss_sum = None
    prev_epoch_loss = None
    vafloss_sum = 0
    count = 0
    midmatch_hap0_sum = 0
    midmatch_hap1_sum = 0
    vafloss = torch.tensor([0])
    # init time usage to zero
    epoch_times = {}
    start_time = datetime.now()
    for batch, (src, tgt_seq, tgtvaf, altmask, log_info) in enumerate(loader.iter_once(batch_size)):
        if log_info:
            decomp_time = log_info.get("decomp_time", 0.0)
        else:
            decomp_time = 0.0
        times = dict(start=start_time, decomp_and_load=datetime.now(), decomp_time=decomp_time)

        optimizer.zero_grad()
        times["zero_grad"] = datetime.now()

        seq_preds = model(src)
        times["forward_pass"] = datetime.now()

        if type(criterion) == nn.CrossEntropyLoss:
            # Compute losses in both configurations, and use the best?
            #loss = criterion(seq_preds.flatten(start_dim=0, end_dim=2), tgt_seq.flatten())
            with torch.no_grad():
                for b in range(src.shape[0]):
                    loss1 = criterion(seq_preds[b, :, :, :].flatten(start_dim=0, end_dim=1), tgt_seq[b, :, :].flatten())
                    loss2 = criterion(seq_preds[b, :, :, :].flatten(start_dim=0, end_dim=1), tgt_seq[b, torch.tensor([1,0]), :].flatten())

                    if loss2 < loss1:
                        seq_preds[b, :, :, :] = seq_preds[b, torch.tensor([1,0]), :]

            loss = criterion(seq_preds.flatten(start_dim=0, end_dim=2), tgt_seq.flatten())
        else:
            with torch.no_grad():
                idx = torch.stack([torch.arange(start=0, end=seq_preds.shape[0]*seq_preds.shape[1], step=2),
                                   torch.arange(start=1, end=seq_preds.shape[0]*seq_preds.shape[1], step=2)]).transpose(0, 1)

                loss1 = criterion(seq_preds.flatten(start_dim=0, end_dim=1), tgt_seq.flatten(start_dim=0, end_dim=1))
                loss2 = criterion(seq_preds.flatten(start_dim=0, end_dim=1),
                                  tgt_seq[:, torch.tensor([1,0]), :].flatten(start_dim=0, end_dim=1))
                pairsum1 = loss1[idx].sum(dim=-1)
                pairsum2 = loss2[idx].sum(dim=-1)

                for b in range(src.shape[0]):
                    if pairsum2[b] < pairsum1[b]:
                        seq_preds[b, :, :, :] = seq_preds[b, torch.tensor([1,0]), :, :]


            loss = criterion(seq_preds.flatten(start_dim=0, end_dim=1), tgt_seq.flatten(start_dim=0, end_dim=1)).mean()

        times["loss"] = datetime.now()

        count += 1
        if count % 100 == 0:
            if prev_epoch_loss:
                lossdif = epoch_loss_sum - prev_epoch_loss
            else:
                lossdif = 0
            logger.info(f"Batch {count} : epoch_loss_sum: {epoch_loss_sum:.3f} epoch loss dif: {lossdif:.3f}")
        #print(f"src: {src.shape} preds: {seq_preds.shape} tgt: {tgt_seq.shape}")

        with torch.no_grad():
            width = 200
            mid = seq_preds.shape[2] // 2
            midmatch_hap0 = (torch.argmax(seq_preds[:, 0, mid-width//2:mid+width//2, :].flatten(start_dim=0, end_dim=1),
                                     dim=1) == tgt_seq[:, 0, mid-width//2:mid+width//2].flatten()
                         ).float().mean()
            midmatch_hap0_sum += midmatch_hap0.item()

            midmatch_hap1 = (torch.argmax(seq_preds[:, 1, mid-width//2:mid+width//2, :].flatten(start_dim=0, end_dim=1),
                                     dim=1) == tgt_seq[:, 1, mid-width//2:mid+width//2].flatten()
                         ).float().mean()
            midmatch_hap1_sum += midmatch_hap1.item()

        times["midmatch"] = datetime.now()

        loss.backward()
        times["backward_pass"] = datetime.now()

        torch.nn.utils.clip_grad_norm_(model.parameters(), 1.0) # Not sure what is reasonable here, but we want to prevent the gradient from getting too big
        optimizer.step()
        times["optimize"] = datetime.now()

        if epoch_loss_sum is None:
            epoch_loss_sum = loss.detach().item()
        else:
            prev_epoch_loss = epoch_loss_sum
            epoch_loss_sum += loss.detach().item()
        if np.isnan(epoch_loss_sum):
            logger.warning(f"Loss is NAN!!")
        if batch % 10 == 0:
            logger.info(f"Batch {batch} : hap0 / 1 acc: {midmatch_hap0.item():.3f} / {midmatch_hap1.item():.3f} hap1loss: {loss.item():.3f}")
            
        #logger.info(f"batch: {batch} loss: {loss.item()} vafloss: {vafloss.item()}")
        epoch_times = calc_time_sums(time_sums=epoch_times, **times)
        start_time = datetime.now()  # reset timer for next batch
        del src
    torch.cuda.empty_cache()
    logger.info(f"Trained {batch+1} batches in total.")
    return epoch_loss_sum, midmatch_hap0_sum / batch, midmatch_hap1_sum / batch, epoch_times


def _calc_hap_accuracy(src, seq_preds, tgt, result_totals=None, width=100):
    # Compute val accuracy
    mid = seq_preds.shape[1] // 2
    midmatch = (torch.argmax(seq_preds[:, mid - width // 2:mid + width // 2, :].flatten(start_dim=0, end_dim=1),
                             dim=1) == tgt[:, mid - width // 2:mid + width // 2].flatten()
                ).float().mean()

    var_count = 0
    batch_size = 0
    if result_totals is None:
        result_totals = {
            'del': defaultdict(int),
            'ins': defaultdict(int),
            'snv': defaultdict(int),
            'mnv': defaultdict(int),
        }
    for b in range(src.shape[0]):
        predstr = util.readstr(seq_preds[b, :, :])
        tgtstr = util.tgt_str(tgt[b, :])
        var_count += len(list(vcf.aln_to_vars(tgtstr, predstr)))
        batch_size += 1

        # Get TP, FN and FN based on reference, alt and predicted sequence.
        result_totals = eval_prediction(util.readstr(src[b, :, 0, :]), tgtstr, seq_preds[b, :, :], midwidth=300, counts=result_totals)

    return midmatch, var_count, result_totals


def calc_val_accuracy(loader, model, criterion):
    """
    Compute accuracy (fraction of predicted bases that match actual bases),
    calculates mean number of variant counts between tgt and predicted sequence,
    and also calculates TP, FP and FN count based on reference, alt and predicted sequence.
    across all samples in valpaths, using the given model, and return it
    :param valpaths: List of paths to (src, tgt) saved tensors
    :returns : Average model accuracy across all validation sets, vaf MSE 
    """

    with torch.no_grad():
        match_sum0 = 0
        match_sum1 = 0
        result_totals0 = {
            'del': defaultdict(int),
            'ins': defaultdict(int),
            'snv': defaultdict(int),
            'mnv': defaultdict(int),
        }
        result_totals1 = {
            'del': defaultdict(int),
            'ins': defaultdict(int),
            'snv': defaultdict(int),
            'mnv': defaultdict(int),
        }

        var_counts_sum0 = 0
        var_counts_sum1 = 0
        tot_samples = 0
        total_batches = 0
        loss_tot = 0
        for src, tgt, vaf, *_ in loader.iter_once(64):

            total_batches += 1
            tot_samples += src.shape[0]
            seq_preds = model(src)

            if type(criterion) == nn.CrossEntropyLoss:
                # Compute losses in both configurations, and use the best?
                # loss = criterion(seq_preds.flatten(start_dim=0, end_dim=2), tgt_seq.flatten())

                for b in range(src.shape[0]):
                    loss1 = criterion(seq_preds[b, :, :, :].flatten(start_dim=0, end_dim=1),
                                      tgt[b, :, :].flatten())
                    loss2 = criterion(seq_preds[b, :, :, :].flatten(start_dim=0, end_dim=1),
                                      tgt[b, torch.tensor([1, 0]), :].flatten())

                    if loss2 < loss1:
                        seq_preds[b, :, :, :] = seq_preds[b, torch.tensor([1, 0]), :]
                loss_tot += criterion(seq_preds.flatten(start_dim=0, end_dim=2), tgt.flatten()).item()
            else:
                idx = torch.stack([torch.arange(start=0, end=seq_preds.shape[0] * seq_preds.shape[1], step=2),
                                   torch.arange(start=1, end=seq_preds.shape[0] * seq_preds.shape[1],
                                                step=2)]).transpose(0, 1)

                loss1 = criterion(seq_preds.flatten(start_dim=0, end_dim=1),
                                  tgt.flatten(start_dim=0, end_dim=1))
                loss2 = criterion(seq_preds.flatten(start_dim=0, end_dim=1),
                                  tgt[:, torch.tensor([1, 0]), :].flatten(start_dim=0, end_dim=1))
                pairsum1 = loss1[idx].sum(dim=-1)
                pairsum2 = loss2[idx].sum(dim=-1)

                for b in range(src.shape[0]):
                    if pairsum2[b] < pairsum1[b]:
                        seq_preds[b, :, :, :] = seq_preds[b, torch.tensor([1, 0]), :, :]


            midmatch0, varcount0, results_totals0 = _calc_hap_accuracy(src, seq_preds[:, 0, :, :], tgt[:, 0, :], result_totals0)
            midmatch1, varcount1, results_totals1 = _calc_hap_accuracy(src, seq_preds[:, 1, :, :], tgt[:, 1, :], result_totals1)
            match_sum0 += midmatch0
            match_sum1 += midmatch1

            var_counts_sum0 += varcount0
            var_counts_sum1 += varcount1
                
    return (match_sum0 / total_batches,
            match_sum1 / total_batches,
            var_counts_sum0 / tot_samples,
            var_counts_sum1 / tot_samples,
            result_totals0, result_totals1,
            loss_tot)


def train_epochs(epochs,
                 dataloader,
                 max_read_depth=50,
                 feats_per_read=9,
                 init_learning_rate=0.0025,
                 checkpoint_freq=0,
                 statedict=None,
                 model_dest=None,
                 val_dir=None,
                 batch_size=64,
                 lossfunc='ce',
                 wandb_run_name=None,
                 wandb_notes="",
                 cl_args = {}
):
    attention_heads = 10
    transformer_dim = 400
    encoder_layers = 10
    embed_dim_factor = 100
    model = VarTransformer(read_depth=max_read_depth,
                            feature_count=feats_per_read, 
                            out_dim=4,
                            embed_dim_factor=embed_dim_factor,
                            nhead=attention_heads, 
                            d_hid=transformer_dim, 
                            n_encoder_layers=encoder_layers,
                            device=DEVICE)
    if torch.cuda.device_count() > 1:
        model = nn.DataParallel(model)
    model = model.to(DEVICE)

    model_tot_params = sum(p.numel() for p in model.parameters() if p.requires_grad)
    logger.info(f"Creating model with {model_tot_params} trainable params")
    if statedict is not None:
        logger.info(f"Initializing model with state dict {statedict}")
        model.load_state_dict(torch.load(statedict, map_location=DEVICE))
    model.train()

    optimizer = torch.optim.Adam(model.parameters(), lr=init_learning_rate)

    if lossfunc == 'ce':
        logger.info("Creating CrossEntropy loss function")
        criterion = nn.CrossEntropyLoss()
        scheduler = torch.optim.lr_scheduler.StepLR(optimizer, 1.0, gamma=0.995)
    elif lossfunc == 'sw':
        gap_open_penalty = -5
        gap_exend_penalty = -1
        temperature = 2.0
        trim_width = 100
        logger.info(f"Creating Smith-Waterman loss function with gap open: {gap_open_penalty} extend: {gap_exend_penalty} temp: {temperature:.4f}, trim_width: {trim_width}")
        criterion = SmithWatermanLoss(gap_open_penalty=gap_open_penalty,
                                    gap_extend_penalty=gap_exend_penalty,
                                    temperature=temperature,
                                    trim_width=trim_width,
                                    device=DEVICE,
                                    reduction=None,
                                    window_mode="random")
        scheduler = torch.optim.lr_scheduler.StepLR(optimizer, 1.0, gamma=0.90)

    trainlogpath = str(model_dest).replace(".model", "").replace(".pt", "") + "_train.log"
    logger.info(f"Training log data will be saved at {trainlogpath}")


    trainlogger = TrainLogger(trainlogpath, [
            "epoch", "trainingloss", "train_accuracy", "val_accuracy",
            "mean_var_count", "ppa_dels", "ppa_ins", "ppa_snv",
            "ppv_dels", "ppv_ins", "ppv_snv", "learning_rate", "epochtime",
            "batch_time_mean", "decompress_frac", "train_frac", "io_frac",
            "zero_grad_frac", "forward_pass_frac", "loss_frac", "midmatch_frac",
            "backward_pass_frac", "optimize_frac",
    ])

    if ENABLE_WANDB:
        import wandb
        # get git branch info for logging
        git_repo = Repository(os.path.abspath(__file__))
        # what to log in wandb
        wandb_config_params = dict(
            learning_rate=init_learning_rate,
            embed_dim_factor=embed_dim_factor,
            feats_per_read=feats_per_read,
            batch_size=batch_size,
            read_depth=max_read_depth,
            attn_heads=attention_heads,
            transformer_dim=transformer_dim,
            encoder_layers=encoder_layers,
            git_branch=git_repo.head.name,
            git_target=git_repo.head.target,
            model_param_count=model_tot_params,
            git_last_commit=next(git_repo.walk(git_repo.head.target)).message,
            loss_func=str(criterion),
        )
        # log command line too
        wandb_config_params.update(cl_args)

        # change working dir so wandb finds git repo info
        current_working_dir = os.getcwd()
        git_dir = os.path.dirname(os.path.abspath(__file__))
        os.chdir(git_dir)

        wandb.init(
                config=wandb_config_params,
                project='variant-transformer',
                entity='arup-rnd',
                dir=current_working_dir,
                name=wandb_run_name,
                notes=wandb_notes,
        )
        wandb.watch(model, log="all", log_freq=1000)

        # back to correct working dir
        os.chdir(current_working_dir)

    if val_dir:
        logger.info(f"Using validation data in {val_dir}")
        val_loader = loader.PregenLoader(device=DEVICE, datadir=val_dir, threads=4)
    else:
        logger.info(f"No val. dir. provided retaining a few training samples for validation")
        valpaths = dataloader.retain_val_samples(fraction=0.05)
        val_loader = loader.PregenLoader(device=DEVICE, datadir=None, pathpairs=valpaths, threads=4)
        logger.info(f"Pulled {len(valpaths)} samples to use for validation")

    try:
        for epoch in range(epochs):
            starttime = datetime.now()
            loss, train_acc0, train_acc1, epoch_times = train_epoch(model,
                                                                 optimizer,
                                                                 criterion,
                                                                 None,
                                                                 dataloader,
                                                                 batch_size=batch_size,
                                                                 max_alt_reads=max_read_depth)

            elapsed = datetime.now() - starttime

            acc0, acc1, var_count0, var_count1, results0, results1, val_loss = calc_val_accuracy(val_loader, model, criterion)

            try:
                ppa_dels = (results0['del']['tp'] + results1['del']['tp']) / (results0['del']['tp'] + results1['del']['tp'] + results0['del']['fn'] + results1['del']['fn'])
                ppa_ins = (results0['ins']['tp'] + results1['ins']['tp']) / (results0['ins']['tp'] + results1['ins']['tp'] + results0['ins']['fn'] + results1['ins']['fn'])
                ppa_snv = (results0['snv']['tp'] + results1['snv']['tp']) / (results0['snv']['tp'] + results1['snv']['tp'] + results0['snv']['fn'] + results1['snv']['fn'])

                ppv_dels = (results0['del']['tp'] + results1['del']['tp']) / (results0['del']['tp'] + results1['del']['tp'] + results0['del']['fp'] + results1['del']['fp'])
                ppv_ins = (results0['ins']['tp'] + results1['ins']['tp']) / (results0['ins']['tp'] + results1['ins']['tp'] + results0['ins']['fp'] + results1['ins']['fp'])
                ppv_snv = (results0['snv']['tp'] + results1['snv']['tp']) / (results0['snv']['tp'] + results1['snv']['tp'] + results0['snv']['fp'] + results1['snv']['fp'])

            except ZeroDivisionError:
                ppa_dels = 0
                ppa_ins = 0
                ppa_snv = 0
                ppv_dels = 0
                ppv_ins = 0
                ppv_snv = 0

            logger.info(f"Epoch {epoch} Secs: {elapsed.total_seconds():.2f} lr: {scheduler.get_last_lr()[0]:.4f} loss: {loss:.4f} train acc: {train_acc0:.4f} / {train_acc1:.4f}, val acc: {acc0:.3f} / {acc1:.3f}  ppa: {ppa_snv:.3f} / {ppa_ins:.3f} / {ppa_dels:.3f}  ppv: {ppv_snv:.3f} / {ppv_ins:.3f} / {ppv_dels:.3f}")


            if epoch_times.get("batch_count", 0) > 0:
                mean_batch_time = epoch_times.get("batch_time",0.0) / epoch_times.get("batch_count")
            else:
                mean_batch_time = 0.0
            if epoch_times.get("batch_time", 0.0) > 0.0:
                decompress_time_frac = epoch_times.get("decomp_time", 0.0) / epoch_times.get("batch_time")
                load_time_frac = epoch_times.get("load_time", 0.0) / epoch_times.get("batch_time")
                train_time_frac = epoch_times.get("train_time", 0.0) / epoch_times.get("batch_time")
                zero_grad_frac = epoch_times.get("zero_grad_time", 0.0) / epoch_times.get("batch_time")
                forward_pass_frac = epoch_times.get("forward_pass_time", 0.0) / epoch_times.get("batch_time")
                loss_frac = epoch_times.get("loss_time", 0.0) / epoch_times.get("batch_time")
                midmatch_frac = epoch_times.get("midmatch_time", 0.0) / epoch_times.get("batch_time")
                backward_pass_frac = epoch_times.get("backward_pass_time", 0.0) / epoch_times.get("batch_time")
                optimize_frac = epoch_times.get("optimize_time", 0.0) / epoch_times.get("batch_time")
            else:
                load_time_frac = 0.0
                decompress_time_frac = 0.0
                train_time_frac = 0.0
                zero_grad_frac = 0.0
                forward_pass_frac = 0.0
                loss_frac = 0.0
                midmatch_frac = 0.0
                backward_pass_frac = 0.0
                optimize_frac = 0.0

            if ENABLE_WANDB:
                wandb.log({
                    "epoch": epoch,
                    "trainingloss": loss,
                    "validation_loss": val_loss,
                    "train_acc_hap0": train_acc0,
                    "train_acc_hap1": train_acc1,
                    "accuracy/val_acc_hap0": acc0,
                    "accuracy/val_acc_hap1": acc1,
                    "accuracy/var_count0": var_count0,
                    "accuracy/var_count1": var_count1,
                    "accuracy/ppa dels": ppa_dels,
                    "accuracy/ppa ins": ppa_ins,
                    "accuracy/ppa snv": ppa_snv,
                    "accuracy/ppv dels": ppv_dels,
                    "accuracy/ppv ins": ppv_ins,
                    "accuracy/ppv snv": ppv_snv,
                    "learning_rate": scheduler.get_last_lr()[0],
                    "epochtime": elapsed.total_seconds(),
                    "batch_time_mean": mean_batch_time,
                    "performance/decompress_frac": decompress_time_frac,
                    "performance/train_frac": train_time_frac,
                    "performance/io_frac": load_time_frac,
                    "performance/zero_grad_frac": zero_grad_frac,
                    "performance/forward_pass_frac": forward_pass_frac,
                    "performance/loss_frac": loss_frac,
                    "performance/midmatch_frac": midmatch_frac,
                    "performance/backward_pass_frac": backward_pass_frac,
                    "performance/optimize_frac": optimize_frac,
                })

            scheduler.step()
            trainlogger.log({
                "epoch": epoch,
                "trainingloss": loss,
                "train_accuracy": train_acc0,
                "val_accuracy": acc0,
                "mean_var_count": var_count0,
                "ppa_dels": ppa_dels,
                "ppa_ins": ppa_ins,
                "ppa_snv": ppa_snv,
                "ppv_dels": ppv_dels,
                "ppv_ins": ppv_ins,
                "ppv_snv": ppv_snv,
                "learning_rate": scheduler.get_last_lr()[0],
                "epochtime": elapsed.total_seconds(),
                "batch_time_mean": mean_batch_time,
                "decompress_frac": decompress_time_frac,
                "train_frac": train_time_frac,
                "io_frac": load_time_frac,
                "zero_grad_frac": zero_grad_frac,
                "forward_pass_frac": forward_pass_frac,
                "loss_frac": loss_frac,
                "midmatch_frac": midmatch_frac,
                "backward_pass_frac": backward_pass_frac,
                "optimize_frac": optimize_frac,
            })


            if epoch > -1 and checkpoint_freq > 0 and (epoch % checkpoint_freq == 0):
                modelparts = str(model_dest).rsplit(".", maxsplit=1)
                checkpoint_name = modelparts[0] + f"_epoch{epoch}." + modelparts[1]
                logger.info(f"Saving model state dict to {checkpoint_name}")
                m = model.module if isinstance(model, nn.DataParallel) else model
                torch.save(m.state_dict(), checkpoint_name)
<<<<<<< HEAD
                scripted_filename = modelparts[0] + f"_epoch{epoch}.pt"
                #logger.info(f"Saving scripted model to {scripted_filename}")
                #model_scripted = torch.jit.script(m)
                #model_scripted.save(scripted_filename)
=======
>>>>>>> 2186a4fc

        logger.info(f"Training completed after {epoch} epochs")
    except KeyboardInterrupt:
        pass

    if model_dest is not None:
        modelparts = str(model_dest).rsplit(".", maxsplit=1)
        logger.info(f"Saving model state dict to {model_dest}")
        m = model.module if isinstance(model, nn.DataParallel) else model
        torch.save(m.to('cpu').state_dict(), model_dest)
        scripted_filename = modelparts[0] + f"_final.pt"
        logger.info(f"Saving scripted model to {scripted_filename}")
        try:
            model_scripted = torch.jit.script(m)
            model_scripted.save(scripted_filename)
        except Exception as ex:
            logger.warn(f"Error saving scripted module!\n{ex}\nContinuing on with saving scripted version...")


def load_train_conf(confyaml):
    logger.info(f"Loading configuration from {confyaml}")
    conf = yaml.safe_load(open(confyaml).read())
    assert 'reference' in conf, "Expected 'reference' entry in training configuration"
    # assert 'data' in conf, "Expected 'data' entry in training configuration"
    return conf


def eval_prediction(refseqstr, altseq, predictions, midwidth=None, counts=None):
    """
    Given a target sequence and two predicted sequences, attempt to determine if the correct *Variants* are
    detected from the target. This uses the vcf.align_seqs(seq1, seq2) method to convert string sequences to Variant
    objects, then compares variant objects
    :param tgt:
    :param predictions:
    :param midwidth:
    :return: Sets of TP, FP, and FN vars
    """
    if midwidth is None:
        midwidth = len(refseqstr)

    midstart = len(refseqstr) // 2 - midwidth // 2
    midend  =  len(refseqstr) // 2 + midwidth // 2
    if counts is None:
        counts = {
            'del': defaultdict(int),
            'ins': defaultdict(int),
            'snv': defaultdict(int),
            'mnv': defaultdict(int),
        }
    known_vars = []
    for v in vcf.aln_to_vars(refseqstr, altseq):
        if midstart < v.pos < midend:
            known_vars.append(v)

    pred_vars = []
    predstr = util.readstr(predictions)
    for v in vcf.aln_to_vars(refseqstr, predstr):
        if midstart < v.pos < midend:
            pred_vars.append(v)

    for true_var in known_vars:
        true_var_type = util.var_type(true_var)
        if true_var in pred_vars:
            counts[true_var_type]['tp'] += 1
        else:
            counts[true_var_type]['fn'] += 1

    for detected_var in pred_vars:
        if detected_var not in known_vars:
            vartype = util.var_type(detected_var)
            counts[vartype]['fp'] += 1

    return counts


def eval_batch(src, tgt, predictions):
    """
    Run evaluation on a single batch and report number of TPs, FPs, and FNs
    :param src: Model input (with batch dimension as first dim and ref sequence as first element in dimension 2)
    :param tgt: Model targets / true alt sequence
    :param predictions: Model prediction
    :return: Total number of TP, FP, and FN variants
    """
    tp_total = 0
    fp_total = 0
    fn_total = 0
    for b in range(src.shape[0]):
        refseq = src[b, :, 0, :]
        assert refseq[:, 0:4].sum() == refseq.shape[0], f"Probable incorrect refseq index, sum did not match sequence length!"
        tps, fps, fns = eval_prediction(refseq, tgt[b, :], predictions[b, :, :])
        tp_total += len(tps)
        fp_total += len(fps)
        fn_total += len(fns)
    return tp_total, fp_total, fn_total


def train(config, output_model, input_model, epochs, **kwargs):
    """
    Conduct a training run and save the trained parameters (statedict) to output_model
    :param config: Path to config yaml
    :param output_model: Path to save trained params to
    :param input_model: Start training with params from input_model
    :param epochs: How many passes over training data to conduct
    """
    logger.info(f"Found torch device: {DEVICE}")
    if 'cuda' in str(DEVICE):
        for idev in range(torch.cuda.device_count()):
            logger.info(f"CUDA device {idev} name: {torch.cuda.get_device_name({idev})}")
 
    conf = load_train_conf(config)

    if kwargs.get("datadir") is not None:
        logger.info(f"Using pregenerated training data from {kwargs.get('datadir')}")
        pregenloader = loader.PregenLoader(DEVICE,
                                         kwargs.get("datadir"),
                                         threads=kwargs.get('threads'),
                                         max_decomped_batches=kwargs.get('max_decomp_batches'))
        
        dataloader = pregenloader

        # If you want to use augmenting loaders you need to pass '--data-augmentation" parameter during training, default is no augmentation.
        if kwargs.get("data_augmentation"):
            #dataloader = loader.ShorteningLoader(dataloader, seq_len=150)
            dataloader = loader.ShufflingLoader(dataloader)
            #dataloader = loader.DownsamplingLoader(dataloader, prob_of_read_being_dropped=0.01)

    else:
        logger.info(f"Using on-the-fly training data from sim loader")
        dataloader = loader.BWASimLoader(DEVICE,
                                     regions=conf['regions'],
                                     refpath=conf['reference'],
                                     readsperpileup=300,
                                     readlength=145,
                                     error_rate=0.02,
                                     clip_prob=0.01)
    torch.cuda.empty_cache()   
    train_epochs(epochs,
                 dataloader,
                 max_read_depth=100,
                 feats_per_read=9,
                 statedict=input_model,
                 init_learning_rate=kwargs.get('learning_rate', 0.001),
                 model_dest=output_model,
                 checkpoint_freq=kwargs.get('checkpoint_freq', 10),
                 val_dir=kwargs.get('val_dir'),
                 batch_size=kwargs.get("batch_size"),
                 lossfunc=kwargs.get('loss'),
                 wandb_run_name=kwargs.get("wandb_run_name"),
                 wandb_notes=kwargs.get("wandb_notes"),
                 cl_args=kwargs.get("cl_args"),
                 )
<|MERGE_RESOLUTION|>--- conflicted
+++ resolved
@@ -561,13 +561,6 @@
                 logger.info(f"Saving model state dict to {checkpoint_name}")
                 m = model.module if isinstance(model, nn.DataParallel) else model
                 torch.save(m.state_dict(), checkpoint_name)
-<<<<<<< HEAD
-                scripted_filename = modelparts[0] + f"_epoch{epoch}.pt"
-                #logger.info(f"Saving scripted model to {scripted_filename}")
-                #model_scripted = torch.jit.script(m)
-                #model_scripted.save(scripted_filename)
-=======
->>>>>>> 2186a4fc
 
         logger.info(f"Training completed after {epoch} epochs")
     except KeyboardInterrupt:
