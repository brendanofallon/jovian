--- conflicted
+++ resolved
@@ -60,7 +60,6 @@
         self._flush_and_fsync()
 
 
-<<<<<<< HEAD
 def calc_time_sums(
         time_sums={},
         decomp_time=0.0,
@@ -90,8 +89,6 @@
     )
 
 
-=======
->>>>>>> b252dd75
 def train_epoch(model, optimizer, criterion, vaf_criterion, loader, batch_size, max_alt_reads, altpredictor=None):
     """
     Train for one epoch, which is defined by the loader but usually involves one pass over all input samples
@@ -126,15 +123,11 @@
         times["forward_pass"] = datetime.now()
 
         tgt_seq = tgt_seq.squeeze(1)
-<<<<<<< HEAD
-        loss = criterion(seq_preds.flatten(start_dim=0, end_dim=1), tgt_seq.flatten())
-        times["loss"] = datetime.now()
-=======
         if type(criterion) == nn.CrossEntropyLoss:
             loss = criterion(seq_preds.flatten(start_dim=0, end_dim=1), tgt_seq.flatten())
         else:
             loss = criterion(seq_preds, tgt_seq)
->>>>>>> b252dd75
+        times["loss"] = datetime.now()
 
         count += 1
         if count % 100 == 0:
@@ -151,9 +144,6 @@
             midmatch_narrow = (torch.argmax(seq_preds[:, mid-width//2:mid+width//2, :].flatten(start_dim=0, end_dim=1),
                                      dim=1) == tgt_seq[:, mid-width//2:mid+width//2].flatten()
                          ).float().mean()
-<<<<<<< HEAD
-        times["midmatch"] = datetime.now()
-=======
             midmatch_narrow_sum += midmatch_narrow.item()
             width = 200
             mid = seq_preds.shape[1] // 2
@@ -161,7 +151,7 @@
                                      dim=1) == tgt_seq[:, mid-width//2:mid+width//2].flatten()
                          ).float().mean()
             midmatch_wide_sum += midmatch_wide.item()
->>>>>>> b252dd75
+        times["midmatch"] = datetime.now()
 
         loss.backward()
         times["backward_pass"] = datetime.now()
@@ -173,17 +163,13 @@
 
         torch.nn.utils.clip_grad_norm_(model.parameters(), 1.0) # Not sure what is reasonable here, but we want to prevent the gradient from getting too big
         optimizer.step()
-<<<<<<< HEAD
         times["optimize"] = datetime.now()
 
-        epoch_loss_sum += loss.detach().item()
-=======
         if epoch_loss_sum is None:
             epoch_loss_sum = loss.detach().item()
         else:
             prev_epoch_loss = epoch_loss_sum
             epoch_loss_sum += loss.detach().item()
->>>>>>> b252dd75
         if np.isnan(epoch_loss_sum):
             logger.warning(f"Loss is NAN!!")
         if batch % 100 == 0:
@@ -194,11 +180,7 @@
         start_time = datetime.now()  # reset timer for next batch
 
     logger.info(f"Trained {batch+1} batches in total.")
-<<<<<<< HEAD
-    return epoch_loss_sum, midmatch.item(), vafloss_sum, epoch_times
-=======
-    return epoch_loss_sum, midmatch_narrow_sum / batch, midmatch_wide_sum / batch
->>>>>>> b252dd75
+    return epoch_loss_sum, midmatch_narrow_sum / batch, midmatch_wide_sum / batch, epoch_times
 
 
 def calc_val_accuracy(loader, model):
@@ -263,17 +245,11 @@
                  statedict=None,
                  model_dest=None,
                  val_dir=None,
-<<<<<<< HEAD
+                 batch_size=64,
+                 lossfunc='ce',
                  wandb_run_name=None,
-                 batch_size=64,
-                 cl_args={},
-                 ):
-=======
-                 batch_size=64,
-                 lossfunc='ce'):
-
->>>>>>> b252dd75
-
+                 cl_args = {}
+):
     attention_heads = 8
     transformer_dim = 400
     encoder_layers = 4
@@ -358,17 +334,13 @@
     try:
         for epoch in range(epochs):
             starttime = datetime.now()
-<<<<<<< HEAD
-            loss, train_accuracy, vafloss, epoch_times = train_epoch(model,
-=======
-            loss, train_narrow_acc, train_wide_acc = train_epoch(model,
->>>>>>> b252dd75
-                                                  optimizer,
-                                                  criterion,
-                                                  vaf_crit,
-                                                  dataloader,
-                                                  batch_size=batch_size,
-                                                  max_alt_reads=max_read_depth)
+            loss, train_narrow_acc, train_wide_acc, epoch_times = train_epoch(model,
+                                                                        optimizer,
+                                                                        criterion,
+                                                                        vaf_crit,
+                                                                        dataloader,
+                                                                        batch_size=batch_size,
+                                                                        max_alt_reads=max_read_depth)
             elapsed = datetime.now() - starttime
 
             val_accuracy, val_vaf_mse, mean_var_count, tps, fps, fns = calc_val_accuracy(val_loader, model)
@@ -576,10 +548,7 @@
                  checkpoint_freq=kwargs.get('checkpoint_freq', 10),
                  val_dir=kwargs.get('val_dir'),
                  batch_size=kwargs.get("batch_size"),
-<<<<<<< HEAD
+                 lossfunc=kwargs.get('loss'),
                  wandb_run_name=kwargs.get("wandb_run_name"),
                  cl_args=kwargs.get("cl_args")
-=======
-                 lossfunc=kwargs.get('loss'),
->>>>>>> b252dd75
                  )
