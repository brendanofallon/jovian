--- conflicted
+++ resolved
@@ -329,17 +329,10 @@
                  wandb_notes="",
                  cl_args = {}
 ):
-<<<<<<< HEAD
-    attention_heads = 4
-    transformer_dim = 400
-    encoder_layers = 6
-    embed_dim_factor = 125
-=======
     attention_heads = 8
     transformer_dim = 400
     encoder_layers = 8
     embed_dim_factor = 100
->>>>>>> f92d3968
     model = VarTransformer(read_depth=max_read_depth,
                             feature_count=feats_per_read, 
                             out_dim=4,
