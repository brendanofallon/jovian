--- conflicted
+++ resolved
@@ -278,7 +278,6 @@
                                                   max_alt_reads=max_read_depth)
             elapsed = datetime.now() - starttime
 
-<<<<<<< HEAD
             val_accuracy, val_vaf_mse, mean_var_count, tps, fps, fns = calc_val_accuracy(val_loader, model)
 
             try:
@@ -289,21 +288,7 @@
                 ppv = 0
 
             logger.info(f"Epoch {epoch} Secs: {elapsed.total_seconds():.2f} lr: {scheduler.get_last_lr()[0]:.4f} loss: {loss:.4f} train acc narrow / wide: {train_narrow_acc:.4f} / {train_wide_acc:.4f}, val accuracy: {val_accuracy:.4f}, mean_var_count: {mean_var_count}, tps: {tps}, fps: {fps}, fns: {fns}, ppa: {ppa}, ppv: {ppv}, val VAF accuracy: {val_vaf_mse:.4f}")
-=======
-            if valpaths:
-                val_accuracy, val_vaf_mse, mean_var_count, tps, fps, fns = calc_val_accuracy(valpaths, model)
-                try:
-                    ppa = tps/(tps+fns)
-                    ppv = tps/(tps+fps)
-                except ZeroDivisionError:
-                    ppa = 0
-                    ppv = 0
-            else:
-                val_accuracy, val_vaf_mse, mean_var_count, ppa, ppv, tps, fps, fns = float("NaN"), float("NaN"), float("NaN"), float("NaN"), float("NaN"), 0, 0, 0
-
-            logger.info(f"Epoch {epoch} Secs: {elapsed.total_seconds():.2f} lr: {scheduler.get_last_lr()[0]:.4f} loss: {loss:.4f} train acc narrow / wide: {train_narrow_acc:.4f} / {train_wide_acc:.4f}, val accuracy: {val_accuracy:.4f}, mean_var_count: {mean_var_count}, tps: {tps}, fps: {fps}, fns: {fns}")
-
->>>>>>> 35d0cb5f
+
 
             if type(val_accuracy) == torch.Tensor:
                 val_accuracy = val_accuracy.item()
