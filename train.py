
import logging
import yaml
from datetime import datetime
import os

import numpy as np
from statistics import mean
import torch
from torch import nn
from torch.utils.tensorboard import SummaryWriter

logger = logging.getLogger(__name__)

import vcf
import loader
import bwasim
import util
from bam import string_to_tensor, target_string_to_tensor, encode_pileup3, reads_spanning, alnstart, ensure_dim
from model import VarTransformer, VarTransformerAltMask
from swloss import SmithWatermanLoss

ENABLE_WANDB = os.getenv('ENABLE_WANDB', False)

if ENABLE_WANDB:
    import wandb


DEVICE = torch.device("cuda") if hasattr(torch, 'cuda') and torch.cuda.is_available() else torch.device("cpu")


class TrainLogger:
    """ Simple utility for writing various items to a log file CSV """

    def __init__(self, output, headers):
        self.headers = list(headers)
        if type(output) == str:
            self.output = open(output, "a")
        else:
            self.output = output
        self._write_header()


    def _write_header(self):
        self.output.write(",".join(self.headers) + "\n")
        self._flush_and_fsync()

    def _flush_and_fsync(self):
        try:
            self.output.flush()
            os.fsync()
        except:
            pass

    def log(self, items):
        assert len(items) == len(self.headers), f"Expected {len(headers)} items to log, but got {len(items)}"
        self.output.write(
            ",".join(str(items[k]) for k in self.headers) + "\n"
        )
        self._flush_and_fsync()


def train_epoch(model, optimizer, criterion, vaf_criterion, loader, batch_size, max_alt_reads, altpredictor=None):
    """
    Train for one epoch, which is defined by the loader but usually involves one pass over all input samples
    :param model: Model to train
    :param optimizer: Optimizer to update params
    :param criterion: Loss function
    :param loader: Provides training data
    :param batch_size:
    :return: Sum of losses over each batch, plus fraction of matching bases for ref and alt seq
    """
    epoch_loss_sum = None
    prev_epoch_loss = None
    vafloss_sum = 0
    count = 0
    midmatch_narrow_sum = 0
    midmatch_wide_sum = 0
    vafloss = torch.tensor([0])
    for batch, (src, tgt_seq, tgtvaf, altmask) in enumerate(loader.iter_once(batch_size)):
        optimizer.zero_grad()
        
        seq_preds, vaf_preds = model(src)

        tgt_seq = tgt_seq.squeeze(1)
        # loss = criterion(seq_preds.flatten(start_dim=0, end_dim=1), tgt_seq.flatten())
        loss = criterion(seq_preds, tgt_seq)

        count += 1
        if count % 100 == 0:
            if prev_epoch_loss:
                lossdif = epoch_loss_sum - prev_epoch_loss
            else:
                lossdif = 0
            logger.info(f"Batch {count} : epoch_loss_sum: {epoch_loss_sum:.3f} epoch loss dif: {lossdif:.3f}")
        #print(f"src: {src.shape} preds: {seq_preds.shape} tgt: {tgt_seq.shape}")

        with torch.no_grad():
            width = 20
            mid = seq_preds.shape[1] // 2
            midmatch_narrow = (torch.argmax(seq_preds[:, mid-width//2:mid+width//2, :].flatten(start_dim=0, end_dim=1),
                                     dim=1) == tgt_seq[:, mid-width//2:mid+width//2].flatten()
                         ).float().mean()
            midmatch_narrow_sum += midmatch_narrow.item()
            width = 200
            mid = seq_preds.shape[1] // 2
            midmatch_wide = (torch.argmax(seq_preds[:, mid-width//2:mid+width//2, :].flatten(start_dim=0, end_dim=1),
                                     dim=1) == tgt_seq[:, mid-width//2:mid+width//2].flatten()
                         ).float().mean()
            midmatch_wide_sum += midmatch_wide.item()

        loss.backward()

        #if vaf_criterion is not None and np.random.rand() < 0.10:
        #    vafloss = vaf_criterion(vaf_preds.double(), tgtvaf.double())
        #    vafloss.backward()
        #    vafloss_sum += vafloss.detach().item()

        torch.nn.utils.clip_grad_norm_(model.parameters(), 1.0) # Not sure what is reasonable here, but we want to prevent the gradient from getting too big
        optimizer.step()
        if epoch_loss_sum is None:
            epoch_loss_sum = loss.detach().item()
        else:
            prev_epoch_loss = epoch_loss_sum
            epoch_loss_sum += loss.detach().item()
        if np.isnan(epoch_loss_sum):
            logger.warning(f"Loss is NAN!!")
        #logger.info(f"batch: {batch} loss: {loss.item()} vafloss: {vafloss.item()}")

    logger.info(f"Trained {batch+1} batches in total.")
    return epoch_loss_sum, midmatch_narrow_sum / batch, midmatch_wide_sum / batch


def calc_val_accuracy(valpaths, model):
    """
    Compute accuracy (fraction of predicted bases that match actual bases)
    and calculates mean number of variant counts,
    across all samples in valpaths, using the given model, and return it
    :param valpaths: List of paths to (src, tgt) saved tensors
    :returns : Average model accuracy across all validation sets, vaf MSE 
    """
    width = 20
    with torch.no_grad():
        match_sum = 0
        count = 0
        vaf_mse_sum = 0
        pred_vars = []
        for srcpath, tgtpath, vaftgtpath in valpaths:
            src = util.tensor_from_file(srcpath, DEVICE).float()
            tgt = util.tensor_from_file(tgtpath, DEVICE).long()
            vaf = util.tensor_from_file(vaftgtpath, DEVICE)
            tgt = tgt.squeeze(1)

            seq_preds, vaf_preds = model(src)
            # Compute val accuracy
            mid = seq_preds.shape[1] // 2
            midmatch = (torch.argmax(seq_preds[:, mid - width // 2:mid + width // 2, :].flatten(start_dim=0, end_dim=1),
                                     dim=1) == tgt[:, mid - width // 2:mid + width // 2].flatten()
                        ).float().mean()
            match_sum += midmatch
            count += 1
            vaf_mse_sum += ((vaf - vaf_preds) * (vaf-vaf_preds)).mean().item()

            # Compute mean variant counts
            count_vars_per_batch = 0
            batch_size = 0
            for b in range(src.shape[0]):
                predstr = util.readstr(seq_preds[b, :, :])
                tgtstr = util.tgt_str(tgt[b, :])
                count_vars_per_batch += len(list(vcf.aln_to_vars(tgtstr, predstr)))
                batch_size += 1
                
            pred_vars.append(count_vars_per_batch/batch_size)
                
    return match_sum / count, vaf_mse_sum / count, mean(pred_vars)


def train_epochs(epochs,
                 dataloader,
                 max_read_depth=50,
                 feats_per_read=8,
                 init_learning_rate=0.0025,
                 checkpoint_freq=0,
                 statedict=None,
                 model_dest=None,
                 eval_batches=None,
                 val_dir=None,
                 batch_size=64):


    attention_heads = 8
    transformer_dim = 400
    encoder_layers = 4
    model = VarTransformerAltMask(read_depth=max_read_depth, 
                                    feature_count=feats_per_read, 
                                    out_dim=4, 
                                    nhead=attention_heads, 
                                    d_hid=transformer_dim, 
                                    n_encoder_layers=encoder_layers,
                                    device=DEVICE)
    if torch.cuda.device_count() > 1:
        model = nn.DataParallel(model)
    model = model.to(DEVICE)

    logger.info(f"Creating model with {sum(p.numel() for p in model.parameters() if p.requires_grad)} params")
    if statedict is not None:
        logger.info(f"Initializing model with state dict {statedict}")
        model.load_state_dict(torch.load(statedict))
    model.train()

    # criterion = nn.CrossEntropyLoss()
    criterion = SmithWatermanLoss(gap_open_penalty=-5,
                                   gap_extend_penalty=-1,
                                   temperature=1.0,
                                   device=DEVICE)
    vaf_crit = None #nn.MSELoss()
    optimizer = torch.optim.Adam(model.parameters(), lr=init_learning_rate)
    scheduler = torch.optim.lr_scheduler.StepLR(optimizer, 1.0, gamma=0.995)

    trainlogpath = str(model_dest).replace(".model", "").replace(".pt", "") + "_train.log"
    logger.info(f"Training log data will be saved at {trainlogpath}")
    trainlogger = TrainLogger(trainlogpath, ["epoch", "trainingloss", "train_accuracy", "val_accuracy", "mean_var_count", "learning_rate", "epochtime"])

    tensorboard_log_path = str(model_dest).replace(".model", "") + "_tensorboard_data"
    tensorboardWriter = SummaryWriter(log_dir=tensorboard_log_path)

    if ENABLE_WANDB:
        import wandb
        wandb.init(project='variant-transformer', entity='arup-rnd')
        wandb.config.learning_rate = init_learning_rate
        wandb.config.feats_per_read = feats_per_read
        wandb.config.batch_size = batch_size
        wandb.config.read_depth = max_read_depth
        wandb.config.attn_heads = attention_heads
        wandb.config.transformer_dim = transformer_dim
        wandb.config.encoder_layers = encoder_layers
        wandb.watch(model)

    valpaths = []
    try:
        if val_dir:
            logger.info(f"Using validation data in {val_dir}")
            valpaths = util.find_files(val_dir, src_prefix='src', tgt_prefix='tgt', vaftgt_prefix='vaftgt')
            logger.info(f"Found {len(valpaths)} batches in {val_dir}")
        else:
            logger.info(f"No val. dir. provided retaining a few training samples for validation")
            valpaths = dataloader.retain_val_samples(fraction=0.05)
            logger.info(f"Pulled {len(valpaths)} samples to use for validation")

    except Exception as ex:
        logger.warning(f"Error loading validation samples, will not have any validation data for this run {ex}")
        valpaths = []
    
    try:
        for epoch in range(epochs):
            starttime = datetime.now()
            loss, train_narrow_acc, train_wide_acc = train_epoch(model,
                                                  optimizer,
                                                  criterion,
                                                  vaf_crit,
                                                  dataloader,
                                                  batch_size=batch_size,
                                                  max_alt_reads=max_read_depth)
            elapsed = datetime.now() - starttime

            if valpaths:
                val_accuracy, val_vaf_mse, mean_var_count = calc_val_accuracy(valpaths, model)
            else:
<<<<<<< HEAD
                val_accuracy, val_vaf_mse = float("NaN"), float("NaN")
            logger.info(f"Epoch {epoch} Secs: {elapsed.total_seconds():.2f} lr: {scheduler.get_last_lr()[0]:.4f} loss: {loss:.4f} train acc narrow / wide: {train_narrow_acc:.4f} / {train_wide_acc:.4f}  val accuracy: {val_accuracy:.4f}, val VAF accuracy: {val_vaf_mse:.4f}")
=======
                val_accuracy, val_vaf_mse, mean_var_count = float("NaN"), float("NaN"), float("NaN")
            logger.info(f"Epoch {epoch} Secs: {elapsed.total_seconds():.2f} lr: {scheduler.get_last_lr()[0]:.4f} loss: {loss:.4f} train acc: {train_accuracy:.4f} val accuracy: {val_accuracy:.4f}, mean_var_count: {mean_var_count}, val VAF accuracy: {val_vaf_mse:.4f}")
>>>>>>> 6459b618

            if type(val_accuracy) == torch.Tensor:
                val_accuracy = val_accuracy.item()

            if ENABLE_WANDB:
                wandb.log({
                    "epoch": epoch,
                    "trainingloss": loss,
                    "train_accuracy": train_narrow_acc,
                    "train_wide_accuracy": train_wide_acc,
                    "val_accuarcy": val_accuracy,
                    "mean_var_count": mean_var_count,
                    "learning_rate": scheduler.get_last_lr()[0],
                    "epochtime": elapsed.total_seconds(),
                })

            scheduler.step()
            trainlogger.log({
                "epoch": epoch,
                "trainingloss": loss,
                "train_accuracy": train_narrow_acc,
                "val_accuracy": val_accuracy,
                "mean_var_count": mean_var_count,
                "learning_rate": scheduler.get_last_lr()[0],
                "epochtime": elapsed.total_seconds(),
            })

            tensorboardWriter.add_scalar("loss/train", loss, epoch)
            tensorboardWriter.add_scalar("match/train", train_narrow_acc, epoch)
            tensorboardWriter.add_scalar("match/val", val_accuracy, epoch)


            if epoch > 0 and checkpoint_freq > 0 and (epoch % checkpoint_freq == 0):
                modelparts = str(model_dest).rsplit(".", maxsplit=1)
                checkpoint_name = modelparts[0] + f"_epoch{epoch}." + modelparts[1]
                logger.info(f"Saving model state dict to {checkpoint_name}")
                m = model.module if isinstance(model, nn.DataParallel) else model
                torch.save(m.state_dict(), checkpoint_name)

        logger.info(f"Training completed after {epoch} epochs")
    except KeyboardInterrupt:
        pass

    if model_dest is not None:
        logger.info(f"Saving model state dict to {model_dest}")
        m = model.module if isinstance(model, nn.DataParallel) else model
        torch.save(m.to('cpu').state_dict(), model_dest)


def load_train_conf(confyaml):
    logger.info(f"Loading configuration from {confyaml}")
    conf = yaml.safe_load(open(confyaml).read())
    assert 'reference' in conf, "Expected 'reference' entry in training configuration"
    assert 'data' in conf, "Expected 'data' entry in training configuration"
    return conf


def eval_batch(src, tgt, predictions):
    """
    Run evaluation on a single batch and report number of TPs, FPs, and FNs
    :param src: Model input (with batch dimension as first dim and ref sequence as first element in dimension 2)
    :param tgt: Model targets / true alt sequence
    :param predictions: Model prediction
    :return: Total number of TP, FP, and FN variants
    """
    tp_total = 0
    fp_total = 0
    fn_total = 0
    for b in range(src.shape[0]):
        refseq = src[b, :, 0, :]
        assert refseq[:, 0:4].sum() == refseq.shape[0], f"Probable incorrect refseq index, sum did not match sequence length!"
        tps, fps, fns = eval_prediction(refseq, tgt[b, :], predictions[b, :, :])
        tp_total += len(tps)
        fp_total += len(fps)
        fn_total += len(fns)
    return tp_total, fp_total, fn_total


def create_eval_batches(batch_size, num_reads, read_length, config):
    """
    Create batches of simulated variants for evaluation
    :param batch_size: Number of pileups per batch
    :param config: Config yaml, must contain reference and regions
    :return: Mapping from variant type -> (batch src, tgt, vaftgt, altmask)
    """
    base_error_rate = 0.01
    if type(config) == str:
        conf = load_train_conf(config)
    else:
        conf = config
    regions = bwasim.load_regions(conf['regions'])
    eval_batches = {}
    logger.info(f"Generating evaluation batches of size {batch_size}")
    vaffunc = bwasim.betavaf
    eval_batches['del'] = bwasim.make_batch(batch_size,
                                                      regions,
                                                      conf['reference'],
                                                      numreads=num_reads,
                                                      readlength=read_length,
                                                      var_funcs=[bwasim.make_het_del],
                                                      vaf_func=vaffunc,
                                                      error_rate=base_error_rate,
                                                      clip_prob=0)
    eval_batches['ins'] = bwasim.make_batch(batch_size,
                                                regions,
                                                conf['reference'],
                                                numreads=num_reads,
                                                readlength=read_length,
                                                vaf_func=vaffunc,
                                                var_funcs=[bwasim.make_het_ins],
                                                error_rate=base_error_rate,
                                                clip_prob=0)
    eval_batches['snv'] = bwasim.make_batch(batch_size,
                                                regions,
                                                conf['reference'],
                                                numreads=num_reads,
                                                readlength=read_length,
                                                vaf_func=vaffunc,
                                                var_funcs=[bwasim.make_het_snv],
                                                error_rate=base_error_rate,
                                                clip_prob=0)
    eval_batches['mnv'] = bwasim.make_batch(batch_size,
                                                regions,
                                                conf['reference'],
                                                numreads=num_reads,
                                                readlength=read_length,
                                                vaf_func=vaffunc,
                                                var_funcs=[bwasim.make_het_del],
                                                error_rate=base_error_rate,
                                                clip_prob=0)
    logger.info("Done generating evaluation batches")
    return eval_batches


def train(config, output_model, input_model, epochs, **kwargs):
    """
    Conduct a training run and save the trained parameters (statedict) to output_model
    :param config: Path to config yaml
    :param output_model: Path to save trained params to
    :param input_model: Start training with params from input_model
    :param epochs: How many passes over training data to conduct
    """
    logger.info(f"Found torch device: {DEVICE}")
    if 'cuda' in str(DEVICE):
        for idev in range(torch.cuda.device_count()):
            logger.info(f"CUDA device {idev} name: {torch.cuda.get_device_name({idev})}")
 
    conf = load_train_conf(config)
    # train_sets = [(c['bam'], c['labels']) for c in conf['data']]
    #dataloader = make_multiloader(train_sets, conf['reference'], threads=6, max_to_load=max_to_load, max_reads_per_aln=200)
    # dataloader = loader.SimLoader(DEVICE, seqlen=100, readsperbatch=100, readlength=80, error_rate=0.01, clip_prob=0.01)
    if kwargs.get("datadir") is not None:
        logger.info(f"Using pregenerated training data from {kwargs.get('datadir')}")
        pregenloader = loader.PregenLoader(DEVICE,
                                         kwargs.get("datadir"),
                                         threads=kwargs.get('threads'),
                                         max_decomped_batches=kwargs.get('max_decomp_batches'))
        
        dataloader = pregenloader

        # If you want to use augmenting loaders you need to pass '--data-augmentation" parameter during training, default is no augmentation.
        if kwargs.get("data_augmentation"):
            dataloader = loader.ShorteningLoader(dataloader, seq_len=150)
            dataloader = loader.ShufflingLoader(dataloader)
            dataloader = loader.DownsamplingLoader(dataloader, prob_of_read_being_dropped=0.01)

    else:
        logger.info(f"Using on-the-fly training data from sim loader")
        dataloader = loader.BWASimLoader(DEVICE,
                                     regions=conf['regions'],
                                     refpath=conf['reference'],
                                     readsperpileup=300,
                                     readlength=145,
                                     error_rate=0.02,
                                     clip_prob=0.01)

    train_epochs(epochs,
                 dataloader,
                 max_read_depth=300,
                 feats_per_read=9,
                 statedict=input_model,
                 init_learning_rate=kwargs.get('learning_rate', 0.001),
                 model_dest=output_model,
                 checkpoint_freq=kwargs.get('checkpoint_freq', 10),
                 val_dir=kwargs.get('val_dir'),
                 batch_size=kwargs.get("batch_size"),
                 )
<|MERGE_RESOLUTION|>--- conflicted
+++ resolved
@@ -266,13 +266,10 @@
             if valpaths:
                 val_accuracy, val_vaf_mse, mean_var_count = calc_val_accuracy(valpaths, model)
             else:
-<<<<<<< HEAD
-                val_accuracy, val_vaf_mse = float("NaN"), float("NaN")
-            logger.info(f"Epoch {epoch} Secs: {elapsed.total_seconds():.2f} lr: {scheduler.get_last_lr()[0]:.4f} loss: {loss:.4f} train acc narrow / wide: {train_narrow_acc:.4f} / {train_wide_acc:.4f}  val accuracy: {val_accuracy:.4f}, val VAF accuracy: {val_vaf_mse:.4f}")
-=======
                 val_accuracy, val_vaf_mse, mean_var_count = float("NaN"), float("NaN"), float("NaN")
-            logger.info(f"Epoch {epoch} Secs: {elapsed.total_seconds():.2f} lr: {scheduler.get_last_lr()[0]:.4f} loss: {loss:.4f} train acc: {train_accuracy:.4f} val accuracy: {val_accuracy:.4f}, mean_var_count: {mean_var_count}, val VAF accuracy: {val_vaf_mse:.4f}")
->>>>>>> 6459b618
+
+            logger.info(f"Epoch {epoch} Secs: {elapsed.total_seconds():.2f} lr: {scheduler.get_last_lr()[0]:.4f} loss: {loss:.4f} train acc narrow / wide: {train_narrow_acc:.4f} / {train_wide_acc:.4f}  val accuracy: {val_accuracy:.4f} val var count:  {mean_var_count:.2f}")
+
 
             if type(val_accuracy) == torch.Tensor:
                 val_accuracy = val_accuracy.item()
