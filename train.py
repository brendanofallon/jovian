
import logging
import yaml
from datetime import datetime
import os

import numpy as np
import torch
from torch import nn
from torch.utils.tensorboard import SummaryWriter

logger = logging.getLogger(__name__)

import vcf
import loader
import bwasim
import util
from bam import string_to_tensor, target_string_to_tensor, encode_pileup3, reads_spanning, alnstart, ensure_dim
from model import VarTransformer, VarTransformerAltMask
from swloss import SmithWatermanLoss

ENABLE_WANDB = os.getenv('ENABLE_WANDB', False)

if ENABLE_WANDB:
    import wandb


DEVICE = torch.device("cuda") if hasattr(torch, 'cuda') and torch.cuda.is_available() else torch.device("cpu")


class TrainLogger:
    """ Simple utility for writing various items to a log file CSV """

    def __init__(self, output, headers):
        self.headers = list(headers)
        if type(output) == str:
            self.output = open(output, "a")
        else:
            self.output = output
        self._write_header()


    def _write_header(self):
        self.output.write(",".join(self.headers) + "\n")
        self._flush_and_fsync()

    def _flush_and_fsync(self):
        try:
            self.output.flush()
            os.fsync()
        except:
            pass

    def log(self, items):
        assert len(items) == len(self.headers), f"Expected {len(headers)} items to log, but got {len(items)}"
        self.output.write(
            ",".join(str(items[k]) for k in self.headers) + "\n"
        )
        self._flush_and_fsync()


def train_epoch(model, optimizer, criterion, vaf_criterion, loader, batch_size, max_alt_reads, altpredictor=None):
    """
    Train for one epoch, which is defined by the loader but usually involves one pass over all input samples
    :param model: Model to train
    :param optimizer: Optimizer to update params
    :param criterion: Loss function
    :param loader: Provides training data
    :param batch_size:
    :return: Sum of losses over each batch, plus fraction of matching bases for ref and alt seq
    """
    epoch_loss_sum = None
    prev_epoch_loss = None
    vafloss_sum = 0
    count = 0
    midmatch_narrow_sum = 0
    midmatch_wide_sum = 0
    vafloss = torch.tensor([0])
    for batch, (src, tgt_seq, tgtvaf, altmask) in enumerate(loader.iter_once(batch_size)):
        optimizer.zero_grad()
        
        seq_preds, vaf_preds = model(src)

        tgt_seq = tgt_seq.squeeze(1)
        # loss = criterion(seq_preds.flatten(start_dim=0, end_dim=1), tgt_seq.flatten())
        loss = criterion(seq_preds, tgt_seq)

        count += 1
        if count % 100 == 0:
            if prev_epoch_loss:
                lossdif = epoch_loss_sum - prev_epoch_loss
            else:
                lossdif = 0
            logger.info(f"Batch {count} : epoch_loss_sum: {epoch_loss_sum:.3f} epoch loss dif: {lossdif:.3f}")
        #print(f"src: {src.shape} preds: {seq_preds.shape} tgt: {tgt_seq.shape}")

        with torch.no_grad():
            width = 20
            mid = seq_preds.shape[1] // 2
            midmatch_narrow = (torch.argmax(seq_preds[:, mid-width//2:mid+width//2, :].flatten(start_dim=0, end_dim=1),
                                     dim=1) == tgt_seq[:, mid-width//2:mid+width//2].flatten()
                         ).float().mean()
            midmatch_narrow_sum += midmatch_narrow.item()
            width = 200
            mid = seq_preds.shape[1] // 2
            midmatch_wide = (torch.argmax(seq_preds[:, mid-width//2:mid+width//2, :].flatten(start_dim=0, end_dim=1),
                                     dim=1) == tgt_seq[:, mid-width//2:mid+width//2].flatten()
                         ).float().mean()
            midmatch_wide_sum += midmatch_wide.item()

        loss.backward()

        #if vaf_criterion is not None and np.random.rand() < 0.10:
        #    vafloss = vaf_criterion(vaf_preds.double(), tgtvaf.double())
        #    vafloss.backward()
        #    vafloss_sum += vafloss.detach().item()

        torch.nn.utils.clip_grad_norm_(model.parameters(), 1.0) # Not sure what is reasonable here, but we want to prevent the gradient from getting too big
        optimizer.step()
        if epoch_loss_sum is None:
            epoch_loss_sum = loss.detach().item()
        else:
            prev_epoch_loss = epoch_loss_sum
            epoch_loss_sum += loss.detach().item()
        if np.isnan(epoch_loss_sum):
            logger.warning(f"Loss is NAN!!")
        if batch % 100 == 0:
<<<<<<< HEAD
            logger.info(f"Train midmatch for batch {batch} : {midmatch.item():.3f} loss: {loss.item():.3f}")
=======
            logger.info(f"Batch {batch} : narrow acc: {midmatch_narrow.item():.3f} loss: {loss.item():.3f}")
>>>>>>> 80fd466e
            
        #logger.info(f"batch: {batch} loss: {loss.item()} vafloss: {vafloss.item()}")

    logger.info(f"Trained {batch+1} batches in total.")
    return epoch_loss_sum, midmatch_narrow_sum / batch, midmatch_wide_sum / batch


def calc_val_accuracy(valpaths, model):
    """
    Compute accuracy (fraction of predicted bases that match actual bases),
    calculates mean number of variant counts between tgt and predicted sequence,
    and also calculates TP, FP and FN count based on reference, alt and predicted sequence.
    across all samples in valpaths, using the given model, and return it
    :param valpaths: List of paths to (src, tgt) saved tensors
    :returns : Average model accuracy across all validation sets, vaf MSE 
    """
    width = 20
    with torch.no_grad():
        match_sum = 0
        count = 0
        vaf_mse_sum = 0
        pred_vars = []
        tp_total = 0
        fp_total = 0
        fn_total = 0
        for srcpath, tgtpath, vaftgtpath in valpaths:
            src = util.tensor_from_file(srcpath, DEVICE).float()
            tgt = util.tensor_from_file(tgtpath, DEVICE).long()
            vaf = util.tensor_from_file(vaftgtpath, DEVICE)
            tgt = tgt.squeeze(1)

            seq_preds, vaf_preds = model(src)
            # Compute val accuracy
            mid = seq_preds.shape[1] // 2
            midmatch = (torch.argmax(seq_preds[:, mid - width // 2:mid + width // 2, :].flatten(start_dim=0, end_dim=1),
                                     dim=1) == tgt[:, mid - width // 2:mid + width // 2].flatten()
                        ).float().mean()
            match_sum += midmatch
            count += 1
            vaf_mse_sum += ((vaf - vaf_preds) * (vaf-vaf_preds)).mean().item()

            # Compute mean variant counts
            count_vars_per_batch = 0
            batch_size = 0
            for b in range(src.shape[0]):
                predstr = util.readstr(seq_preds[b, :, :])
                tgtstr = util.tgt_str(tgt[b, :])
                count_vars_per_batch += len(list(vcf.aln_to_vars(tgtstr, predstr)))
                batch_size += 1

                # Get TP, FN and FN based on reference, alt and predicted sequence.
                tps, fps, fns = eval_prediction(util.readstr(src[b, :, 0, :]),  tgtstr, seq_preds[b, :, :])
                tp_total += len(tps)
                fp_total += len(fps)
                fn_total += len(fns)

            pred_vars.append(count_vars_per_batch/batch_size)
                
    return match_sum / count, vaf_mse_sum / count, np.mean(pred_vars), tp_total, fp_total, fn_total


def train_epochs(epochs,
                 dataloader,
                 max_read_depth=50,
                 feats_per_read=8,
                 init_learning_rate=0.0025,
                 checkpoint_freq=0,
                 statedict=None,
                 model_dest=None,
                 eval_batches=None,
                 val_dir=None,
                 batch_size=64):


    attention_heads = 8
    transformer_dim = 400
    encoder_layers = 4
    model = VarTransformerAltMask(read_depth=max_read_depth, 
                                    feature_count=feats_per_read, 
                                    out_dim=4, 
                                    nhead=attention_heads, 
                                    d_hid=transformer_dim, 
                                    n_encoder_layers=encoder_layers,
                                    device=DEVICE)
    if torch.cuda.device_count() > 1:
        model = nn.DataParallel(model)
    model = model.to(DEVICE)

    logger.info(f"Creating model with {sum(p.numel() for p in model.parameters() if p.requires_grad)} params")
    if statedict is not None:
        logger.info(f"Initializing model with state dict {statedict}")
        model.load_state_dict(torch.load(statedict))
    model.train()

    # criterion = nn.CrossEntropyLoss()
    criterion = SmithWatermanLoss(gap_open_penalty=-5,
                                   gap_extend_penalty=-1,
                                   temperature=1.0,
                                   device=DEVICE)
    vaf_crit = None #nn.MSELoss()
    optimizer = torch.optim.Adam(model.parameters(), lr=init_learning_rate)
    scheduler = torch.optim.lr_scheduler.StepLR(optimizer, 1.0, gamma=0.995)

    trainlogpath = str(model_dest).replace(".model", "").replace(".pt", "") + "_train.log"
    logger.info(f"Training log data will be saved at {trainlogpath}")
    trainlogger = TrainLogger(trainlogpath, ["epoch", "trainingloss", "train_accuracy", "val_accuracy", "mean_var_count", "ppa", "ppv", "learning_rate", "epochtime"])

    tensorboard_log_path = str(model_dest).replace(".model", "") + "_tensorboard_data"
    tensorboardWriter = SummaryWriter(log_dir=tensorboard_log_path)

    if ENABLE_WANDB:
        import wandb
        wandb.init(project='variant-transformer', entity='arup-rnd')
        wandb.config.learning_rate = init_learning_rate
        wandb.config.feats_per_read = feats_per_read
        wandb.config.batch_size = batch_size
        wandb.config.read_depth = max_read_depth
        wandb.config.attn_heads = attention_heads
        wandb.config.transformer_dim = transformer_dim
        wandb.config.encoder_layers = encoder_layers
        wandb.watch(model)

    valpaths = []
    try:
        if val_dir:
            logger.info(f"Using validation data in {val_dir}")
            valpaths = util.find_files(val_dir, src_prefix='src', tgt_prefix='tgt', vaftgt_prefix='vaftgt')
            logger.info(f"Found {len(valpaths)} batches in {val_dir}")
        else:
            logger.info(f"No val. dir. provided retaining a few training samples for validation")
            valpaths = dataloader.retain_val_samples(fraction=0.05)
            logger.info(f"Pulled {len(valpaths)} samples to use for validation")

    except Exception as ex:
        logger.warning(f"Error loading validation samples, will not have any validation data for this run {ex}")
        valpaths = []
    
    try:
        for epoch in range(epochs):
            starttime = datetime.now()
            loss, train_narrow_acc, train_wide_acc = train_epoch(model,
                                                  optimizer,
                                                  criterion,
                                                  vaf_crit,
                                                  dataloader,
                                                  batch_size=batch_size,
                                                  max_alt_reads=max_read_depth)
            elapsed = datetime.now() - starttime

            if valpaths:
                val_accuracy, val_vaf_mse, mean_var_count, tps, fps, fns = calc_val_accuracy(valpaths, model)
                try:
                    ppa = tps/(tps+fns)
                    ppv = tps/(tps+fps)
                except ZeroDivisionError:
                    ppa = 0
                    ppv = 0
            else:

                val_accuracy, val_vaf_mse, mean_var_count, ppa, ppv, tps, fps, fns = float("NaN"), float("NaN"), float("NaN"), float("NaN"), float("NaN"), 0, 0, 0
<<<<<<< HEAD

            logger.info(f"Epoch {epoch} Secs: {elapsed.total_seconds():.2f} lr: {scheduler.get_last_lr()[0]:.4f} loss: {loss:.4f} train acc narrow / wide: {train_narrow_acc:.4f} / {train_wide_acc:.4f}, val accuracy: {val_accuracy:.4f}, mean_var_count: {mean_var_count}, tps: {tps}, fps: {fps}, fns: {fns}, ppa: {ppa}, ppv: {ppv}, val VAF accuracy: {val_vaf_mse:.4f}")
=======
 
            logger.info(f"Epoch {epoch} Secs: {elapsed.total_seconds():.2f} lr: {scheduler.get_last_lr()[0]:.4f} loss: {loss:.4f} train acc narrow / wide: {train_narrow_acc:.4f} / {train_wide_acc:.4f}, val accuracy: {val_accuracy:.4f}, mean_var_count: {mean_var_count}, tps: {tps}, fps: {fps}, fns: {fns}")
>>>>>>> 80fd466e

            if type(val_accuracy) == torch.Tensor:
                val_accuracy = val_accuracy.item()

            if ENABLE_WANDB:
                wandb.log({
                    "epoch": epoch,
                    "trainingloss": loss,
                    "train_accuracy": train_narrow_acc,
                    "train_wide_accuracy": train_wide_acc,
                    "val_accuarcy": val_accuracy,
                    "mean_var_count": mean_var_count,
                    "ppa": ppa,
                    "ppv": ppv,
                    "learning_rate": scheduler.get_last_lr()[0],
                    "epochtime": elapsed.total_seconds(),
                })

            scheduler.step()
            trainlogger.log({
                "epoch": epoch,
                "trainingloss": loss,
                "train_accuracy": train_narrow_acc,
                "val_accuracy": val_accuracy,
                "mean_var_count": mean_var_count,
                "ppa": ppa,
                "ppv": ppv,
                "learning_rate": scheduler.get_last_lr()[0],
                "epochtime": elapsed.total_seconds(),
            })

            tensorboardWriter.add_scalar("loss/train", loss, epoch)
            tensorboardWriter.add_scalar("match/train", train_narrow_acc, epoch)
            tensorboardWriter.add_scalar("match/val", val_accuracy, epoch)


            if epoch > 0 and checkpoint_freq > 0 and (epoch % checkpoint_freq == 0):
                modelparts = str(model_dest).rsplit(".", maxsplit=1)
                checkpoint_name = modelparts[0] + f"_epoch{epoch}." + modelparts[1]
                logger.info(f"Saving model state dict to {checkpoint_name}")
                m = model.module if isinstance(model, nn.DataParallel) else model
                torch.save(m.state_dict(), checkpoint_name)

        logger.info(f"Training completed after {epoch} epochs")
    except KeyboardInterrupt:
        pass

    if model_dest is not None:
        logger.info(f"Saving model state dict to {model_dest}")
        m = model.module if isinstance(model, nn.DataParallel) else model
        torch.save(m.to('cpu').state_dict(), model_dest)


def load_train_conf(confyaml):
    logger.info(f"Loading configuration from {confyaml}")
    conf = yaml.safe_load(open(confyaml).read())
    assert 'reference' in conf, "Expected 'reference' entry in training configuration"
    assert 'data' in conf, "Expected 'data' entry in training configuration"
    return conf


def eval_prediction(refseqstr, altseq, predictions, midwidth=100):
    """
    Given a target sequence and two predicted sequences, attempt to determine if the correct *Variants* are
    detected from the target. This uses the vcf.align_seqs(seq1, seq2) method to convert string sequences to Variant
    objects, then compares variant objects
    :param tgt:
    :param predictions:
    :param midwidth:
    :return: Sets of TP, FP, and FN vars
    """
    midstart = len(refseqstr) // 2 - midwidth // 2
    midend  =  len(refseqstr) // 2 + midwidth // 2
    known_vars = []
    for v in vcf.aln_to_vars(refseqstr, altseq):
        if midstart < v.pos < midend:
            known_vars.append(v)

    pred_vars = []
    predstr = util.readstr(predictions)
    for v in vcf.aln_to_vars(refseqstr, predstr):
        if midstart < v.pos < midend:
            v.qual = predictions[v.pos:v.pos + max(1, min(len(v.ref), len(v.alt))), :].max(dim=1)[0].min().item()
            pred_vars.append(v)

    tps = [] # True postive - real and detected variant
    fns = [] # False negatives - real variant but not detected
    fps = [] # False positives - detected but not a real variant
    for true_var in known_vars:
        if true_var in pred_vars:
            tps.append(true_var)
        else:
            fns.append(true_var)

    for detected_var in pred_vars:
        if detected_var not in known_vars:
            #logger.info(f"FP: {detected_var}")
            fps.append(detected_var)

    return tps, fps, fns


def eval_batch(src, tgt, predictions):
    """
    Run evaluation on a single batch and report number of TPs, FPs, and FNs
    :param src: Model input (with batch dimension as first dim and ref sequence as first element in dimension 2)
    :param tgt: Model targets / true alt sequence
    :param predictions: Model prediction
    :return: Total number of TP, FP, and FN variants
    """
    tp_total = 0
    fp_total = 0
    fn_total = 0
    for b in range(src.shape[0]):
        refseq = src[b, :, 0, :]
        assert refseq[:, 0:4].sum() == refseq.shape[0], f"Probable incorrect refseq index, sum did not match sequence length!"
        tps, fps, fns = eval_prediction(refseq, tgt[b, :], predictions[b, :, :])
        tp_total += len(tps)
        fp_total += len(fps)
        fn_total += len(fns)
    return tp_total, fp_total, fn_total


def create_eval_batches(batch_size, num_reads, read_length, config):
    """
    Create batches of simulated variants for evaluation
    :param batch_size: Number of pileups per batch
    :param config: Config yaml, must contain reference and regions
    :return: Mapping from variant type -> (batch src, tgt, vaftgt, altmask)
    """
    base_error_rate = 0.01
    if type(config) == str:
        conf = load_train_conf(config)
    else:
        conf = config
    regions = bwasim.load_regions(conf['regions'])
    eval_batches = {}
    logger.info(f"Generating evaluation batches of size {batch_size}")
    vaffunc = bwasim.betavaf
    eval_batches['del'] = bwasim.make_batch(batch_size,
                                                      regions,
                                                      conf['reference'],
                                                      numreads=num_reads,
                                                      readlength=read_length,
                                                                          var_funcs=[bwasim.make_het_del],
                                                      vaf_func=vaffunc,
                                                      error_rate=base_error_rate,
                                                      clip_prob=0)
    eval_batches['ins'] = bwasim.make_batch(batch_size,
                                                regions,
                                                conf['reference'],
                                                numreads=num_reads,
                                                readlength=read_length,
                                                vaf_func=vaffunc,
                                                var_funcs=[bwasim.make_het_ins],
                                                error_rate=base_error_rate,
                                                clip_prob=0)
    eval_batches['snv'] = bwasim.make_batch(batch_size,
                                                regions,
                                                conf['reference'],
                                                numreads=num_reads,
                                                readlength=read_length,
                                                vaf_func=vaffunc,
                                                var_funcs=[bwasim.make_het_snv],
                                                error_rate=base_error_rate,
                                                clip_prob=0)
    eval_batches['mnv'] = bwasim.make_batch(batch_size,
                                                regions,
                                                conf['reference'],
                                                numreads=num_reads,
                                                readlength=read_length,
                                                vaf_func=vaffunc,
                                                var_funcs=[bwasim.make_het_del],
                                                error_rate=base_error_rate,
                                                clip_prob=0)
    logger.info("Done generating evaluation batches")
    return eval_batches


def train(config, output_model, input_model, epochs, **kwargs):
    """
    Conduct a training run and save the trained parameters (statedict) to output_model
    :param config: Path to config yaml
    :param output_model: Path to save trained params to
    :param input_model: Start training with params from input_model
    :param epochs: How many passes over training data to conduct
    """
    logger.info(f"Found torch device: {DEVICE}")
    if 'cuda' in str(DEVICE):
        for idev in range(torch.cuda.device_count()):
            logger.info(f"CUDA device {idev} name: {torch.cuda.get_device_name({idev})}")
 
    conf = load_train_conf(config)
    # train_sets = [(c['bam'], c['labels']) for c in conf['data']]
    #dataloader = make_multiloader(train_sets, conf['reference'], threads=6, max_to_load=max_to_load, max_reads_per_aln=200)
    # dataloader = loader.SimLoader(DEVICE, seqlen=100, readsperbatch=100, readlength=80, error_rate=0.01, clip_prob=0.01)
    if kwargs.get("datadir") is not None:
        logger.info(f"Using pregenerated training data from {kwargs.get('datadir')}")
        pregenloader = loader.PregenLoader(DEVICE,
                                         kwargs.get("datadir"),
                                         threads=kwargs.get('threads'),
                                         max_decomped_batches=kwargs.get('max_decomp_batches'))
        
        dataloader = pregenloader

        # If you want to use augmenting loaders you need to pass '--data-augmentation" parameter during training, default is no augmentation.
        if kwargs.get("data_augmentation"):
            dataloader = loader.ShorteningLoader(dataloader, seq_len=150)
            #dataloader = loader.ShufflingLoader(dataloader)
            #dataloader = loader.DownsamplingLoader(dataloader, prob_of_read_being_dropped=0.01)

    else:
        logger.info(f"Using on-the-fly training data from sim loader")
        dataloader = loader.BWASimLoader(DEVICE,
                                     regions=conf['regions'],
                                     refpath=conf['reference'],
                                     readsperpileup=300,
                                     readlength=145,
                                     error_rate=0.02,
                                     clip_prob=0.01)

    train_epochs(epochs,
                 dataloader,
                 max_read_depth=300,
                 feats_per_read=9,
                 statedict=input_model,
                 init_learning_rate=kwargs.get('learning_rate', 0.001),
                 model_dest=output_model,
                 checkpoint_freq=kwargs.get('checkpoint_freq', 10),
                 val_dir=kwargs.get('val_dir'),
                 batch_size=kwargs.get("batch_size"),
                 )
<|MERGE_RESOLUTION|>--- conflicted
+++ resolved
@@ -125,11 +125,7 @@
         if np.isnan(epoch_loss_sum):
             logger.warning(f"Loss is NAN!!")
         if batch % 100 == 0:
-<<<<<<< HEAD
-            logger.info(f"Train midmatch for batch {batch} : {midmatch.item():.3f} loss: {loss.item():.3f}")
-=======
             logger.info(f"Batch {batch} : narrow acc: {midmatch_narrow.item():.3f} loss: {loss.item():.3f}")
->>>>>>> 80fd466e
             
         #logger.info(f"batch: {batch} loss: {loss.item()} vafloss: {vafloss.item()}")
 
@@ -288,15 +284,10 @@
                     ppa = 0
                     ppv = 0
             else:
-
                 val_accuracy, val_vaf_mse, mean_var_count, ppa, ppv, tps, fps, fns = float("NaN"), float("NaN"), float("NaN"), float("NaN"), float("NaN"), 0, 0, 0
-<<<<<<< HEAD
-
-            logger.info(f"Epoch {epoch} Secs: {elapsed.total_seconds():.2f} lr: {scheduler.get_last_lr()[0]:.4f} loss: {loss:.4f} train acc narrow / wide: {train_narrow_acc:.4f} / {train_wide_acc:.4f}, val accuracy: {val_accuracy:.4f}, mean_var_count: {mean_var_count}, tps: {tps}, fps: {fps}, fns: {fns}, ppa: {ppa}, ppv: {ppv}, val VAF accuracy: {val_vaf_mse:.4f}")
-=======
- 
+
             logger.info(f"Epoch {epoch} Secs: {elapsed.total_seconds():.2f} lr: {scheduler.get_last_lr()[0]:.4f} loss: {loss:.4f} train acc narrow / wide: {train_narrow_acc:.4f} / {train_wide_acc:.4f}, val accuracy: {val_accuracy:.4f}, mean_var_count: {mean_var_count}, tps: {tps}, fps: {fps}, fns: {fns}")
->>>>>>> 80fd466e
+
 
             if type(val_accuracy) == torch.Tensor:
                 val_accuracy = val_accuracy.item()
