--- conflicted
+++ resolved
@@ -420,11 +420,7 @@
     # Create record
     vcf_filter = var["filter"] if var["filter"] else "PASS"
     r = vcf_file.new_record(contig=var.chrom, start=var.pos -1, stop=var.pos,
-<<<<<<< HEAD
-                       alleles=(var.ref, var.alt), filter=var["filter"], qual=int(round(prob_to_phred(var.qual))))
-=======
-                       alleles=(var.ref, var.alt), filter=vcf_filter, qual=var.qual)
->>>>>>> a1f7491b
+                       alleles=(var.ref, var.alt), filter=vcf_filter, qual=int(round(prob_to_phred(var.qual))))
     # Set FORMAT values
     r.samples['sample']['GT'] = var.genotype
     r.samples['sample'].phased = var.phased  # note: need to set phased after setting genotype
