--- conflicted
+++ resolved
@@ -453,28 +453,14 @@
         r.info['DUPLICATE'] = ()
     return r
 
-
-<<<<<<< HEAD
-def vars_to_vcf(vcf_file, pr_vars, min_cov):
-    """
-    create variant records from pyranges variant table and write all to pysam VariantFile
-    :param vcf_file:
-    :param pr_vars:
-    :param min_cov: Minimum coverage for variant to be written
-=======
 def vars_to_vcf(vcf_file, variants):
     """
     create variant records from pyranges variant table and write all to pysam VariantFile
     :param vcf_file:
     :param pr_vars: List of variants to write
->>>>>>> f92d3968
+
     :return: None
     """
     for var in variants:
         r = create_vcf_rec(var, vcf_file)
-<<<<<<< HEAD
-        if r.samples['sample']['DP'] > min_cov:
-            vcf_file.write(r)
-=======
         vcf_file.write(r)
->>>>>>> f92d3968
