
import numpy as np
import logging
import scipy.stats as stats
import string
import torch
import torch.nn.functional as F

from bam import reads_spanning, encode_pileup2, target_string_to_tensor, ensure_dim, string_to_tensor, encode_pileup3
import random
import pysam
import subprocess


logger = logging.getLogger(__name__)

def run_bwa(fastq1, fastq2, refgenome, dest):
    cmd = f"bwa mem -t 2 {refgenome} {fastq1} {fastq2} 2> /dev/null | samtools sort - | samtools view -b - -o {dest}"
    #logger.info(f"Executing {cmd}")
    subprocess.run(cmd, shell=True, stderr=None)
    subprocess.run(f"samtools index {dest}", shell=True)


def revcomp(seq):
    d = {
        'A': 'T',
        'T': 'A',
        'C': 'G',
        'G': 'C',
        'N': 'N',
    }
    return "".join(d[b] for b in reversed(seq))


def generate_reads(seq, numreads, readlength, fragsize, error_rate, clip_prob):
    assert fragsize < len(seq), "Fragment size cant be greater than sequence length"
    for i in range(numreads):
        template_len = int(np.random.normal(fragsize, fragsize/10))
        start = np.random.randint(0, max(1, len(seq)-template_len))
        read1 = seq[start:min(len(seq), start+readlength)]
        read2 = seq[max(0, start+template_len-readlength):min(len(seq), start+template_len)]
        if error_rate:
            read1 = mutate_seq(read1, error_rate)
            read2 = mutate_seq(read2, error_rate)
        yield read1, read2


def to_fastq(read, label, idx):
    return f"@read_{label}{idx}\n{read}\n+\n" +'F' * len(read) + "\n"


def fq_from_seq(seq, numreads, readlength, fragsize, read_label, error_rate, clip_prob):
    for i, (r1, r2) in enumerate(generate_reads(seq, numreads, readlength, fragsize, error_rate, clip_prob)):
        r2 = revcomp(r2)
        yield to_fastq(r1, read_label, i), to_fastq(r2, read_label, i)


def fq_to_file(seq, numreads, readlength, fragsize, prefix, read_label, error_rate, clip_prob):
    fq1path = f"{prefix}_R1.fq"
    fq2path = f"{prefix}_R2.fq"
    with open(fq1path, "a") as fq1, open(fq2path, "a") as fq2:
        for r1, r2 in fq_from_seq(seq, numreads, readlength, fragsize, read_label, error_rate, clip_prob):
            fq1.write(r1)
            fq2.write(r2)
    return fq1path, fq2path


def bgzip(path):
    subprocess.run(f"bgzip -f {path}", shell=True)
    return str(path) + ".gz"


def var2fastq(seq, altseq, readlength, totreads, prefix, vaf=0.5, fragsize=200, error_rate=0, clip_prob=0):
    num_altreads = stats.binom(totreads - 1, vaf).rvs(1)[0] + 1
    fq_to_file(seq, totreads - num_altreads, readlength, fragsize, prefix, "ref", error_rate, clip_prob)
    fq1, fq2 = fq_to_file(altseq, num_altreads, readlength, fragsize, prefix, "hetalt", error_rate, clip_prob)
    return fq1, fq2


def mutate_seq(seq, error_rate):
    """
    Randomly (uniformly) alter the given sequence at error_rate fraction of positions
    :param seq: Input sequence of bases
    :param error_rate: Fraction of bases to alter
    :return: New, altered sequence
    """
    if error_rate == 0:
        return seq
    n_muts = np.random.poisson(error_rate * len(seq))
    if n_muts == 0:
        return seq
    output = list(seq)
    for i in range(n_muts):
        which = np.random.randint(0, len(seq))
        c = random.choice('ACTG')
        while c == output[which]:
            c = random.choice('ACTG')
        output[which] = c

    return "".join(output)


def make_het_snv(seq, readlength, totreads, vaf, prefix, fragment_size, error_rate=0, clip_prob=0):
    snvpos = random.choice(range(max(0, len(seq) // 2 - 25), min(len(seq), len(seq) // 2 + 25)))
    altseq = list(seq)
    altseq[snvpos] = random.choice('ACTG')
    while altseq[snvpos] == seq[snvpos]:
        altseq[snvpos] = random.choice('ACTG')
    altseq = "".join(altseq)
    fq1, fq2 = var2fastq(seq, altseq, readlength, totreads, prefix=prefix, vaf=vaf, fragsize=fragment_size, error_rate=error_rate, clip_prob=clip_prob)
    return fq1, fq2, altseq, vaf


def make_het_del(seq, readlength, totreads, vaf, prefix, fragment_size, error_rate=0, clip_prob=0):
    del_len = random.choice(range(min(len(seq)-1, 10)))
    delpos = random.choice(range(max(0, len(seq) // 2 - 8), min(len(seq) - del_len, len(seq) // 2 + 8)))
    ls = list(seq)
    for i in range(del_len):
        del ls[delpos]
    altseq = "".join(ls + ["A"] * del_len)
    fq1, fq2 = var2fastq(seq, altseq, readlength, totreads, prefix=prefix, vaf=vaf, fragsize=fragment_size, error_rate=error_rate, clip_prob=clip_prob)
    return fq1, fq2, altseq, vaf


def make_het_ins(seq, readlength, totreads, vaf, prefix, fragment_size, error_rate=0, clip_prob=0):
    ins_len = random.choice(range(min(len(seq)-1, 10))) + 1
    inspos = random.choice(range(max(0, len(seq) // 2 - 8), min(len(seq) - ins_len, len(seq) // 2 + 8)))
    altseq = "".join(seq[0:inspos]) + "".join(random.choices("ACTG", k=ins_len)) + "".join(seq[inspos:-ins_len])
    altseq = altseq[0:len(seq)]
    fq1, fq2 = var2fastq(seq, altseq, readlength, totreads, prefix=prefix, vaf=vaf, fragsize=fragment_size,
                         error_rate=error_rate, clip_prob=clip_prob)
    return fq1, fq2, altseq, vaf


def make_mnv(seq, readlength, totreads, vaf, prefix, fragment_size, error_rate=0, clip_prob=0):
    del_len = random.choice(range(min(len(seq)-1, 15))) + 1
    delpos = random.choice(range(max(0, len(seq) // 2 - 8), min(len(seq) - del_len, len(seq) // 2 + 8)))
    ls = list(seq)
    for i in range(del_len):
        del ls[delpos]

    ins_len = random.choice(range(15)) + 1
    altseq = "".join(ls[0:delpos]) + "".join(random.choices("ACTG", k=ins_len)) + "".join(ls[delpos:-ins_len])
    altseq = altseq[0:len(seq)]
    altseq = altseq + "A" * (len(seq) - len(altseq))
    fq1, fq2 = var2fastq(seq, altseq, readlength, totreads, prefix=prefix, vaf=vaf, fragsize=fragment_size,
                         error_rate=error_rate, clip_prob=clip_prob)
    return fq1, fq2, altseq, vaf


def make_novar(seq, readlength, totreads, vaf, prefix, fragment_size, error_rate=0, clip_prob=0):
    fq1, fq2 = var2fastq(seq, seq, readlength, totreads, prefix=prefix, vaf=0.000001, fragsize=fragment_size,
                         error_rate=error_rate, clip_prob=clip_prob)
    return fq1, fq2, seq, vaf


def make_batch(batch_size, regions, refpath, numreads, readlength, var_funcs=None, weights=None, error_rate=0.01, clip_prob=0):
    prefix = "simfqs"
    refgenome = pysam.FastaFile(refpath)
    region_size = 2 * readlength
    fragment_size = int(1.5 * readlength)
    if var_funcs is None:
        var_funcs = [
            make_novar,
            make_het_del,
            make_het_snv,
            make_het_ins,
            make_mnv
        ]
    if weights is None:
        weights = np.ones(len(var_funcs))

    var_info = [] # Stores region, altseq, and vaf for each variant created
    for i, region in enumerate(random.sample(regions, k=batch_size)):
        var_func = random.choices(var_funcs, weights=weights)[0]
        pos = np.random.randint(region[1], region[2])
        seq = refgenome.fetch(region[0], pos-region_size//2, pos+region_size//2)
<<<<<<< HEAD
        fq1, fq2, altseq, vaf = var_func(seq, readlength, numreads, vaf=0.95, prefix=prefix, fragment_size=fragment_size, error_rate=error_rate, clip_prob=clip_prob)
        ns = sum(1 if b=='N' else 0 for b in seq)
        if 0 < ns <10:
            logger.warning(f"Replacing {ns} Ns with As near position {region[0]}:{pos}")
            seq = seq.replace('N', 'A')
        elif ns >= 10:
            logger.warning(f"Skipping {regions[0]}:{pos}, too many Ns ({ns})")
            continue
        var_info.append((region[0], pos, seq, altseq, vaf))
        #logger.info(f"Item #{i}: {region[0]}:{pos} ({pos-region_size//2}-{pos+region_size//2} alt: {altseq}")
=======
        fq1, fq2, altseq, vaf = var_func(seq, readlength, numreads, vaf=0.5, prefix=prefix, fragment_size=fragment_size, error_rate=error_rate, clip_prob=clip_prob)
        var_info.append((region[0], pos-region_size//2, pos+region_size//2, seq, altseq, vaf))
        logger.info(f"Item #{i}: {region[0]}:{pos-region_size//2}-{pos+region_size//2} alt: {altseq}")
>>>>>>> e0d10c6c

    fq1 = bgzip(fq1)
    fq2 = bgzip(fq2)
    bamdest = "batch78.bam"
    run_bwa(fq1, fq2, refpath, bamdest)
    bam = pysam.AlignmentFile(bamdest)
    max_reads = 2*numreads
    src = []
    tgt = []
    vafs = []
    altmasks = []
    for chrom, region_start, region_end, refseq, altseq, vaf in var_info:
        #print(f"Encoding tensors around {chrom}:{pos}")
        reftensor = string_to_tensor(refseq)
        reads = reads_spanning(bam, chrom, (region_start+region_end)//2, max_reads=max_reads)
        if len(reads) < 3:
            logger.warning(f"Not enough reads spanning {chrom}:{(region_start+region_end)//2}, skipping")
            continue
        reads_encoded, altmask = encode_pileup3(reads, region_start, region_end)
        reads_w_ref = torch.cat((reftensor.unsqueeze(1), reads_encoded), dim=1)[:, 0:numreads, :]
        padded_reads = ensure_dim(reads_w_ref, region_size, numreads)

        src.append(padded_reads)
        tgt.append(target_string_to_tensor(altseq))
        vafs.append(vaf)
        altmasks.append(F.pad(altmask, (0,numreads-altmask.shape[0])))
        #print(f"reads: {src[-1].shape}, alt: {tgt[-1].shape} vafs: {vafs[-1]} altmask: {altmasks[-1].shape}")

    return torch.stack(src), torch.stack(tgt), torch.tensor(vafs), torch.stack(altmasks)


def load_regions(regionsbed):
    regions = []
    with open(regionsbed) as fh:
        for line in fh:
            toks = line.split('\t')
            regions.append((toks[0], int(toks[1]), int(toks[2])))
    return regions


def make_mixed_batch(size, seqlen, readsperbatch, readlength, error_rate, clip_prob):
    """
    Make a batch of training data that is a mixture of different variant types
    :param size: Total size of batch
    :param seqlen: Reference sequence length per data point
    :param readsperbatch: Number of reads in each pileup
    :param readlength: Length of each read in pileup
    :param error_rate: Per-base error fraction
    :param clip_prob: Per-read probability of having some soft-clipping
    :return: source data tensor, target data tensor
    """
    snv_w = 9 # Bigger values here equal less variance among sizes
    del_w = 8
    ins_w = 8
    mnv_w = 5
    novar_w = 10
    mix = np.ceil(np.random.dirichlet((snv_w, del_w, ins_w, mnv_w, novar_w)) * size) # Ceil because zero sizes break things
    snv_src, snv_tgt, snv_vaf_tgt, snv_altmask = make_batch(int(mix[0]), seqlen, readsperbatch, readlength, make_het_snv, error_rate, clip_prob)
    del_src, del_tgt, del_vaf_tgt, del_altmask = make_batch(int(mix[1]), seqlen, readsperbatch, readlength, make_het_del, error_rate, clip_prob)
    ins_src, ins_tgt, ins_vaf_tgt, ins_altmask = make_batch(int(mix[2]), seqlen, readsperbatch, readlength, make_het_ins, error_rate, clip_prob)
    mnv_src, mnv_tgt, mnv_vaf_tgt, mnv_altmask = make_batch(int(mix[3]), seqlen, readsperbatch, readlength, make_mnv, error_rate, clip_prob)
    novar_src, novar_tgt, novar_vaf_tgt, novar_altmask = make_batch(int(mix[4]), seqlen, readsperbatch, readlength, make_novar, error_rate, clip_prob)
    return (torch.cat((snv_src, del_src, ins_src, mnv_src, novar_src)),
           torch.cat((snv_tgt, del_tgt, ins_tgt, mnv_tgt, novar_tgt)),
           torch.cat((snv_vaf_tgt, del_vaf_tgt, ins_vaf_tgt, mnv_vaf_tgt, novar_vaf_tgt)),
           torch.cat((snv_altmask, del_altmask, ins_altmask, mnv_altmask, novar_altmask)))




def main():
    refpath = "/home/brendan/Public/genomics/reference/human_g1k_v37_decoy_phiXAdaptr.fasta"
    #refpath = "/Volumes/Share/genomics/reference/human_g1k_v37_decoy_phiXAdaptr.fasta"
    # ref = pysam.FastaFile(refpath)
    # seq = ref.fetch("2", 73612900, 73613200)
    # fq1, fq2, altseq, vaf = make_het_snv(seq, 150, 100, 0.5, prefix="myhetsnv")
    # fq1 = bgzip(fq1)
    # fq2 = bgzip(fq2)
    # print(f"Saved results to {fq1}, {fq2}")
    regions = load_regions("cds100.bed")

    src, tgt, vafs = make_batch(10, regions, refpath, numreads=100, readlength=150, error_rate=0.005, clip_prob=0)
    print(f"src: {src.shape}")
    print(f"tgt: {tgt.shape}")
<|MERGE_RESOLUTION|>--- conflicted
+++ resolved
@@ -175,7 +175,6 @@
         var_func = random.choices(var_funcs, weights=weights)[0]
         pos = np.random.randint(region[1], region[2])
         seq = refgenome.fetch(region[0], pos-region_size//2, pos+region_size//2)
-<<<<<<< HEAD
         fq1, fq2, altseq, vaf = var_func(seq, readlength, numreads, vaf=0.95, prefix=prefix, fragment_size=fragment_size, error_rate=error_rate, clip_prob=clip_prob)
         ns = sum(1 if b=='N' else 0 for b in seq)
         if 0 < ns <10:
@@ -184,13 +183,8 @@
         elif ns >= 10:
             logger.warning(f"Skipping {regions[0]}:{pos}, too many Ns ({ns})")
             continue
-        var_info.append((region[0], pos, seq, altseq, vaf))
-        #logger.info(f"Item #{i}: {region[0]}:{pos} ({pos-region_size//2}-{pos+region_size//2} alt: {altseq}")
-=======
-        fq1, fq2, altseq, vaf = var_func(seq, readlength, numreads, vaf=0.5, prefix=prefix, fragment_size=fragment_size, error_rate=error_rate, clip_prob=clip_prob)
         var_info.append((region[0], pos-region_size//2, pos+region_size//2, seq, altseq, vaf))
-        logger.info(f"Item #{i}: {region[0]}:{pos-region_size//2}-{pos+region_size//2} alt: {altseq}")
->>>>>>> e0d10c6c
+        #logger.info(f"Item #{i}: {region[0]}:{pos-region_size//2}-{pos+region_size//2} alt: {altseq}")
 
     fq1 = bgzip(fq1)
     fq2 = bgzip(fq2)
