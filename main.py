--- conflicted
+++ resolved
@@ -38,60 +38,6 @@
     :param tgt: Target tensor of shape [haplotype, sequence]
     :param width: Size to trim to
     """
-<<<<<<< HEAD
-=======
-
-    def __init__(self, loaders):
-        self.loaders = loaders
-
-    def iter_once(self, batch_size):
-        for loader in self.loaders:
-            for src, tgt in loader.iter_once(batch_size):
-                yield src, tgt
-
-
-class SimLoader:
-
-    def __init__(self, seqlen, readsperbatch, readlength):
-        self.batches_in_epoch = 10
-        self.seqlen = seqlen
-        self.readsperbatch = readsperbatch
-        self.readlength = readlength
-
-    def iter_once(self, batch_size):
-        for i in range(self.batches_in_epoch):
-            src, tgt = sim.make_mixed_batch(batch_size, seqlen=self.seqlen, readsperbatch=self.readsperbatch, readlength=self.readlength, error_rate=0.02, clip_prob=0.01)
-            yield src.to(DEVICE), tgt.to(DEVICE)
-
-
-
-def load_from_csv(bampath, refpath, csv, max_reads_per_aln):
-    refgenome = pysam.FastaFile(refpath)
-    bam = pysam.AlignmentFile(bampath)
-    num_ok_errors = 10
-    for i, row in pd.read_csv(csv).iterrows():
-        try:
-            if row.status == 'FP':
-                encoded, refseq, altseq = encode_with_ref(str(row.chrom), row.pos, row.ref, row.ref, bam, refgenome, max_reads_per_aln)
-            else:
-                encoded, refseq, altseq = encode_with_ref(str(row.chrom), row.pos, row.ref, row.alt, bam, refgenome, max_reads_per_aln)
-        except Exception as ex:
-            logger.warning(f"Error encoding position {row.chrom}:{row.pos} for bam: {bampath}, skipping it")
-            num_ok_errors -= 1
-            if num_ok_errors < 0:
-                raise ValueError(f"Too many errors for {bampath}, quitting!")
-            else:
-                continue
-
-        minseqlen = min(len(refseq), len(altseq))
-        reft = target_string_to_tensor(refseq[0:minseqlen])
-        altt = target_string_to_tensor(altseq[0:minseqlen])
-        tgt = torch.stack((reft, altt))
-        yield encoded, tgt, row.status
-
-
-def trim_pileuptensor(src, tgt, width):
->>>>>>> 9b4fcc3d
     assert src.shape[0] == tgt.shape[1], f"Unequal src and target lengths ({src.shape[0]} vs. {tgt.shape[1]}), not sure how to deal with this :("
     if src.shape[0] < width:
         z = torch.zeros(width - src.shape[0], src.shape[1], src.shape[2])
@@ -222,16 +168,11 @@
         logger.info(f"Initializing model with state dict {statedict}")
         model.load_state_dict(torch.load(statedict))
     model.train()
+    batch_size = 64
 
     criterion = nn.CrossEntropyLoss()
     optimizer = torch.optim.Adam(model.parameters(), lr=init_learning_rate)
-<<<<<<< HEAD
-    scheduler = torch.optim.lr_scheduler.StepLR(optimizer, 1.0, gamma=0.95)
-    batch_size = 64
-=======
     scheduler = torch.optim.lr_scheduler.StepLR(optimizer, 1.0, gamma=0.99)
-    batch_size = 15
->>>>>>> 9b4fcc3d
     try:
         for epoch in range(epochs):
             starttime = datetime.now()
