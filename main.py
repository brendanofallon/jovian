--- conflicted
+++ resolved
@@ -29,162 +29,6 @@
                     datefmt='%m-%d %H:%M:%S',
                     level=logging.INFO) # handlers=[RichHandler()])
 logger = logging.getLogger(__name__)
-
-<<<<<<< HEAD
-=======
-DEVICE = torch.device("cuda:0") if hasattr(torch, 'cuda') and torch.cuda.is_available() else torch.device("cpu")
-
-
-
-
-def trim_pileuptensor(src, tgt, width):
-    """
-    Trim or zero-pad the sequence dimension of src and target (first dimension of src, second of target)
-    so they're equal to width
-    :param src: Data tensor of shape [sequence, read, features]
-    :param tgt: Target tensor of shape [haplotype, sequence]
-    :param width: Size to trim to
-    """
-    assert src.shape[0] == tgt.shape[-1], f"Unequal src and target lengths ({src.shape[0]} vs. {tgt.shape[-1]}), not sure how to deal with this :("
-    if src.shape[0] < width:
-        z = torch.zeros(width - src.shape[0], src.shape[1], src.shape[2])
-        src = torch.cat((src, z))
-        t = torch.zeros(tgt.shape[0], width - tgt.shape[1])
-        tgt = torch.cat((tgt, t), dim=1)
-    else:
-        start = src.shape[0] // 2 - width // 2
-        src = src[start:start+width, :, :]
-        tgt = tgt[:, start:start+width]
-
-    return src, tgt
-
-
-def make_loader(bampath, refpath, csv, max_to_load=1e9, max_reads_per_aln=100):
-    allsrc = []
-    alltgt = []
-    count = 0
-    seq_len = 150
-    logger.info(f"Creating new data loader from {bampath}")
-    counter = defaultdict(int)
-    classes = []
-    for enc, tgt, status, vtype in loader.load_from_csv(bampath, refpath, csv, max_reads_per_aln=max_reads_per_aln):
-        label_class = "-".join((status, vtype))
-        classes.append(label_class)
-        counter[label_class] += 1
-        src, tgt = trim_pileuptensor(enc, tgt.unsqueeze(0), seq_len)
-        assert src.shape[0] == seq_len, f"Src tensor #{count} had incorrect shape after trimming, found {src.shape[0]} but should be {seq_len}"
-        assert tgt.shape[1] == seq_len, f"Tgt tensor #{count} had incorrect shape after trimming, found {tgt.shape[1]} but should be {seq_len}"
-        allsrc.append(src)
-        alltgt.append(tgt)
-        count += 1
-        if count % 100 == 0:
-            logger.info(f"Loaded {count} tensors from {csv}")
-        if count == max_to_load:
-            logger.info(f"Stopping tensor load after {max_to_load}")
-            break
-    logger.info(f"Loaded {count} tensors from {csv}")
-    logger.info("Class breakdown is: " + " ".join(f"{k}={v}" for k,v in counter.items()))
-    weights = np.array([1.0 / counter[c] for c in classes])
-    return loader.WeightedLoader(torch.stack(allsrc), torch.stack(alltgt).long(), weights, DEVICE)
-
-
-def make_multiloader(inputs, refpath, threads, max_to_load, max_reads_per_aln):
-    """
-    Create multiple ReadLoaders in parallel for each element in Inputs
-    :param inputs: List of (BAM path, labels csv) tuples
-    :param threads: Number of threads to use
-    :param max_reads_per_aln: Max number of reads for each pileup
-    :return: List of loaders
-    """
-    results = []
-    if len(inputs) == 1:
-        logger.info(
-            f"Loading training data for {len(inputs)} sample with 1 processe (max to load = {max_to_load})")
-        bam = inputs[0][0]
-        labels_csv = inputs[0][1]
-        return make_loader(bam, refpath, labels_csv, max_to_load, max_reads_per_aln)
-    else:
-        logger.info(f"Loading training data for {len(inputs)} samples with {threads} processes (max to load = {max_to_load})")
-        with mp.Pool(processes=threads) as pool:
-            for bam, labels_csv in inputs:
-                result = pool.apply_async(make_loader, (bam, refpath, labels_csv, max_to_load, max_reads_per_aln))
-                results.append(result)
-            pool.close()
-            return loader.MultiLoader([l.get(timeout=2*60*60) for l in results])
-
-
-def train_epoch(model, optimizer, criterion, vaf_criterion, loader, batch_size, max_alt_reads, altpredictor=None):
-    """
-    Train for one epoch, which is defined by the loader but usually involves one pass over all input samples
-    :param model: Model to train
-    :param optimizer: Optimizer to update params
-    :param criterion: Loss function
-    :param loader: Provides training data
-    :param batch_size:
-    :return: Sum of losses over each batch, plus fraction of matching bases for ref and alt seq
-    """
-    epoch_loss_sum = 0
-    vafloss_sum = 0
-    for unsorted_src, tgt_seq, tgtvaf, altmask in loader.iter_once(batch_size):
-        predicted_altmask = altpredictor(unsorted_src)
-        amx = 0.95 / predicted_altmask.max(dim=1)[0]
-        amin = predicted_altmask.min(dim=1)[0].unsqueeze(1).expand((-1, predicted_altmask.shape[1]))
-        predicted_altmask = (predicted_altmask - amin) * amx.unsqueeze(1).expand(
-            (-1, predicted_altmask.shape[1])) + amin
-        predicted_altmask = predicted_altmask.clamp(0.001, 1.0)
-        predicted_altmask = torch.cat((torch.ones(unsorted_src.shape[0], 1).to(DEVICE), predicted_altmask[:, 1:]), dim=1)
-        aex = predicted_altmask.unsqueeze(-1).unsqueeze(-1)
-        fullmask = aex.expand(unsorted_src.shape[0], unsorted_src.shape[2], unsorted_src.shape[1], unsorted_src.shape[3]).transpose(1, 2)
-        src = unsorted_src * fullmask
-
-        optimizer.zero_grad()
-
-        seq_preds, vaf_preds = model(src)
-
-        print(f"seq preds: {seq_preds.shape} tgt: {tgt_seq.shape}")
-        loss = criterion(seq_preds.flatten(start_dim=0, end_dim=1), tgt_seq.flatten())
-
-        # vafloss = vaf_criterion(vaf_preds.double().squeeze(1), tgtvaf.double())
-        with torch.no_grad():
-            width = 20
-            mid = seq_preds.shape[1] // 2
-            midmatch = (torch.argmax(seq_preds[:, mid-width//2:mid+width//2, :].flatten(start_dim=0, end_dim=1),
-                                     dim=1) == tgt_seq[:, mid-width//2:mid+width//2].flatten()
-                         ).float().mean()
-
-
-
-        loss.backward(retain_graph=True)
-        # vafloss.backward()
-        optimizer.step()
-        epoch_loss_sum += loss.detach().item()
-        # vafloss_sum += vafloss.detach().item()
-
-    return epoch_loss_sum, midmatch.item(), vafloss_sum
-
-
-def train_epochs(epochs,
-                 dataloader,
-                 max_read_depth=50,
-                 feats_per_read=8,
-                 init_learning_rate=0.001,
-                 checkpoint_freq=0,
-                 statedict=None,
-                 model_dest=None,
-                 eval_batches=None):
-    in_dim = (max_read_depth) * feats_per_read
-    model = VarTransformer(in_dim=in_dim, out_dim=4, nhead=6, d_hid=300, n_encoder_layers=2).to(DEVICE)
-    logger.info(f"Creating model with {sum(p.numel() for p in model.parameters() if p.requires_grad)} params")
-    if statedict is not None:
-        logger.info(f"Initializing model with state dict {statedict}")
-        model.load_state_dict(torch.load(statedict))
-    model.train()
-    batch_size = 64
-
-    altpredictor = AltPredictor(0, 7)
-    altpredictor.load_state_dict(torch.load("altpredictor3.sd"))
-    altpredictor.to(DEVICE)
->>>>>>> 24f98b31
 
 DEVICE = torch.device("cuda:0") if hasattr(torch, 'cuda') and torch.cuda.is_available() else torch.device("cpu")
 
