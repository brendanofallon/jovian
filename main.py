--- conflicted
+++ resolved
@@ -42,305 +42,6 @@
 
 DEVICE = torch.device("cuda") if hasattr(torch, 'cuda') and torch.cuda.is_available() else torch.device("cpu")
 
-
-<<<<<<< HEAD
-class LowReadCountException(Exception):
-    """
-    Region of bam file has too few spanning reads for variant detection
-    """
-    pass
-
-
-def bed_to_windows(pr_bed, bed_slack=0, window_spacing=1000, window_overlap=0):
-    """
-    Make generator yielding windows of spacing window_spacing with right side overlap window_overlap
-    Windows will typically be smaller than window_spacing at right end of bed intervals
-    Also return total window count (might indicate how long it could take?)
-    :param pr_bed: PyRange object representing bed file (columns Chromosome, Start, End)
-    :param bed_slack: bases to slack both sides of each bed region
-    :param window_spacing: spacing between the start of each window
-    :param window_overlap: right side overlap between windows
-    :return: yields Chromosome, Start, End of window
-    """
-    # merge and slack/pad bed file regions
-    pr_slack = pr_bed.slack(bed_slack)
-    df_windows = pr_slack.window(window_spacing).df
-    df_windows["End"] = df_windows["End"] + window_overlap
-    df_windows = pr.PyRanges(df_windows).intersect(pr_slack).df
-
-    window_count = len(df_windows)
-    windows = ((win.Chromosome, win.Start, win.End) for i, win in df_windows.iterrows())
-    return windows, window_count
-
-
-def reconcile_current_window(prev_win, current_win):
-    """
-    modify variant parameters in current window depending on any overlapping variants in previous window
-    :param prev_win: variant dict for previous window (to left of current)
-    :param current_win: variant dict for current window (most recent variants called)
-    :return: modified variant dict for current window
-    """
-    overlap_vars = set(prev_win) & set(current_win)
-
-    # swap haplotypes if supported by previous window
-    same_hap_var_count, opposite_hap_var_count = 0, 0
-    for v in overlap_vars:
-        if prev_win[v].het and current_win[v].het:
-            if prev_win[v].haplotype == current_win[v].haplotype:
-                same_hap_var_count += 1
-            else:
-                opposite_hap_var_count += 1
-    if opposite_hap_var_count > same_hap_var_count:  # swap haplotypes
-        for k, v in current_win.items():
-            current_win[v].genotype = tuple(reversed(current_win[v].genotype))
-            if v.het and v.haplotype == 0:
-                v.haplotype = 1
-            elif v.het and v.haplotype == 1:
-                v.haplotype = 0
-
-    for var in overlap_vars:
-        # if hom in both windows
-        #   - just mark as DUPLICATE
-        if not prev_win[var].het and not current_win[var].het:
-            current_win[var].duplicate = True
-        # if het in both windows and same genotype order ( 0|1 or 1|0 )
-        #   - change phase set (PS) of current window to previous window
-        #   - mark var as DUPLICATE in current window
-        if prev_win[var].het and current_win[var].het and prev_win[var].genotype == current_win[var].genotype:
-            current_win[var].duplicate = True
-            for v in current_win:
-                current_win[v].phase_set = prev_win[v].phase_set
-        # if het in both windows and different haplotype (hap0 or hap1)
-        #   - change phase set (PS) of current window to prev window
-        #   - mark var as DUPLICATE in current window
-        #   - reverse genotype of all current window vars (i.e., (0,1) to (1,0))
-        if prev_win[var].het and current_win[var].het and prev_win[var].genotype != current_win[var].genotype:
-            current_win[var].duplicate = True
-    return current_win
-
-def _parseregion(regionstr):
-    """
-    Parse chrom, start, end from input string
-    Excepts form chr:start-end
-    """
-    chrom, startend = regionstr.split(":", maxsplit=1)
-    start, end = startend.split("-")
-    return chrom, int(start), int(end)
-
-
-def call(statedict, bam, bed, reference_fasta, vcf_out, bed_slack=0, window_spacing=1000, window_overlap=0, **kwargs):
-    """
-    Use model in statedict to call variants in bam in genomic regions in bed file.
-    Steps:
-      1. build model
-      2. break bed regions into windows with start positions determined by window_spacing and end positions
-         determined by window_overlap (the last window in each bed region will likely be shorter than others)
-      3. call variants in each window
-      4. join variants after searching for any duplicates
-      5. save to vcf file
-    :param statedict:
-    :param bam:
-    :param bed:
-    :param reference_fasta:
-    :param vcf_out:
-    :param bed_slack:
-    :param window_spacing:
-    :param window_overlap:
-    :param kwargs:
-    :return:
-      """
-
-    # window_size = 300
-    min_coverage = kwargs.get("min_cov", 10) # Minimum read depth for any call to be emitted
-    max_read_depth = 100
-    feats_per_read = 9
-    logger.info(f"Found torch device: {DEVICE}")
-
-    attention_heads = 4
-    transformer_dim = 400  # todo reset to 500?
-    encoder_layers = 6  # todo reset to 6?
-    embed_dim_factor = 125  # todo reset to 120?
-    model = VarTransformer(read_depth=max_read_depth,
-                           feature_count=feats_per_read,
-                           out_dim=4,
-                           embed_dim_factor=embed_dim_factor,
-                           nhead=attention_heads,
-                           d_hid=transformer_dim,
-                           n_encoder_layers=encoder_layers,
-                           device=DEVICE)
-    model.load_state_dict(torch.load(statedict, map_location=DEVICE))
-    model.eval()
-
-    reference = pysam.FastaFile(reference_fasta)
-    aln = pysam.AlignmentFile(bam)
-    if bed:
-        pr_bed = pr.PyRanges(pd.read_csv(
-            bed, sep="\t", names="Chromosome Start End".split(), usecols=[0, 1, 2], dtype=dict(chrom=str)
-        )).merge()
-    elif kwargs.get("region"):
-        chrom, start, end = _parseregion(kwargs.get("region"))
-        pr_bed = pyranges.PyRanges(df=pd.DataFrame({"Chromosome": [chrom], "Start": [start], "End": [end]}))
-    else:
-        raise ValueError("Couldnt find BED file or region")
-    # make window generator from bed
-    windows, windows_total_count = bed_to_windows(pr_bed, bed_slack=bed_slack, window_spacing=window_spacing, window_overlap=window_overlap)
-
-    var_windows = []
-    for i, (chrom, start, end) in enumerate(windows):
-        logger.info(f"Calling {chrom}:{start}-{end}")
-        vars_hap0, vars_hap1 = _call_vars_region(aln, model, reference, chrom, start, end, max_read_depth, window_size=300, window_step=50)
-
-        # group vcf variants by window (list of dicts)
-        # may get mostly empty dicts?
-        var_windows.append(vcf.vcf_vars(vars_hap0=vars_hap0, vars_hap1=vars_hap1, chrom=chrom, window_idx=i, aln=aln, reference=reference))
-
-        # compare most recent 2 windows to see if any overlapping variants
-        # if so, modify phasing and remove duplicate calls
-        if len(var_windows) > 1:  # start on second loop
-            var_windows[-1] = reconcile_current_window(var_windows[-2], var_windows[-1])
-
-        # add log update every so often
-        log_spacing = 1  
-        if (i + 1) % log_spacing == 0:
-            logger.info(f"Called variants up to {chrom}:{start}, in {i + 1}  of {windows_total_count} total windows")
-
-    # add one more log update at the end
-    logger.info(f"Called variants up to {chrom}:{start}, in {i + 1}  of {windows_total_count} total windows")
-
-    # convert to pyranges object for sorting, etc.
-    vcfvar_list = []
-    for var_window in var_windows:
-        for var in var_window.values():
-            vcfvar_list.append(var)
-    df_vars = pd.DataFrame(vcfvar_list)
-    df_vars["Chromosome"] = df_vars.chrom
-    df_vars["End"] = df_vars.pos
-    df_vars["Start"] = df_vars.pos - 1
-    pr_vars = pr.PyRanges(df_vars).sort()
-
-    # intersect vars with bed file
-    pr_vars = pr_vars.intersect(pr_bed)
-
-    # generate vcf out
-    vcf_file = vcf.init_vcf(vcf_out, sample_name="sample", lowcov=30)
-    vcf.vars_to_vcf(vcf_file, pr_vars, min_cov=min_coverage)
-    vcf_file.close()
-
-
-
-def callvars(model, aln, reference, chrom, start, end, window_width, max_read_depth, min_reads=5):
-    """
-    Call variants in a region of a BAM file
-    and return a list of vcf.Variant objects
-    """
-    reads = reads_spanning_range(aln, chrom, start, end)
-    if len(reads) < min_reads:
-        raise LowReadCountException(f"Hmm, couldn't find {min_reads} reads spanning {chrom}:{start}-{end}")
-    if len(reads) > max_read_depth:
-        reads = random.sample(reads, max_read_depth)
-    reads = util.sortreads(reads)
-    minref = min(alnstart(r) for r in reads)
-    maxref = max(alnstart(r) + r.query_length for r in reads)
-    reads_encoded, _ = encode_pileup3(reads, minref, maxref)
-
-    refseq = reference.fetch(chrom, minref, minref + reads_encoded.shape[0])
-    reftensor = string_to_tensor(refseq)
-    reads_w_ref = torch.cat((reftensor.unsqueeze(1), reads_encoded), dim=1)
-    padded_reads = ensure_dim(reads_w_ref, maxref - minref, max_read_depth).unsqueeze(0).to(DEVICE)
-    midstart = max(0, start - minref)
-    midend = midstart + window_width
-
-    if padded_reads.shape[1] > window_width:
-        padded_reads = padded_reads[:, midstart:midend, :, :]
-
-    depths = padded_reads[:, :, :, 0:4].sum(dim=-1).sum(dim=2) # read coverage in tensor
-
-    seq_preds = model(padded_reads.float().to(DEVICE))
-    return seq_preds[0, 0, :, :], seq_preds[0, 1, :, :], depths, start
-
-
-
-
-def _call_vars_region(aln, model, reference, chrom, start, end, max_read_depth, window_size=300, min_reads=5, window_step=50):
-    """
-    For the given region, identify variants by repeatedly calling the model over a sliding window,
-    tallying all of the variants called, and passing back all call and repeat count info
-    for further exploration
-    Currently:
-    - exclude all variants in the downstream half of the window
-    - retain all remaining var calls noting how many time each one was called, qualities, etc.
-    - call with no repeats are mostly false positives but they are retained
-    - haplotype 0 and 1 for each step are set by comparing with repeat vars from previous steps
-
-    TODO:
-      - add prob info from alt sequence to vars?
-      - add depth derived from tensor to vars?
-      - create new prob from all duplicate calls?
-    """
-    var_retain_window_size = 150
-    allvars0 = defaultdict(list)
-    allvars1 = defaultdict(list)
-    window_start = start - 2 * window_step # We start with regions a bit upstream of the focal / target region
-    step_count = 0  # initialize
-    while window_start <= (end - window_step):
-        logger.debug(f"Window {window_start}-{window_start + var_retain_window_size}")
-        try:
-            hap0_t, hap1_t, depths, offset = callvars(model, aln, reference, chrom, window_start, window_start + window_size, window_size,
-                                              max_read_depth=max_read_depth, min_reads=min_reads)
-            hap0 = util.readstr(hap0_t)
-            hap1 = util.readstr(hap1_t)
-            hap0_probs = hap0_t.detach().numpy().max(axis=-1)
-            hap1_probs = hap1_t.detach().numpy().max(axis=-1)
-
-            refseq = reference.fetch(chrom, offset, offset + window_size)
-            vars_hap0 = list(vcf.aln_to_vars(refseq, hap0, offset, hap0_probs))
-            vars_hap1 = list(vcf.aln_to_vars(refseq, hap1, offset, hap1_probs))
-        except LowReadCountException:
-            logger.debug(
-                f"Bam window {chrom}:{window_start}-{window_start + window_size} "
-                f"had too few reads for variant calling (< {min_reads})"
-            )
-            vars_hap0, vars_hap1 = [], []
-
-        # put vars into hap0 and hap1 dicts
-        stepvars0 = {}
-        for v in vars_hap0:
-            if v.pos < (window_start + var_retain_window_size):
-                v.hap_model = 0
-                v.step = step_count
-                stepvars0[(v.pos, v.ref, v.alt)] = v
-        stepvars1 = {}
-        for v in vars_hap1:
-            if v.pos < (window_start + var_retain_window_size):
-                v.hap_model = 1
-                v.step = step_count
-                stepvars1[(v.pos, v.ref, v.alt)] = v
-
-        # swap haplotypes if supported by previous vars
-        same_hap_var_count = sum(len(allvars0[v]) for v in stepvars0 if v in allvars0)
-        same_hap_var_count += sum(len(allvars1[v]) for v in stepvars1 if v in allvars1)
-        opposite_hap_var_count = sum(len(allvars1[v]) for v in stepvars0 if v in allvars1)
-        opposite_hap_var_count += sum(len(allvars0[v]) for v in stepvars1 if v in allvars0)
-        if opposite_hap_var_count > same_hap_var_count:  # swap haplotypes
-            stepvars1, stepvars0 = stepvars0, stepvars1
-
-        # add this step's vars to allvars
-        [allvars0[key].append(v) for key, v in stepvars0.items()]
-        [allvars1[key].append(v) for key, v in stepvars1.items()]
-
-        # continue
-        window_start += window_step
-        step_count += 1
-
-    # Old method, only return vars that are called multiple times
-    # hap0_passing = list(v[0] for k, v in allvars0.items() if len(v) > 1 and start < v[0].pos < end)
-    # hap1_passing = list(v[0] for k, v in allvars1.items() if len(v) > 1 and start < v[0].pos < end)
-    # return hap0_passing, hap1_passing
-
-    # Return all vars even if they occur only once?
-    return allvars0, allvars1
-
-=======
 def load_conf(confyaml):
     logger.info(f"Loading configuration from {confyaml}")
     conf = yaml.safe_load(open(confyaml).read())
@@ -432,9 +133,6 @@
                 sample_metafile = fut.result()
                 util.concat_metafile(sample_metafile, metafh)
 
-
->>>>>>> f92d3968
-
 def default_vals_per_class():
     """
     Multiprocess will instantly deadlock if a lambda or any callable not defined on the top level of the module is given
@@ -526,121 +224,6 @@
                 sample_metafile = fut.result()
                 util.concat_metafile(sample_metafile, metafh)
 
-
-def eval_labeled_bam(config, bam, labels, statedict, truth_vcf, **kwargs):
-    """
-    Call variants in BAM file with given model at positions given in the labels CSV, emit useful
-    summary information about PPA / PPV, etc
-    """
-    max_read_depth = 100
-    feats_per_read = 9
-    logger.info(f"Found torch device: {DEVICE}")
-    conf = load_conf(config)
-
-    reference = pysam.FastaFile(conf['reference'])
-    truth_vcf = pysam.VariantFile(truth_vcf)
-    attention_heads = 2
-    transformer_dim = 400
-    encoder_layers = 8
-    embed_dim_factor = 200
-    model = VarTransformer(read_depth=max_read_depth,
-                                    feature_count=feats_per_read,
-                                    out_dim=4,
-                                    embed_dim_factor=embed_dim_factor,
-                                    nhead=attention_heads,
-                                    d_hid=transformer_dim,
-                                    n_encoder_layers=encoder_layers,
-                                    device=DEVICE)
-
-    model.load_state_dict(torch.load(statedict, map_location=DEVICE))
-    model.eval()
-
-    aln = pysam.AlignmentFile(bam)
-    results = defaultdict(Counter)
-    window_size = 300
-
-    tot_tps = 0
-    tot_fps = 0
-    tot_fns = 0
-    results = defaultdict(Counter)
-    for i, line in enumerate(open(labels)):
-        tps = []
-        fps = []
-        fns = []
-        toks = line.strip().split("\t")
-        chrom = toks[0]
-        start = int(toks[1])
-        end = int(toks[2])
-        label = toks[3]
-
-        fp_varpos = []
-        tp_varpos = []
-        try:
-            allvars0, allvars1 = _call_vars_region(aln, model, reference, chrom, start, end, max_read_depth=100,
-                                                   window_size=300)
-            # TODO   Keep only vars that occur more than once?
-            vars_hap0 = list(v[0] for k, v in allvars0.items() if len(v) > 1 and start < v[0].pos < end)
-            vars_hap1 = list(v[0] for k, v in allvars1.items() if len(v) > 1 and start < v[0].pos < end)
-
-        except Exception as ex:
-            logger.warning(f"Hmm, exception processing {chrom}:{start}-{end}, skipping it")
-            logger.warning(ex)
-            continue
-
-        print(f"[{start}]  {chrom}:{start}-{start + window_size} ", end='')
-
-        refwidth = end-start
-        refseq = reference.fetch(chrom, start, start + refwidth)
-        variants = list(truth_vcf.fetch(chrom, start, start + refwidth))
-
-        # WONT ALWAYS WORK: Grab *ALL* variants and generate a single alt sequence with everything???
-        pseudo_altseq = phaser.project_vars(variants, [np.argmax(v.samples[0]['GT']) for v in variants], refseq, start)
-        pseudo_vars = list(vcf.aln_to_vars(refseq, pseudo_altseq, start))
-
-
-        print(f" true: {len(pseudo_vars)}", end='')
-
-        var_types = set()
-        for true_var in pseudo_vars:
-            vartype = util.var_type(true_var)
-            var_types.add(vartype)
-            # print(f"{true_var} ", end='')
-            # print(f" hap0: {true_var in vars_hap0}, hap1: {true_var in vars_hap1}")
-            if true_var in vars_hap0 or true_var in vars_hap1:
-                tps.append(true_var)
-                tot_tps += 1
-                results[vartype]['tp'] += 1
-                tp_varpos.append(true_var.pos - start)
-            else:
-                fns.append(true_var)
-                tot_fns += 1
-                results[vartype]['fn'] += 1
-        print(f" {', '.join(var_types)} TP: {len(tps)} FN: {len(fns)}", end='')
-
-        for var0 in vars_hap0:
-            vartype = util.var_type(var0)
-            if var0 not in pseudo_vars:
-                fps.append(var0)
-                fp_varpos.append(var0.pos - start)
-                tot_fps += 1
-                results[vartype]['fp'] += 1
-        for var1 in vars_hap1:
-            vartype = util.var_type(var1)
-            if var1 not in pseudo_vars and var1 not in vars_hap0:
-                fps.append(var1)
-                fp_varpos.append(var1.pos - start)
-                tot_fps += 1
-                results[vartype]['fp'] += 1
-
-
-        tp_pos = ", ".join(str(s) for s in tp_varpos)
-        fp_pos = ", ".join(str(s) for s in fp_varpos[0:10])
-        print(f" FP: {len(fps)}\t[{tp_pos}]  [{fp_pos}]")
-
-    for key, val in results.items():
-        print(f"{key} : total entries: {sum(val.values())}")
-        for t, count in val.items():
-            print(f"\t{t} : {count}")
 
 
 def print_pileup(path, idx, target=None, **kwargs):
