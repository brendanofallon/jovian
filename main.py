--- conflicted
+++ resolved
@@ -257,14 +257,9 @@
                                      refpath=conf['reference'],
                                      readsperpileup=200,
                                      readlength=145,
-<<<<<<< HEAD
                                      error_rate=0.02,
                                      clip_prob=0.01)
-=======
-                                     error_rate=0.01,
-                                     clip_prob=0)
     eval_batches = create_eval_batches(25, 200, 145, conf)
->>>>>>> 0b952695
     train_epochs(epochs,
                  dataloader,
                  max_read_depth=200,
