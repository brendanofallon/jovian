#!/usr/bin/env python


import logging
from datetime import datetime
from collections import defaultdict

import pysam
import torch
from torch import nn
import torch.multiprocessing as mp
import numpy as np
import argparse
import yaml

import bwasim
import sim
import util
import vcf
import loader
from bam import target_string_to_tensor, encode_pileup2, reads_spanning, alnstart
from model import VarTransformer, VarTransformerAltMask

logging.basicConfig(format='[%(asctime)s]  %(name)s  %(levelname)s  %(message)s',
                    datefmt='%m-%d %H:%M:%S',
                    level=logging.INFO) # handlers=[RichHandler()])
logger = logging.getLogger(__name__)

DEVICE = torch.device("cuda:0") if hasattr(torch, 'cuda') and torch.cuda.is_available() else torch.device("cpu")




def trim_pileuptensor(src, tgt, width):
    """
    Trim or zero-pad the sequence dimension of src and target (first dimension of src, second of target)
    so they're equal to width
    :param src: Data tensor of shape [sequence, read, features]
    :param tgt: Target tensor of shape [haplotype, sequence]
    :param width: Size to trim to
    """
    assert src.shape[0] == tgt.shape[1], f"Unequal src and target lengths ({src.shape[0]} vs. {tgt.shape[1]}), not sure how to deal with this :("
    if src.shape[0] < width:
        z = torch.zeros(width - src.shape[0], src.shape[1], src.shape[2])
        src = torch.cat((src, z))
        t = torch.zeros(tgt.shape[0], width - tgt.shape[1])
        tgt = torch.cat((tgt, t), dim=1)
    else:
        start = src.shape[0] // 2 - width // 2
        src = src[start:start+width, :, :]
        tgt = tgt[:, start:start+width]

    return src, tgt


def make_loader(bampath, refpath, csv, max_to_load=1e9, max_reads_per_aln=100):
    allsrc = []
    alltgt = []
    count = 0
    seq_len = 150
    logger.info(f"Creating new data loader from {bampath}")
    counter = defaultdict(int)
    classes = []
    for enc, tgt, status, vtype in loader.load_from_csv(bampath, refpath, csv, max_reads_per_aln=max_reads_per_aln):
        label_class = "-".join((status, vtype))
        classes.append(label_class)
        counter[label_class] += 1
        src, tgt = trim_pileuptensor(enc, tgt, seq_len)
        assert src.shape[0] == seq_len, f"Src tensor #{count} had incorrect shape after trimming, found {src.shape[0]} but should be {seq_len}"
        assert tgt.shape[1] == seq_len, f"Tgt tensor #{count} had incorrect shape after trimming, found {tgt.shape[1]} but should be {seq_len}"
        allsrc.append(src)
        alltgt.append(tgt)
        count += 1
        if count % 100 == 0:
            logger.info(f"Loaded {count} tensors from {csv}")
        if count == max_to_load:
            logger.info(f"Stopping tensor load after {max_to_load}")
            break
    logger.info(f"Loaded {count} tensors from {csv}")
    logger.info("Class breakdown is: " + " ".join(f"{k}={v}" for k,v in counter.items()))
    weights = np.array([1.0 / counter[c] for c in classes])
    return loader.WeightedLoader(torch.stack(allsrc), torch.stack(alltgt).long(), weights, DEVICE)


def make_multiloader(inputs, refpath, threads, max_to_load, max_reads_per_aln):
    """
    Create multiple ReadLoaders in parallel for each element in Inputs
    :param inputs: List of (BAM path, labels csv) tuples
    :param threads: Number of threads to use
    :param max_reads_per_aln: Max number of reads for each pileup
    :return: List of loaders
    """
    results = []
    logger.info(f"Loading training data for {len(inputs)} samples with {threads} processes (max to load = {max_to_load})")
    with mp.Pool(processes=threads) as pool:
        for bam, labels_csv in inputs:
            result = pool.apply_async(make_loader, (bam, refpath, labels_csv, max_to_load, max_reads_per_aln))
            results.append(result)
        pool.close()
        return loader.MultiLoader([l.get(timeout=2*60*60) for l in results])



def sort_by_ref(reads, altmask=None):
    """
    Sort read tensors by how closely they match the sequence seq.
    :param seq:
    :param reads: Tensor of encoded reads, with dimension [batch, pos, read, feature]
    :return: New tensor containing the same read tensors, but sorted
    """
    results = []
    altmask_results = []
    for batch in range(reads.shape[0]):
        seq = reads[batch, :, 0, 0:4].argmax(dim=-1)
        w = reads[batch, :, :, 0:4].sum(dim=-1)
        t = reads[batch, :, :, 0:4].argmax(dim=-1)
        matchsum = ((t == seq.repeat(reads.shape[2], 1).transpose(0,1)) * w).long().sum(dim=0)
        results.append(reads[batch, :, torch.argsort(matchsum), :])
        if altmask is not None:
            altmask_results.append(altmask[batch, torch.argsort(matchsum)])
    if altmask is not None:
        return torch.stack(results), torch.stack(altmask_results)
    else:
        return torch.stack(results)


def _is_ref_match(read):
    assert len(read.shape) == 2, "expected 2-dim input"
    bases = read[:, 0:4].sum().item()
    indel = read[:, 5].sum().item()
    refmatches = read[:, 6].sum().item()
    clipped = read[:, 7].sum().item()
    return indel == 0 and clipped == 0 and refmatches == bases


def remove_ref_reads(reads, maxreads=50, altmask=None):
    """
    Zero out any read that is a perfect ref match (no indels / each base matches ref)
    :param reads:
    :param altmask:
    :return:
    """
    results = []
    altmask_results = []
    with torch.no_grad():
        for batch in range(reads.shape[0]):
            amb = altmask[batch, :]
            logger.info(f"Batch {batch}, tot alt reads: {amb.sum().item()}")
            indel = reads[batch, :, :, 5].sum(dim=0)
            refmatches = reads[batch, :, :, 6].sum(dim=0)
            clipped = reads[batch, :, :, 7].sum(dim=0)
            is_refmatch = (indel == 0) * (clipped == 0) * (reads[batch, :, :, 0:4].sum(dim=2).sum(dim=0) == refmatches)
            is_refmatch[0] = False # Important - read[0] is the reference sequence - we don't want to remove it!
            nonrefs = reads[batch, :, ~is_refmatch, :]
            if is_refmatch[torch.where(amb)[0]].sum().item() > 0:
                logger.error("Yikes, is_refmatch was true for at least one alt read!")

            # assert is_refmatch[torch.where(amb)[0]].sum().item() == 0,
            if nonrefs.shape[1] >= maxreads:
                nonrefs = nonrefs[:, 0:maxreads, :]
            else:
                pad = torch.zeros(reads.shape[1], maxreads - nonrefs.shape[1], reads.shape[3]).to(DEVICE)
                nonrefs = torch.cat((nonrefs, pad), dim=1)
            results.append(nonrefs)

    return torch.stack(results).to(DEVICE)


def train_epoch(model, optimizer, criterion, vaf_criterion, loader, batch_size, max_alt_reads):
    """
    Train for one epoch, which is defined by the loader but usually involves one pass over all input samples
    :param model: Model to train
    :param optimizer: Optimizer to update params
    :param criterion: Loss function
    :param loader: Provides training data
    :param batch_size:
    :return: Sum of losses over each batch, plus fraction of matching bases for ref and alt seq
    """
    epoch_loss_sum = 0
    vafloss_sum = 0
    for unsorted_src, tgt_seq, tgtvaf, altmask in loader.iter_once(batch_size):
        # src, sorted_altmask = sort_by_ref(unsorted_src, altmask)
        aex = altmask.unsqueeze(-1).unsqueeze(-1)
        fullmask = aex.expand(unsorted_src.shape[0], unsorted_src.shape[2], unsorted_src.shape[1], unsorted_src.shape[3]).transpose(1, 2)
        fullmask = 0.9 * fullmask + 0.05
        src = unsorted_src * fullmask
        optimizer.zero_grad()

        seq_preds, vaf_preds = model(src)

        loss = criterion(seq_preds.flatten(start_dim=0, end_dim=1), tgt_seq.flatten())

        # vafloss = vaf_criterion(vaf_preds.double().squeeze(1), tgtvaf.double())
        with torch.no_grad():
            width = 20
            mid = seq_preds.shape[1] // 2
            midmatch = (torch.argmax(seq_preds[:, mid-width//2:mid+width//2, :].flatten(start_dim=0, end_dim=1),
                                     dim=1) == tgt_seq[:, mid-width//2:mid+width//2].flatten()
                         ).float().mean()



        loss.backward(retain_graph=True)
        # vafloss.backward()
        optimizer.step()
        epoch_loss_sum += loss.detach().item()
        # vafloss_sum += vafloss.detach().item()

    return epoch_loss_sum, midmatch.item(), vafloss_sum


def train_epochs(epochs,
                 dataloader,
                 max_read_depth=50,
                 feats_per_read=8,
                 init_learning_rate=0.001,
                 checkpoint_freq=0,
                 statedict=None,
                 model_dest=None,
                 eval_batches=None):
    in_dim = (max_read_depth) * feats_per_read
<<<<<<< HEAD
    # model = VarTransformer(in_dim=in_dim, out_dim=4, nhead=6, d_hid=200, n_encoder_layers=2).to(DEVICE)
    model = VarTransformerAltMask(max_read_depth, feats_per_read, out_dim=4, nhead=6, d_hid=200, n_encoder_layers=2).to(DEVICE)

=======
    model = VarTransformer(in_dim=in_dim, out_dim=4, nhead=8, d_hid=300, n_encoder_layers=4).to(DEVICE)
    # model = VarTransformerRE(seqlen=150, readcount=max_read_depth + 1, feats=feats_per_read, out_dim=4, nhead=4, d_hid=200, n_encoder_layers=2).to(DEVICE)
>>>>>>> b76e2127
    logger.info(f"Creating model with {sum(p.numel() for p in model.parameters() if p.requires_grad)} params")
    if statedict is not None:
        logger.info(f"Initializing model with state dict {statedict}")
        model.load_state_dict(torch.load(statedict))
    model.train()
    batch_size = 64

    criterion = nn.CrossEntropyLoss()
    vaf_crit = nn.MSELoss()
    optimizer = torch.optim.Adam(model.parameters(), lr=init_learning_rate)
    scheduler = torch.optim.lr_scheduler.StepLR(optimizer, 1.0, gamma=0.999)
    try:
        for epoch in range(epochs):
            starttime = datetime.now()
            loss, refmatch, vafloss = train_epoch(model, optimizer, criterion, vaf_crit, dataloader, batch_size=batch_size, max_alt_reads=max_read_depth)
            elapsed = datetime.now() - starttime
            logger.info(f"Epoch {epoch} Secs: {elapsed.total_seconds():.2f} lr: {scheduler.get_last_lr()[0]:.4f} loss: {loss:.4f} Ref match: {refmatch:.4f}  vafloss: {vafloss:.4f} ")
            scheduler.step()


            if epoch > 0 and checkpoint_freq > 0 and (epoch % checkpoint_freq == 0):
                modelparts = str(model_dest).rsplit(".", maxsplit=1)
                checkpoint_name = modelparts[0] + f"_epoch{epoch}" + modelparts[1]
                logger.info(f"Saving model state dict to {checkpoint_name}")
                torch.save(model.to('cpu').state_dict(), checkpoint_name)


            if eval_batches is not None:
                for vartype, (src, tgt, vaftgt, altmask) in eval_batches.items():
                    # Transform source somehow?
                    aex = altmask.unsqueeze(-1).unsqueeze(-1)
                    fullmask = aex.expand(src.shape[0], src.shape[2], src.shape[1], src.shape[3]).transpose(1, 2)
                    fullmask = 0.9 * fullmask + 0.05
                    masked_src = src * fullmask
                    predictions, vafpreds = model(masked_src.to(DEVICE))
                    tps, fps, fns = eval_batch(src, tgt, predictions)
                    logger.info(f"Eval: {vartype} PPA: {(tps / (tps + fns)):.3f} PPV: {(tps / (tps + fps)):.3f}")

        logger.info(f"Training completed after {epoch} epochs")
    except KeyboardInterrupt:
        pass

    if model_dest is not None:
        logger.info(f"Saving model state dict to {model_dest}")
        torch.save(model.to('cpu').state_dict(), model_dest)


def load_train_conf(confyaml):
    logger.info(f"Loading configuration from {confyaml}")
    conf = yaml.safe_load(open(confyaml).read())
    assert 'reference' in conf, "Expected 'reference' entry in training configuration"
    assert 'data' in conf, "Expected 'data' entry in training configuration"
    return conf


def train(config, output_model, input_model, epochs, max_to_load, **kwargs):
    logger.info(f"Found torch device: {DEVICE}")
    conf = load_train_conf(config)
    train_sets = [(c['bam'], c['labels']) for c in conf['data']]
    #dataloader = make_multiloader(train_sets, conf['reference'], threads=6, max_to_load=max_to_load, max_reads_per_aln=200)
    # dataloader = loader.SimLoader(DEVICE, seqlen=100, readsperbatch=100, readlength=80, error_rate=0.01, clip_prob=0.01)
    eval_batches = create_eval_batches(25, conf)
    dataloader = loader.BWASimLoader(DEVICE,
                                     regions=conf['regions'],
                                     refpath=conf['reference'],
                                     readsperpileup=100,
                                     readlength=90,
                                     error_rate=0.01,
                                     clip_prob=0)
    train_epochs(epochs,
                 dataloader,
                 max_read_depth=100,
                 feats_per_read=7,
                 statedict=input_model,
                 model_dest=output_model,
                 eval_batches=eval_batches)


def call(statedict, bam, reference, chrom, pos, **kwargs):
    max_read_depth = 200
    feats_per_read = 8
    in_dim = max_read_depth * feats_per_read
    model = VarTransformer(in_dim=in_dim, out_dim=4, nhead=5, d_hid=200, n_encoder_layers=2).to(DEVICE)
    model.load_state_dict(torch.load(statedict))
    model.eval()

    bam = pysam.AlignmentFile(bam)
    reads = reads_spanning(bam, chrom, pos, max_reads=max_read_depth)
    if len(reads) < 5:
        raise ValueError(f"Hmm, couldn't find any reads spanning {chrom}:{pos}")

    reads_encoded = encode_pileup2(reads).to(DEVICE)
    minref = min(alnstart(r) for r in reads)
    refseq = pysam.FastaFile(reference).fetch(chrom, minref, minref + reads_encoded.shape[0])
    reft = target_string_to_tensor(refseq).unsqueeze(0).unsqueeze(0).to(DEVICE)
    src = sort_by_ref(reft, reads_encoded.unsqueeze(0))
    
    print(util.to_pileup(src[0, :, :, :]))
    seq1preds, seq2preds = model(src.flatten(start_dim=2))
    pred1str = util.readstr(seq1preds[0, :, :])
    pred2str = util.readstr(seq2preds[0, :, :])
    print("\n")
    print(refseq)
    print(pred1str)
    print(pred2str)
    print("".join('*' if a==b else 'x' for a,b in zip(refseq, pred2str)))
    print(refseq)
    midwith = 100
    for v in vcf.aln_to_vars(refseq[len(refseq) // 2 - midwith // 2:len(refseq) // 2 + midwith // 2],
                            pred2str[len(refseq)//2 - midwith//2:len(refseq)//2 + midwith//2],
                             offset=minref + len(refseq)//2 - midwith//2 + 1):
        print(v)


def eval_prediction(refseq, tgt, predictions, midwidth=100):
    """
    Given a target sequence and two predicted sequences, attempt to determine if the correct *Variants* are
    detected from the target. This uses the vcf.align_seqs(seq1, seq2) method to convert string sequences to Variant
    objects, then compares variant objects
    :param tgt:
    :param predictions:
    :param midwidth:
    :return: Sets of TP, FP, and FN vars
    """
    rseq1 = util.tgt_str(tgt)
    midstart = tgt.shape[-1] // 2 - midwidth // 2
    midend = tgt.shape[-1] // 2 + midwidth // 2
    refseqstr = util.readstr(refseq)
    known_vars = []

    # print("Ref / target alignment:")
    # aln = vcf.align_sequences(refseqstr[midstart:midend], rseq1[midstart:midend])
    # print(aln.aligned_query_sequence)
    # print(aln.aligned_target_sequence)
    for v in vcf.aln_to_vars(refseqstr[midstart:midend], rseq1[midstart:midend]):
        known_vars.append(v)

    # print("Ref / predictions alignment:")
    # aln = vcf.align_sequences(refseqstr[midstart:midend], util.readstr(predictions[midstart:midend, :]))
    # print(aln.aligned_query_sequence)
    # print(aln.aligned_target_sequence)
    pred_vars = []
    for v in vcf.aln_to_vars(refseqstr[midstart:midend], util.readstr(predictions[midstart:midend, :])):
        pred_vars.append(v)

    tps = [] # True postive - real and detected variant
    fns = [] # False negatives - real variant but not detected
    fps = [] # False positives - detected but not a real variant
    for true_var in known_vars:
        if true_var in pred_vars:
            tps.append(true_var)
        else:
            fns.append(true_var)

    for detected_var in pred_vars:
        if detected_var not in known_vars:
            fps.append(detected_var)

    return tps, fps, fns


def eval_batch(src, tgt, predictions):
    """
    Run evaluation on a single batch
    :param src: Model input (with batch dimension)
    :param tgt: Model targets / true alt sequence
    :param predictions: Model prediction
    :return: Total number of TP, FP, and FN variants
    """
    tp_total = 0
    fp_total = 0
    fn_total = 0
    for b in range(src.shape[0]):
        refseq = src[b, :, 0, :]
        assert refseq[:, 0:4].sum() == refseq.shape[0], f"Probable incorrect refseq index, sum did not match sequence length!"
        tps, fps, fns = eval_prediction(refseq, tgt[b, :], predictions[b, :, :])
        tp_total += len(tps)
        fp_total += len(fps)
        fn_total += len(fns)
    return tp_total, fp_total, fn_total


def create_eval_batches(batch_size, config):
    """
    Create batches of variants for evaluation
    :param batch_size: Number of pileups per batch
    :param config: Config
    :return: Mapping from variant type -> (batch src, tgt, vaftgt, altmask)
    """
    num_reads = 100
    read_length = 146
    base_error_rate = 0.01
    if type(config) == str:
        conf = load_train_conf(config)
    else:
        conf = config
    regions = bwasim.load_regions(conf['regions'])
    eval_batches = {}
    logger.info(f"Generating evaluation batches of size {batch_size}")
    eval_batches['del'] = bwasim.make_batch(batch_size,
                                                      regions,
                                                      conf['reference'],
                                                      numreads=num_reads,
                                                      readlength=read_length,
                                                      var_funcs=[bwasim.make_het_del],
                                                      error_rate=base_error_rate,
                                                      clip_prob=0)
    eval_batches['ins'] = bwasim.make_batch(batch_size,
                                                regions,
                                                conf['reference'],
                                                numreads=num_reads,
                                                readlength=read_length,
                                                var_funcs=[bwasim.make_het_ins],
                                                error_rate=base_error_rate,
                                                clip_prob=0)
    eval_batches['snv'] = bwasim.make_batch(batch_size,
                                                regions,
                                                conf['reference'],
                                                numreads=num_reads,
                                                readlength=read_length,
                                                var_funcs=[bwasim.make_het_snv],
                                                error_rate=base_error_rate,
                                                clip_prob=0)
    eval_batches['mnv'] = bwasim.make_batch(batch_size,
                                                regions,
                                                conf['reference'],
                                                numreads=num_reads,
                                                readlength=read_length,
                                                var_funcs=[bwasim.make_het_del],
                                                error_rate=base_error_rate,
                                                clip_prob=0)
    logger.info("Done generating evaluation batches")
    return eval_batches

def eval_sim(statedict, config, **kwargs):
    max_read_depth = 100
    feats_per_read = 7
    logger.info(f"Found torch device: {DEVICE}")
    conf = load_train_conf(config)
    regions = bwasim.load_regions(conf['regions'])
    in_dim = (max_read_depth ) * feats_per_read
    model = VarTransformer(in_dim=in_dim, out_dim=4, nhead=6, d_hid=300, n_encoder_layers=3).to(DEVICE)
    model.load_state_dict(torch.load(statedict))
    model.eval()

    # SNVs
    batch_size = 10
    src, tgt, vaftgt, altmask = bwasim.make_batch(batch_size,
                                                  regions,
                                                  conf['reference'],
                                                  numreads=100,
                                                  readlength=123,
<<<<<<< HEAD
                                                  var_funcs=[bwasim.make_het_del],
=======
                                                  var_funcs=[bwasim.make_het_snv],
>>>>>>> b76e2127
                                                  error_rate=0.01,
                                                  clip_prob=0)

    aex = altmask.unsqueeze(-1).unsqueeze(-1)
    fullmask = aex.expand(src.shape[0], src.shape[2], src.shape[1],
                          src.shape[3]).transpose(1, 2)
    fullmask = 0.9 * fullmask + 0.05
    masked_src = src * fullmask
    seq_preds, vaf_preds = model(masked_src)

    tp_total = 0
    fp_total = 0
    fn_total = 0
    for b in range(src.shape[0]):
        # print(util.to_pileup(src[b, :, :, :], altmask[b, :]))
        # print(util.readstr(src[b, :, 0, :]))
        # print(util.readstr(seq_preds[b, :, :]))
        tps, fps, fns = eval_prediction(src[b, :, 0, :], tgt[b, :], seq_preds[b, :, :])
        tp_total += len(tps)
        fp_total += len(fps)
        fn_total += len(fns)
        print(f"Item {b} TP: {len(tps)} FP: {len(fps)}  FN: {len(fns)}")

    print(f"PPA: {tp_total / (tp_total + fn_total):.3f} PPV: {tp_total / (tp_total + fp_total):.3f}")


def main():
    parser = argparse.ArgumentParser()
    subparser = parser.add_subparsers()
    trainparser = subparser.add_parser("train", help="Train a model")
    trainparser.add_argument("-n", "--epochs", type=int, help="Number of epochs to train for", default=100)
    trainparser.add_argument("-i", "--input-model", help="Start with parameters from given state dict")
    trainparser.add_argument("-o", "--output-model", help="Save trained state dict here", required=True)
    trainparser.add_argument("-ch", "--checkpoint-freq", help="Save model checkpoints frequency (0 to disable)", default=0, type=int)
    trainparser.add_argument("-m", "--max-to-load", help="Max number of input tensors to load", type=int, default=1e9)
    trainparser.add_argument("-c", "--config", help="Training configuration yaml", required=True)
    trainparser.set_defaults(func=train)

    callparser = subparser.add_parser("call", help="Call variants")
    callparser.add_argument("-m", "--statedict", help="Stored model", required=True)
    callparser.add_argument("-r", "--reference", help="Path to Fasta reference genome", required=True)
    callparser.add_argument("-b", "--bam", help="Input BAM file", required=True)
    callparser.add_argument("--chrom", help="Chromosome", required=True)
    callparser.add_argument("--pos", help="Position", required=True, type=int)
    callparser.set_defaults(func=call)

    evalparser = subparser.add_parser("eval", help="Evaluate a model on some known or simulated data")
    evalparser.add_argument("-m", "--statedict", help="Stored model", required=True)
    evalparser.add_argument("-c", "--config", help="Training configuration yaml", required=True)
    evalparser.set_defaults(func=eval_sim)

    args = parser.parse_args()
    args.func(**vars(args))


if __name__ == "__main__":
    main()<|MERGE_RESOLUTION|>--- conflicted
+++ resolved
@@ -219,14 +219,9 @@
                  model_dest=None,
                  eval_batches=None):
     in_dim = (max_read_depth) * feats_per_read
-<<<<<<< HEAD
     # model = VarTransformer(in_dim=in_dim, out_dim=4, nhead=6, d_hid=200, n_encoder_layers=2).to(DEVICE)
     model = VarTransformerAltMask(max_read_depth, feats_per_read, out_dim=4, nhead=6, d_hid=200, n_encoder_layers=2).to(DEVICE)
-
-=======
-    model = VarTransformer(in_dim=in_dim, out_dim=4, nhead=8, d_hid=300, n_encoder_layers=4).to(DEVICE)
-    # model = VarTransformerRE(seqlen=150, readcount=max_read_depth + 1, feats=feats_per_read, out_dim=4, nhead=4, d_hid=200, n_encoder_layers=2).to(DEVICE)
->>>>>>> b76e2127
+    # model = VarTransformer(in_dim=in_dim, out_dim=4, nhead=8, d_hid=300, n_encoder_layers=4).to(DEVICE)
     logger.info(f"Creating model with {sum(p.numel() for p in model.parameters() if p.requires_grad)} params")
     if statedict is not None:
         logger.info(f"Initializing model with state dict {statedict}")
@@ -479,11 +474,7 @@
                                                   conf['reference'],
                                                   numreads=100,
                                                   readlength=123,
-<<<<<<< HEAD
                                                   var_funcs=[bwasim.make_het_del],
-=======
-                                                  var_funcs=[bwasim.make_het_snv],
->>>>>>> b76e2127
                                                   error_rate=0.01,
                                                   clip_prob=0)
 
