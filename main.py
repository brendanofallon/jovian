--- conflicted
+++ resolved
@@ -12,7 +12,7 @@
 import yaml
 
 import util
-from bam import target_string_to_tensor, encode_with_ref, encode_pileup, reads_spanning, alnstart
+from bam import target_string_to_tensor, encode_with_ref, encode_pileup2, reads_spanning, alnstart
 from model import VarTransformer
 import sim
 
@@ -260,13 +260,8 @@
     reads = reads_spanning(bam, chrom, pos, max_reads=max_read_depth)
     if len(reads) < 5:
         raise ValueError(f"Hmm, couldn't find any reads spanning {chrom}:{pos}")
-<<<<<<< HEAD
-    reads_encoded = bam.encode_pileup2(reads)
-    print(util.to_pileup(reads_encoded))
-=======
->>>>>>> 0ecaf445
-
-    reads_encoded = encode_pileup(reads).to(DEVICE)
+
+    reads_encoded = encode_pileup2(reads).to(DEVICE)
     minref = min(alnstart(r) for r in reads)
     refseq = pysam.FastaFile(reference).fetch(chrom, minref, minref + reads_encoded.shape[0])
     reft = target_string_to_tensor(refseq).unsqueeze(0).unsqueeze(0).to(DEVICE)
