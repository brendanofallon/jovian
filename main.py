#!/usr/bin/env python


import logging
from datetime import datetime
from collections import defaultdict

import pysam
import torch
from torch import nn
import torch.multiprocessing as mp
import numpy as np
import argparse
import yaml

import bwasim
import model
import sim
import util
import vcf
import loader
from bam import target_string_to_tensor, encode_pileup2, reads_spanning, alnstart
from model import VarTransformer, AltPredictor

logging.basicConfig(format='[%(asctime)s]  %(name)s  %(levelname)s  %(message)s',
                    datefmt='%m-%d %H:%M:%S',
                    level=logging.INFO) # handlers=[RichHandler()])
logger = logging.getLogger(__name__)

DEVICE = torch.device("cuda:0") if hasattr(torch, 'cuda') and torch.cuda.is_available() else torch.device("cpu")




def trim_pileuptensor(src, tgt, width):
    """
    Trim or zero-pad the sequence dimension of src and target (first dimension of src, second of target)
    so they're equal to width
    :param src: Data tensor of shape [sequence, read, features]
    :param tgt: Target tensor of shape [haplotype, sequence]
    :param width: Size to trim to
    """
    assert src.shape[0] == tgt.shape[1], f"Unequal src and target lengths ({src.shape[0]} vs. {tgt.shape[1]}), not sure how to deal with this :("
    if src.shape[0] < width:
        z = torch.zeros(width - src.shape[0], src.shape[1], src.shape[2])
        src = torch.cat((src, z))
        t = torch.zeros(tgt.shape[0], width - tgt.shape[1])
        tgt = torch.cat((tgt, t), dim=1)
    else:
        start = src.shape[0] // 2 - width // 2
        src = src[start:start+width, :, :]
        tgt = tgt[:, start:start+width]

    return src, tgt


def make_loader(bampath, refpath, csv, max_to_load=1e9, max_reads_per_aln=100):
    allsrc = []
    alltgt = []
    count = 0
    seq_len = 150
    logger.info(f"Creating new data loader from {bampath}")
    counter = defaultdict(int)
    classes = []
    for enc, tgt, status, vtype in loader.load_from_csv(bampath, refpath, csv, max_reads_per_aln=max_reads_per_aln):
        label_class = "-".join((status, vtype))
        classes.append(label_class)
        counter[label_class] += 1
        src, tgt = trim_pileuptensor(enc, tgt, seq_len)
        assert src.shape[0] == seq_len, f"Src tensor #{count} had incorrect shape after trimming, found {src.shape[0]} but should be {seq_len}"
        assert tgt.shape[1] == seq_len, f"Tgt tensor #{count} had incorrect shape after trimming, found {tgt.shape[1]} but should be {seq_len}"
        allsrc.append(src)
        alltgt.append(tgt)
        count += 1
        if count % 100 == 0:
            logger.info(f"Loaded {count} tensors from {csv}")
        if count == max_to_load:
            logger.info(f"Stopping tensor load after {max_to_load}")
            break
    logger.info(f"Loaded {count} tensors from {csv}")
    logger.info("Class breakdown is: " + " ".join(f"{k}={v}" for k,v in counter.items()))
    weights = np.array([1.0 / counter[c] for c in classes])
    return loader.WeightedLoader(torch.stack(allsrc), torch.stack(alltgt).long(), weights, DEVICE)


def make_multiloader(inputs, refpath, threads, max_to_load, max_reads_per_aln):
    """
    Create multiple ReadLoaders in parallel for each element in Inputs
    :param inputs: List of (BAM path, labels csv) tuples
    :param threads: Number of threads to use
    :param max_reads_per_aln: Max number of reads for each pileup
    :return: List of loaders
    """
    results = []
    logger.info(f"Loading training data for {len(inputs)} samples with {threads} processes (max to load = {max_to_load})")
    with mp.Pool(processes=threads) as pool:
        for bam, labels_csv in inputs:
            result = pool.apply_async(make_loader, (bam, refpath, labels_csv, max_to_load, max_reads_per_aln))
            results.append(result)
        pool.close()
        return loader.MultiLoader([l.get(timeout=2*60*60) for l in results])


def train_epoch(model, optimizer, criterion, vaf_criterion, loader, batch_size, max_alt_reads, altpredictor=None):
    """
    Train for one epoch, which is defined by the loader but usually involves one pass over all input samples
    :param model: Model to train
    :param optimizer: Optimizer to update params
    :param criterion: Loss function
    :param loader: Provides training data
    :param batch_size:
    :return: Sum of losses over each batch, plus fraction of matching bases for ref and alt seq
    """
    epoch_loss_sum = 0
    vafloss_sum = 0
    for unsorted_src, tgt_seq, tgtvaf, altmask in loader.iter_once(batch_size):
        predicted_altmask = altpredictor(unsorted_src)
        amx = 0.95 / predicted_altmask.max(dim=1)[0]
        amin = predicted_altmask.min(dim=1)[0].unsqueeze(1).expand((-1, predicted_altmask.shape[1]))
        predicted_altmask = (predicted_altmask - amin) * amx.unsqueeze(1).expand(
            (-1, predicted_altmask.shape[1])) + amin
        predicted_altmask = predicted_altmask.clamp(0.001, 1.0)
        predicted_altmask = torch.cat((torch.ones(unsorted_src.shape[0], 1).to(DEVICE), predicted_altmask[:, 1:]), dim=1)
        aex = predicted_altmask.unsqueeze(-1).unsqueeze(-1)
        fullmask = aex.expand(unsorted_src.shape[0], unsorted_src.shape[2], unsorted_src.shape[1], unsorted_src.shape[3]).transpose(1, 2)
        src = unsorted_src * fullmask

        optimizer.zero_grad()

        seq_preds, vaf_preds = model(src)

        loss = criterion(seq_preds.flatten(start_dim=0, end_dim=1), tgt_seq.flatten())

        # vafloss = vaf_criterion(vaf_preds.double().squeeze(1), tgtvaf.double())
        with torch.no_grad():
            width = 20
            mid = seq_preds.shape[1] // 2
            midmatch = (torch.argmax(seq_preds[:, mid-width//2:mid+width//2, :].flatten(start_dim=0, end_dim=1),
                                     dim=1) == tgt_seq[:, mid-width//2:mid+width//2].flatten()
                         ).float().mean()



        loss.backward(retain_graph=True)
        # vafloss.backward()
        optimizer.step()
        epoch_loss_sum += loss.detach().item()
        # vafloss_sum += vafloss.detach().item()

    return epoch_loss_sum, midmatch.item(), vafloss_sum


def train_epochs(epochs,
                 dataloader,
                 max_read_depth=50,
                 feats_per_read=8,
                 init_learning_rate=0.001,
                 checkpoint_freq=0,
                 statedict=None,
                 model_dest=None,
                 eval_batches=None):
    in_dim = (max_read_depth) * feats_per_read
    model = VarTransformer(in_dim=in_dim, out_dim=4, nhead=6, d_hid=300, n_encoder_layers=2).to(DEVICE)
    logger.info(f"Creating model with {sum(p.numel() for p in model.parameters() if p.requires_grad)} params")
    if statedict is not None:
        logger.info(f"Initializing model with state dict {statedict}")
        model.load_state_dict(torch.load(statedict))
    model.train()
    batch_size = 128

    altpredictor = AltPredictor(0, 7)
    altpredictor.load_state_dict(torch.load("altpredictor3.sd"))
    altpredictor.to(DEVICE)

    criterion = nn.CrossEntropyLoss()
    vaf_crit = nn.MSELoss()
    optimizer = torch.optim.Adam(model.parameters(), lr=init_learning_rate)
    scheduler = torch.optim.lr_scheduler.StepLR(optimizer, 1.0, gamma=0.995)
    try:
        for epoch in range(epochs):
            starttime = datetime.now()
            loss, refmatch, vafloss = train_epoch(model,
                                                  optimizer,
                                                  criterion,
                                                  vaf_crit,
                                                  dataloader,
                                                  batch_size=batch_size,
                                                  max_alt_reads=max_read_depth,
                                                  altpredictor=altpredictor)
            elapsed = datetime.now() - starttime

            logger.info(f"Epoch {epoch} Secs: {elapsed.total_seconds():.2f} lr: {scheduler.get_last_lr()[0]:.4f} loss: {loss:.4f} Ref match: {refmatch:.4f}  vafloss: {vafloss:.4f} ")
            scheduler.step()


            if epoch > 0 and checkpoint_freq > 0 and (epoch % checkpoint_freq == 0):
                modelparts = str(model_dest).rsplit(".", maxsplit=1)
                checkpoint_name = modelparts[0] + f"_epoch{epoch}" + modelparts[1]
                logger.info(f"Saving model state dict to {checkpoint_name}")
                torch.save(model.to('cpu').state_dict(), checkpoint_name)


            if eval_batches is not None:
                with torch.no_grad():
                    for vartype, (src, tgt, vaftgt, altmask) in eval_batches.items():
                        # Use 'altpredictor' to mask out non-alt reads
                        src = src.to(DEVICE)
                        predicted_altmask = altpredictor(src.to(DEVICE))
                        amx = 0.95 / predicted_altmask.max(dim=1)[0]
                        amin = predicted_altmask.min(dim=1)[0].unsqueeze(1).expand((-1, predicted_altmask.shape[1]))
                        predicted_altmask = (predicted_altmask - amin) * amx.unsqueeze(1).expand(
                            (-1, predicted_altmask.shape[1])) + amin
                        predicted_altmask = torch.cat((torch.ones(src.shape[0], 1).to(DEVICE), predicted_altmask[:, 1:]), dim=1)
                        predicted_altmask = predicted_altmask.clamp(0.001, 1.0)
                        aex = predicted_altmask.unsqueeze(-1).unsqueeze(-1)
                        fullmask = aex.expand(src.shape[0], src.shape[2], src.shape[1],
                                              src.shape[3]).transpose(1, 2).to(DEVICE)
                        src = src * fullmask

                        predictions, vafpreds = model(src.to(DEVICE))
                        tps, fps, fns = eval_batch(src, tgt, predictions)
                        #logger.info(f"Eval: Min alt mask: {minalt:.3f} max: {maxalt:.3f}")
                        if tps > 0:
                            logger.info(f"Eval: {vartype} PPA: {(tps / (tps + fns)):.3f} PPV: {(tps / (tps + fps)):.3f}")
                        else:
                            logger.info(f"Eval: {vartype} PPA: No TPs found :(")

        logger.info(f"Training completed after {epoch} epochs")
    except KeyboardInterrupt:
        pass

    if model_dest is not None:
        logger.info(f"Saving model state dict to {model_dest}")
        torch.save(model.to('cpu').state_dict(), model_dest)


def load_train_conf(confyaml):
    logger.info(f"Loading configuration from {confyaml}")
    conf = yaml.safe_load(open(confyaml).read())
    assert 'reference' in conf, "Expected 'reference' entry in training configuration"
    assert 'data' in conf, "Expected 'data' entry in training configuration"
    return conf


def train(config, output_model, input_model, epochs, max_to_load, **kwargs):
    logger.info(f"Found torch device: {DEVICE}")
    conf = load_train_conf(config)
    train_sets = [(c['bam'], c['labels']) for c in conf['data']]
    #dataloader = make_multiloader(train_sets, conf['reference'], threads=6, max_to_load=max_to_load, max_reads_per_aln=200)
    # dataloader = loader.SimLoader(DEVICE, seqlen=100, readsperbatch=100, readlength=80, error_rate=0.01, clip_prob=0.01)
    eval_batches = create_eval_batches(25, conf)
    dataloader = loader.BWASimLoader(DEVICE,
                                     regions=conf['regions'],
                                     refpath=conf['reference'],
                                     readsperpileup=100,
                                     readlength=145,
                                     error_rate=0.01,
                                     clip_prob=0)
    train_epochs(epochs,
                 dataloader,
                 max_read_depth=100,
                 feats_per_read=7,
                 statedict=input_model,
                 model_dest=output_model,
                 eval_batches=eval_batches)


def call(statedict, bam, reference, chrom, pos, **kwargs):
    max_read_depth = 200
    feats_per_read = 8
    in_dim = max_read_depth * feats_per_read
    model = VarTransformer(in_dim=in_dim, out_dim=4, nhead=5, d_hid=200, n_encoder_layers=2).to(DEVICE)
    model.load_state_dict(torch.load(statedict))
    model.eval()

    bam = pysam.AlignmentFile(bam)
    reads = reads_spanning(bam, chrom, pos, max_reads=max_read_depth)
    if len(reads) < 5:
        raise ValueError(f"Hmm, couldn't find any reads spanning {chrom}:{pos}")

    reads_encoded = encode_pileup2(reads).to(DEVICE)
    minref = min(alnstart(r) for r in reads)
    refseq = pysam.FastaFile(reference).fetch(chrom, minref, minref + reads_encoded.shape[0])
    reft = target_string_to_tensor(refseq).unsqueeze(0).unsqueeze(0).to(DEVICE)
    src = sort_by_ref(reft, reads_encoded.unsqueeze(0))
    
    print(util.to_pileup(src[0, :, :, :]))
    seq1preds, seq2preds = model(src.flatten(start_dim=2))
    pred1str = util.readstr(seq1preds[0, :, :])
    pred2str = util.readstr(seq2preds[0, :, :])
    print("\n")
    print(refseq)
    print(pred1str)
    print(pred2str)
    print("".join('*' if a==b else 'x' for a,b in zip(refseq, pred2str)))
    print(refseq)
    midwith = 100
    for v in vcf.aln_to_vars(refseq[len(refseq) // 2 - midwith // 2:len(refseq) // 2 + midwith // 2],
                            pred2str[len(refseq)//2 - midwith//2:len(refseq)//2 + midwith//2],
                             offset=minref + len(refseq)//2 - midwith//2 + 1):
        print(v)


def eval_prediction(refseq, tgt, predictions, midwidth=100):
    """
    Given a target sequence and two predicted sequences, attempt to determine if the correct *Variants* are
    detected from the target. This uses the vcf.align_seqs(seq1, seq2) method to convert string sequences to Variant
    objects, then compares variant objects
    :param tgt:
    :param predictions:
    :param midwidth:
    :return: Sets of TP, FP, and FN vars
    """
    rseq1 = util.tgt_str(tgt)
    midstart = tgt.shape[-1] // 2 - midwidth // 2
    midend = tgt.shape[-1] // 2 + midwidth // 2
    refseqstr = util.readstr(refseq)
    known_vars = []

    # print("Ref / target alignment:")
    # aln = vcf.align_sequences(refseqstr[midstart:midend], rseq1[midstart:midend])
    # print(aln.aligned_query_sequence)
    # print(aln.aligned_target_sequence)
    for v in vcf.aln_to_vars(refseqstr[midstart:midend], rseq1[midstart:midend]):
        known_vars.append(v)

    # print("Ref / predictions alignment:")
    # aln = vcf.align_sequences(refseqstr[midstart:midend], util.readstr(predictions[midstart:midend, :]))
    # print(aln.aligned_query_sequence)
    # print(aln.aligned_target_sequence)
    pred_vars = []
    for v in vcf.aln_to_vars(refseqstr[midstart:midend], util.readstr(predictions[midstart:midend, :])):
        v.qual = predictions[v.pos:v.pos + max(1, min(len(v.ref), len(v.alt))), :].max(dim=1)[0].min().item()
        pred_vars.append(v)

    tps = [] # True postive - real and detected variant
    fns = [] # False negatives - real variant but not detected
    fps = [] # False positives - detected but not a real variant
    for true_var in known_vars:
        if true_var in pred_vars:
            #logger.info(f"TP: {v}")
            tps.append(true_var)
        else:
            fns.append(true_var)

    for detected_var in pred_vars:
        if detected_var not in known_vars:
            #logger.info(f"FP: {detected_var}")
            fps.append(detected_var)

    return tps, fps, fns


def eval_batch(src, tgt, predictions):
    """
    Run evaluation on a single batch
    :param src: Model input (with batch dimension as first dim and ref sequence as first element in dimension 2)
    :param tgt: Model targets / true alt sequence
    :param predictions: Model prediction
    :return: Total number of TP, FP, and FN variants
    """
    tp_total = 0
    fp_total = 0
    fn_total = 0
    for b in range(src.shape[0]):
        refseq = src[b, :, 0, :]
        assert refseq[:, 0:4].sum() == refseq.shape[0], f"Probable incorrect refseq index, sum did not match sequence length!"
        tps, fps, fns = eval_prediction(refseq, tgt[b, :], predictions[b, :, :])
        tp_total += len(tps)
        fp_total += len(fps)
        fn_total += len(fns)
    return tp_total, fp_total, fn_total


def create_eval_batches(batch_size, config):
    """
    Create batches of variants for evaluation
    :param batch_size: Number of pileups per batch
    :param config: Config
    :return: Mapping from variant type -> (batch src, tgt, vaftgt, altmask)
    """
    num_reads = 100
    read_length = 146
    base_error_rate = 0.01
    if type(config) == str:
        conf = load_train_conf(config)
    else:
        conf = config
    regions = bwasim.load_regions(conf['regions'])
    eval_batches = {}
    logger.info(f"Generating evaluation batches of size {batch_size}")
    vaffunc = bwasim.betavaf
    eval_batches['del'] = bwasim.make_batch(batch_size,
                                                      regions,
                                                      conf['reference'],
                                                      numreads=num_reads,
                                                      readlength=read_length,
                                                      var_funcs=[bwasim.make_het_del],
                                                      vaf_func=vaffunc,
                                                      error_rate=base_error_rate,
                                                      clip_prob=0)
    eval_batches['ins'] = bwasim.make_batch(batch_size,
                                                regions,
                                                conf['reference'],
                                                numreads=num_reads,
                                                readlength=read_length,
                                                vaf_func=vaffunc,
                                                var_funcs=[bwasim.make_het_ins],
                                                error_rate=base_error_rate,
                                                clip_prob=0)
    eval_batches['snv'] = bwasim.make_batch(batch_size,
                                                regions,
                                                conf['reference'],
                                                numreads=num_reads,
                                                readlength=read_length,
                                                vaf_func=vaffunc,
                                                var_funcs=[bwasim.make_het_snv],
                                                error_rate=base_error_rate,
                                                clip_prob=0)
    eval_batches['mnv'] = bwasim.make_batch(batch_size,
                                                regions,
                                                conf['reference'],
                                                numreads=num_reads,
                                                readlength=read_length,
                                                vaf_func=vaffunc,
                                                var_funcs=[bwasim.make_het_del],
                                                error_rate=base_error_rate,
                                                clip_prob=0)
    logger.info("Done generating evaluation batches")
    return eval_batches

def eval_sim(statedict, config, **kwargs):
    max_read_depth = 100
    feats_per_read = 7
    logger.info(f"Found torch device: {DEVICE}")
    conf = load_train_conf(config)
    regions = bwasim.load_regions(conf['regions'])
    in_dim = (max_read_depth ) * feats_per_read

    altpredictor = AltPredictor(0, 7)
    altpredictor.load_state_dict(torch.load("altpredictor3.sd"))
    altpredictor.to(DEVICE)

    model = VarTransformer(in_dim=in_dim, out_dim=4, nhead=6, d_hid=300, n_encoder_layers=2).to(DEVICE)
    model.load_state_dict(torch.load(statedict))
    model.eval()

<<<<<<< HEAD
    batch_size = 100
    for varfunc in [bwasim.make_het_del, bwasim.make_het_ins, bwasim.make_het_snv, bwasim.make_mnv, bwasim.make_novar]:
=======
    batch_size = 10
    for varfunc in [bwasim.make_het_del]: #, bwasim.make_het_ins, bwasim.make_het_snv, bwasim.make_mnv, bwasim.make_novar]:
>>>>>>> 0871c051
        label = str(varfunc.__name__).split("_")[-1]
        for vaf in [0.99, 0.50, 0.25, 0.10, 0.05]:
            src, tgt, vaftgt, altmask = bwasim.make_batch(batch_size,
                                                  regions,
                                                  conf['reference'],
                                                  numreads=100,
                                                  readlength=100,
                                                  var_funcs=[varfunc],
                                                  vaf_func=lambda : vaf,
                                                  error_rate=0.01,
                                                  clip_prob=0)

            predicted_altmask = altpredictor(src.to(DEVICE))
            amx = 0.95 / predicted_altmask.max(dim=1)[0]
            amin = predicted_altmask.min(dim=1)[0].unsqueeze(1).expand((-1, predicted_altmask.shape[1]))
            predicted_altmask = (predicted_altmask - amin) * amx.unsqueeze(1).expand((-1, predicted_altmask.shape[1])) + amin
            predicted_altmask = torch.cat((torch.ones(src.shape[0], 1).to(DEVICE), predicted_altmask[:, 1:]), dim=1)
            predicted_altmask = predicted_altmask.clamp(0.001, 1.0)
            aex = predicted_altmask.unsqueeze(-1).unsqueeze(-1)
            fullmask = aex.expand(src.shape[0], src.shape[2], src.shape[1],
                              src.shape[3]).transpose(1, 2).to(DEVICE)
            masked_src = src.to(DEVICE) * fullmask
            seq_preds, vaf_preds = model(masked_src)

            tp_total = 0
            fp_total = 0
            fn_total = 0
            for b in range(src.shape[0]):
                tps, fps, fns = eval_prediction(src[b, :, 0, :], tgt[b, :], seq_preds[b, :, :], midwidth=50)
                tp_total += len(tps)
                fp_total += len(fps)
                fn_total += len(fns)

            print(f"{label}, {vaf:.3f}, {tp_total}, {fp_total}, {fn_total}")
            # print(f"VAF: {vaf} PPA: {tp_total / (tp_total + fn_total):.3f} PPV: {tp_total / (tp_total + fp_total):.3f}")


def main():
    parser = argparse.ArgumentParser()
    subparser = parser.add_subparsers()
    trainparser = subparser.add_parser("train", help="Train a model")
    trainparser.add_argument("-n", "--epochs", type=int, help="Number of epochs to train for", default=100)
    trainparser.add_argument("-i", "--input-model", help="Start with parameters from given state dict")
    trainparser.add_argument("-o", "--output-model", help="Save trained state dict here", required=True)
    trainparser.add_argument("-ch", "--checkpoint-freq", help="Save model checkpoints frequency (0 to disable)", default=0, type=int)
    trainparser.add_argument("-m", "--max-to-load", help="Max number of input tensors to load", type=int, default=1e9)
    trainparser.add_argument("-c", "--config", help="Training configuration yaml", required=True)
    trainparser.set_defaults(func=train)

    callparser = subparser.add_parser("call", help="Call variants")
    callparser.add_argument("-m", "--statedict", help="Stored model", required=True)
    callparser.add_argument("-r", "--reference", help="Path to Fasta reference genome", required=True)
    callparser.add_argument("-b", "--bam", help="Input BAM file", required=True)
    callparser.add_argument("--chrom", help="Chromosome", required=True)
    callparser.add_argument("--pos", help="Position", required=True, type=int)
    callparser.set_defaults(func=call)

    evalparser = subparser.add_parser("eval", help="Evaluate a model on some known or simulated data")
    evalparser.add_argument("-m", "--statedict", help="Stored model", required=True)
    evalparser.add_argument("-c", "--config", help="Training configuration yaml", required=True)
    evalparser.set_defaults(func=eval_sim)

    args = parser.parse_args()
    args.func(**vars(args))


if __name__ == "__main__":
    # testaltpredictor()
    main()<|MERGE_RESOLUTION|>--- conflicted
+++ resolved
@@ -445,13 +445,8 @@
     model.load_state_dict(torch.load(statedict))
     model.eval()
 
-<<<<<<< HEAD
     batch_size = 100
     for varfunc in [bwasim.make_het_del, bwasim.make_het_ins, bwasim.make_het_snv, bwasim.make_mnv, bwasim.make_novar]:
-=======
-    batch_size = 10
-    for varfunc in [bwasim.make_het_del]: #, bwasim.make_het_ins, bwasim.make_het_snv, bwasim.make_mnv, bwasim.make_novar]:
->>>>>>> 0871c051
         label = str(varfunc.__name__).split("_")[-1]
         for vaf in [0.99, 0.50, 0.25, 0.10, 0.05]:
             src, tgt, vaftgt, altmask = bwasim.make_batch(batch_size,
