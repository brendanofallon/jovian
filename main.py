#!/usr/bin/env python


import logging

from collections import defaultdict, Counter
from pathlib import Path

import pysam
import torch
import pandas as pd

import torch.multiprocessing as mp
import numpy as np
import argparse
import yaml

import bwasim
import model
import sim
import util
import vcf

import loader
from bam import string_to_tensor, target_string_to_tensor, encode_pileup3, reads_spanning, alnstart, ensure_dim
from model import VarTransformer, AltPredictor
from train import train, load_train_conf

logging.basicConfig(format='[%(asctime)s]  %(name)s  %(levelname)s  %(message)s',
                    datefmt='%m-%d %H:%M:%S',
                    level=logging.INFO) # handlers=[RichHandler()])
logger = logging.getLogger(__name__)

DEVICE = torch.device("cuda:0") if hasattr(torch, 'cuda') and torch.cuda.is_available() else torch.device("cpu")


def call(statedict, bam, reference, chrom, pos, **kwargs):
    max_read_depth = 300
    feats_per_read = 8

    altpredictor = AltPredictor(0, 7)
    altpredictor.load_state_dict(torch.load("altpredictor3.sd"))
    altpredictor.to(DEVICE)

    model = VarTransformer(read_depth=max_read_depth, feature_count=feats_per_read, out_dim=4, nhead=6, d_hid=300, n_encoder_layers=2).to(DEVICE)
    model.load_state_dict(torch.load(statedict))
    model.eval()

    bam = pysam.AlignmentFile(bam)
    reads = reads_spanning(bam, chrom, pos, max_reads=max_read_depth)
    if len(reads) < 5:
        raise ValueError(f"Hmm, couldn't find any reads spanning {chrom}:{pos}")

    minref = min(alnstart(r) for r in reads)
    maxref = max(alnstart(r) + r.query_length for r in reads)
    reads_encoded, _ = encode_pileup3(reads, minref, maxref)

    refseq = pysam.FastaFile(reference).fetch(chrom, minref, minref + reads_encoded.shape[0])
    reftensor = string_to_tensor(refseq)
    reads_w_ref = torch.cat((reftensor.unsqueeze(1), reads_encoded), dim=1)
    padded_reads = ensure_dim(reads_w_ref, maxref-minref, max_read_depth).unsqueeze(0)

    fullmask = create_altmask(altpredictor, padded_reads)
    masked_reads = padded_reads * fullmask
    
    print(util.to_pileup(padded_reads[0, :, :, :]))
    seq_preds, _ = model(masked_reads.flatten(start_dim=2))
    pred1str = util.readstr(seq_preds[0, :, :])
    print("\n")
    print(refseq)
    print(pred1str)

    midwith = 100
    for v in vcf.aln_to_vars(refseq[len(refseq) // 2 - midwith // 2:len(refseq) // 2 + midwith // 2],
                            pred1str[len(refseq)//2 - midwith//2:len(refseq)//2 + midwith//2],
                             offset=minref + len(refseq)//2 - midwith//2 + 1):
        print(v)


def eval_prediction(refseqstr, altseq, predictions, midwidth=100):
    """
    Given a target sequence and two predicted sequences, attempt to determine if the correct *Variants* are
    detected from the target. This uses the vcf.align_seqs(seq1, seq2) method to convert string sequences to Variant
    objects, then compares variant objects
    :param tgt:
    :param predictions:
    :param midwidth:
    :return: Sets of TP, FP, and FN vars
    """
    midstart = len(refseqstr) // 2 - midwidth // 2
    midend  =  len(refseqstr) // 2 + midwidth // 2
    known_vars = []
    for v in vcf.aln_to_vars(refseqstr, altseq):
        if midstart < v.pos < midend:
            known_vars.append(v)



    pred_vars = []
    for v in vcf.aln_to_vars(refseqstr, util.readstr(predictions)):
        if midstart < v.pos < midend:
            v.qual = predictions[v.pos:v.pos + max(1, min(len(v.ref), len(v.alt))), :].max(dim=1)[0].min().item()
            pred_vars.append(v)

    tps = [] # True postive - real and detected variant
    fns = [] # False negatives - real variant but not detected
    fps = [] # False positives - detected but not a real variant
    for true_var in known_vars:
        if true_var in pred_vars:
            tps.append(true_var)
        else:
            fns.append(true_var)

    for detected_var in pred_vars:
        if detected_var not in known_vars:
            #logger.info(f"FP: {detected_var}")
            fps.append(detected_var)

    return tps, fps, fns



def create_altmask(altmaskmodel, src):
    """
    Create a new tensor of the same dimension as src that weights individual reads by their probability
    of supporting a variant.
    :param altmaskmodel: A function that returns a pytorch Tensor with dimension [batch, read], containing
                        a value 0-1 for each read
    :param src: Encoded pileup of dimension [batch, seq pos, read, feature]
    :returns: Tensor with same dimension as src, with values 0-1 in read dimension replicated into features
    """
    predicted_altmask = altmaskmodel(src.to(DEVICE))
    amin = predicted_altmask.min(dim=1)[0].unsqueeze(1).expand((-1, predicted_altmask.shape[1]))
    amx = 0.95 / (predicted_altmask - amin).max(dim=1)[0]
    predicted_altmask = (predicted_altmask - amin) * amx.unsqueeze(1).expand((-1, predicted_altmask.shape[1])) # + amin
    predicted_altmask = torch.cat((torch.ones(src.shape[0], 1).to(DEVICE), predicted_altmask[:, 1:]), dim=1)
    predicted_altmask = predicted_altmask.clamp(0.001, 1.0)
    aex = predicted_altmask.unsqueeze(-1).unsqueeze(-1)
    fullmask = aex.expand(src.shape[0], src.shape[2], src.shape[1],
                          src.shape[3]).transpose(1, 2).to(DEVICE)
    return fullmask


def eval_sim(statedict, config, **kwargs):
    max_read_depth = 200
    feats_per_read = 7
    logger.info(f"Found torch device: {DEVICE}")
    conf = load_train_conf(config)
    regions = bwasim.load_regions(conf['regions'])
    in_dim = (max_read_depth ) * feats_per_read

    altpredictor = AltPredictor(0, 7)
    altpredictor.load_state_dict(torch.load("altpredictor3.sd"))
    altpredictor.to(DEVICE)

    model = VarTransformer(in_dim=in_dim, out_dim=4, nhead=6, d_hid=300, n_encoder_layers=2).to(DEVICE)
    model.load_state_dict(torch.load(statedict))
    model.eval()

    batch_size = 100
    for varfunc in [bwasim.make_het_del, bwasim.make_het_ins, bwasim.make_het_snv, bwasim.make_mnv, bwasim.make_novar]:
        label = str(varfunc.__name__).split("_")[-1]
        for vaf in [0.99, 0.50, 0.25, 0.10, 0.05]:
            src, tgt, vaftgt, altmask = bwasim.make_batch(batch_size,
                                                  regions,
                                                  conf['reference'],
                                                  numreads=200,
                                                  readlength=140,
                                                  var_funcs=[varfunc],
                                                  vaf_func=lambda : vaf,
                                                  error_rate=0.01,
                                                  clip_prob=0)

            fullmask = create_altmask(altpredictor, src)
            masked_src = src.to(DEVICE) * fullmask
            seq_preds, vaf_preds = model(masked_src)

            tp_total = 0
            fp_total = 0
            fn_total = 0
            for b in range(src.shape[0]):
                tps, fps, fns = eval_prediction(util.readstr(src[b, :, 0, :]),  util.tgt_str(tgt[b, :]), seq_preds[b, :, :], midwidth=50)
                tp_total += len(tps)
                fp_total += len(fps)
                fn_total += len(fns)

            print(f"{label}, {vaf:.3f}, {tp_total}, {fp_total}, {fn_total}")
            # print(f"VAF: {vaf} PPA: {tp_total / (tp_total + fn_total):.3f} PPV: {tp_total / (tp_total + fp_total):.3f}")


def pregen(config, **kwargs):
    """
    Pre-generate tensors from BAM files + labels and save them in 'datadir' for quicker use in training
    (this takes a long time)
    """
    conf = load_train_conf(config)
    batch_size = kwargs.get('batch_size', 64)
    reads_per_pileup = kwargs.get('read_depth', 300)
    samples_per_pos = kwargs.get('samples_per_pos', 4)
    if kwargs.get("sim"):
        batches = 50
        logger.info(f"Generating simulated data with batch size {batch_size} and {batches} total batches")
        dataloader = loader.BWASimLoader(DEVICE,
                                     regions=conf['regions'],
                                     refpath=conf['reference'],
                                     readsperpileup=200,
                                     readlength=145,
                                     error_rate=0.02,
                                     clip_prob=0.01)
        dataloader.batches_in_epoch = batches
    else:
        logger.info(f"Generated training data using config from {config}")
        train_sets = [(c['bam'], c['labels']) for c in conf['data']]
        dataloader = loader.LazyLoader(train_sets, conf['reference'], reads_per_pileup, samples_per_pos)

    output_dir = Path(kwargs.get('dir'))
    output_dir.mkdir(parents=True, exist_ok=True)
    src_prefix = "src"
    tgt_prefix = "tgt"
    existing_tgt = list(output_dir.glob(tgt_prefix + "*"))
    startval = 0
    if existing_tgt:
        idxs = [int(t.name.replace(".pt", "").split("_")[-1]) for t in existing_tgt]
        startval = max(idxs)
        logger.info(f"Found existing data in directory {output_dir}, starting indexes at {startval}")
    logger.info(f"Saving tensors to {output_dir}/..")
    for i, (src, tgt, _, _) in enumerate(dataloader.iter_once(batch_size), start=startval):
        logger.info(f"Saving batch {i}")
        torch.save(src, output_dir / f"{src_prefix}_{i}.pt")
        torch.save(tgt, output_dir / f"{tgt_prefix}_{i}.pt")


def callvars(altpredictor, model, aln, reference, chrom, pos, max_read_depth):
    """
    Call variants in a region of a BAM file using the given altpredictor and model
    and return a list of vcf.Variant objects
    """
    reads = reads_spanning(aln, chrom, pos, max_reads=max_read_depth)
    if len(reads) < 5:
        raise ValueError(f"Hmm, couldn't find any reads spanning {chrom}:{pos}")



    minref = min(alnstart(r) for r in reads)
    maxref = max(alnstart(r) + r.query_length for r in reads)
    reads_encoded, _ = encode_pileup3(reads, minref, maxref)


    refseq = reference.fetch(chrom, minref, minref + reads_encoded.shape[0])
    reftensor = string_to_tensor(refseq)
    reads_w_ref = torch.cat((reftensor.unsqueeze(1), reads_encoded), dim=1)
    padded_reads = ensure_dim(reads_w_ref, maxref - minref, max_read_depth).unsqueeze(0).to(DEVICE)


    # predicted_altmask = altpredictor(padded_reads.to(DEVICE))
    # for read, maskval in zip(reads, predicted_altmask[0,:]):
    #     print(f"{maskval.item():.3f}\t{read.query_name}")

    fullmask = create_altmask(altpredictor, padded_reads).to(DEVICE)
    masked_reads = padded_reads * fullmask
    seq_preds, _ = model(masked_reads.flatten(start_dim=2).to(DEVICE))
    pred1str = util.readstr(seq_preds[0, :, :])

    variants = [v for v in vcf.aln_to_vars(refseq,
                             pred1str,
                             offset=minref)]
    return variants, seq_preds.squeeze(0)


def eval_labeled_bam(config, bam, labels, statedict, **kwargs):
    """
    Call variants in BAM file with given model at positions given in the labels CSV, emit useful
    summary information about PPA / PPV, etc
    """
    max_read_depth = 300
<<<<<<< HEAD
    feats_per_read =8
=======
    feats_per_read = 8
>>>>>>> e9c25bb2
    logger.info(f"Found torch device: {DEVICE}")
    conf = load_train_conf(config)

    reference = pysam.FastaFile(conf['reference'])

<<<<<<< HEAD
    altpredictor = AltPredictor(0,8)
=======
    altpredictor = AltPredictor(0, 8)
>>>>>>> e9c25bb2
    altpredictor.load_state_dict(torch.load("altpredictor8.sd"))
    altpredictor.to(DEVICE)

    model = VarTransformer(read_depth=max_read_depth, feature_count=feats_per_read, out_dim=4, nhead=6, d_hid=300, n_encoder_layers=2).to(DEVICE)
    model.load_state_dict(torch.load(statedict))
    model.eval()

    aln = pysam.AlignmentFile(bam)
    results = defaultdict(Counter)
    for i, row in pd.read_csv(labels).iterrows():
        if row.ngs_vaf < 0.05:
            vafgroup = "< 0.05"
        elif 0.05 <= row.ngs_vaf < 0.15:
            vafgroup = "0.05 - 0.15"
        else:
            vafgroup = "> 0.15"

        labeltype = f"{row.vtype}-{row.status} {vafgroup}"
        if results[labeltype]['rows'] > 100:
            continue
        try:
            variants, seq_preds = callvars(altpredictor, model, aln, reference, str(row.chrom), int(row.pos), max_read_depth=max_read_depth)
        except Exception as ex:
            logger.warning(f"Hmm, exception processing {row.chrom}:{row.pos}, skipping it")
            logger.warning(ex)
            continue
        refwidth = seq_preds.shape[0]
        refseq = reference.fetch(str(row.chrom), int(row.pos) - refwidth//2, int(row.pos) + refwidth//2)
        if row.status == 'TP' or row.status == 'FN':
            true_altseq = refseq[0:refwidth//2 - 1] + row.alt + refseq[refwidth//2 + len(row.ref) - 1:]
        else:
            true_altseq = refseq

        tps, fps, fns = eval_prediction(refseq, true_altseq, seq_preds,
                                        midwidth=150)
        print(f"{row.chrom}:{row.pos} {row.ref} -> {row.alt}\t{row.status} VAF: {row.ngs_vaf:.4f} TP: {len(tps)} FP: {len(fps)} FN: {len(fns)}")
        # print(f"TPs: {tps}")
        # print(f"FPs: {fps}")
        # print(f"TP: {total_tps} FP: {total_fps} FNs: {total_fns}")
        results[labeltype]['TP'] += len(tps)
        results[labeltype]['FP'] += len(fps)
        results[labeltype]['FN'] += len(fns)
        results[labeltype]['rows'] += 1

    for key, val in results.items():
        print(f"{key} : total entries: {val['rows']}")
        for t, count in val.items():
            print(f"\t{t} : {count}")


def main():
    parser = argparse.ArgumentParser()
    subparser = parser.add_subparsers()

    genparser = subparser.add_parser("pregen", help="Pre-generate tensors from BAMs")
    genparser.add_argument("-c", "--config", help="Training configuration yaml", required=True)
    genparser.add_argument("-d", "--dir", help="Output directory", default=".")
    genparser.add_argument("-s", "--sim", help="Generate simulated data", action='store_true')
    genparser.set_defaults(func=pregen)

    evalbamparser = subparser.add_parser("evalbam", help="Evaluate a BAM with labels")
    evalbamparser.add_argument("-c", "--config", help="Training configuration yaml", required=True)
    evalbamparser.add_argument("-m", "--statedict", help="Stored model", required=True)
    evalbamparser.add_argument("-b", "--bam", help="Input BAM file", required=True)
    evalbamparser.add_argument("-l", "--labels", help="CSV file with truth variants", required=True)
    evalbamparser.set_defaults(func=eval_labeled_bam)

    trainparser = subparser.add_parser("train", help="Train a model")
    trainparser.add_argument("-n", "--epochs", type=int, help="Number of epochs to train for", default=100)
    trainparser.add_argument("-i", "--input-model", help="Start with parameters from given state dict")
    trainparser.add_argument("-o", "--output-model", help="Save trained state dict here", required=True)
    trainparser.add_argument("-ch", "--checkpoint-freq", help="Save model checkpoints frequency (0 to disable)", default=0, type=int)
    trainparser.add_argument("-lr", "--learning-rate", help="Initial learning rate", default=0.001, type=float)
    trainparser.add_argument("-m", "--max-to-load", help="Max number of input tensors to load", type=int, default=1e9)
    trainparser.add_argument("-c", "--config", help="Training configuration yaml", required=True)
    trainparser.add_argument("-d", "--datadir", help="Pregenerated data dir", default=None)
    trainparser.set_defaults(func=train)

    callparser = subparser.add_parser("call", help="Call variants")
    callparser.add_argument("-m", "--statedict", help="Stored model", required=True)
    callparser.add_argument("-r", "--reference", help="Path to Fasta reference genome", required=True)
    callparser.add_argument("-b", "--bam", help="Input BAM file", required=True)
    callparser.add_argument("--chrom", help="Chromosome", required=True)
    callparser.add_argument("--pos", help="Position", required=True, type=int)
    callparser.set_defaults(func=call)

    evalparser = subparser.add_parser("eval", help="Evaluate a model on some known or simulated data")
    evalparser.add_argument("-m", "--statedict", help="Stored model", required=True)
    evalparser.add_argument("-c", "--config", help="Training configuration yaml", required=True)
    evalparser.set_defaults(func=eval_sim)

    args = parser.parse_args()
    args.func(**vars(args))


if __name__ == "__main__":
    main()<|MERGE_RESOLUTION|>--- conflicted
+++ resolved
@@ -273,21 +273,13 @@
     summary information about PPA / PPV, etc
     """
     max_read_depth = 300
-<<<<<<< HEAD
-    feats_per_read =8
-=======
     feats_per_read = 8
->>>>>>> e9c25bb2
     logger.info(f"Found torch device: {DEVICE}")
     conf = load_train_conf(config)
 
     reference = pysam.FastaFile(conf['reference'])
 
-<<<<<<< HEAD
-    altpredictor = AltPredictor(0,8)
-=======
     altpredictor = AltPredictor(0, 8)
->>>>>>> e9c25bb2
     altpredictor.load_state_dict(torch.load("altpredictor8.sd"))
     altpredictor.to(DEVICE)
 
