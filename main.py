--- conflicted
+++ resolved
@@ -453,11 +453,7 @@
                                                   conf['reference'],
                                                   numreads=100,
                                                   readlength=100,
-<<<<<<< HEAD
-                                                  var_funcs=[bwasim.make_het_ins],
-=======
                                                   var_funcs=[varfunc],
->>>>>>> ffc0c0f4
                                                   vaf_func=lambda : vaf,
                                                   error_rate=0.01,
                                                   clip_prob=0)
