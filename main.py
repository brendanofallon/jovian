#!/usr/bin/env python


import logging
import random
from collections import defaultdict, Counter
from pathlib import Path
from string import ascii_letters, digits
import gzip
import lz4.frame
import tempfile
from datetime import datetime
import re

import pysam
import torch
import pandas as pd

import torch.multiprocessing as mp
from concurrent.futures.process import ProcessPoolExecutor
import numpy as np
import argparse
import yaml

import bwasim
import model
import sim
import util
import vcf
import loader
from bam import string_to_tensor, target_string_to_tensor, encode_pileup3, reads_spanning, alnstart, ensure_dim
from model import VarTransformer, VarTransformerAltMask
from train import train, load_train_conf, eval_prediction


logging.basicConfig(format='[%(asctime)s]  %(name)s  %(levelname)s  %(message)s',
                    datefmt='%m-%d %H:%M:%S',
                    level=logging.INFO) # handlers=[RichHandler()])
logger = logging.getLogger(__name__)


DEVICE = torch.device("cuda") if hasattr(torch, 'cuda') and torch.cuda.is_available() else torch.device("cpu")


def call(statedict, bam, reference, chrom, pos, **kwargs):
    max_read_depth = 300
    feats_per_read = 8

    altpredictor = AltPredictor(0, 7)
    altpredictor.load_state_dict(torch.load("altpredictor3.sd"))
    altpredictor.to(DEVICE)

    model = VarTransformer(read_depth=max_read_depth, feature_count=feats_per_read, out_dim=4, nhead=6, d_hid=300, n_encoder_layers=2).to(DEVICE)
    model.load_state_dict(torch.load(statedict))
    model.eval()

    bam = pysam.AlignmentFile(bam)
    reads = reads_spanning(bam, chrom, pos, max_reads=max_read_depth)
    if len(reads) < 5:
        raise ValueError(f"Hmm, couldn't find any reads spanning {chrom}:{pos}")

    minref = min(alnstart(r) for r in reads)
    maxref = max(alnstart(r) + r.query_length for r in reads)
    reads_encoded, _ = encode_pileup3(reads, minref, maxref)

    refseq = pysam.FastaFile(reference).fetch(chrom, minref, minref + reads_encoded.shape[0])
    reftensor = string_to_tensor(refseq)
    reads_w_ref = torch.cat((reftensor.unsqueeze(1), reads_encoded), dim=1)
    padded_reads = ensure_dim(reads_w_ref, maxref-minref, max_read_depth).unsqueeze(0)

    fullmask = create_altmask(altpredictor, padded_reads)
    masked_reads = padded_reads * fullmask
    
    print(util.to_pileup(padded_reads[0, :, :, :]))
    seq_preds, _ = model(masked_reads.flatten(start_dim=2))
    pred1str = util.readstr(seq_preds[0, :, :])
    print("\n")
    print(refseq)
    print(pred1str)

    midwith = 100
    for v in vcf.aln_to_vars(refseq[len(refseq) // 2 - midwith // 2:len(refseq) // 2 + midwith // 2],
                            pred1str[len(refseq)//2 - midwith//2:len(refseq)//2 + midwith//2],
                             offset=minref + len(refseq)//2 - midwith//2 + 1):
        print(v)





def load_conf(confyaml):
    logger.info(f"Loading configuration from {confyaml}")
    conf = yaml.safe_load(open(confyaml).read())
    assert 'reference' in conf, "Expected 'reference' entry in training configuration"
    assert 'data' in conf, "Expected 'data' entry in training configuration"
    return conf



def pregen_one_sample(dataloader, batch_size, output_dir):
    """
    Pregenerate tensors for a single sample
    """
    uid = "".join(random.choices(ascii_letters + digits, k=8))
    src_prefix = "src"
    tgt_prefix = "tgt"
    vaf_prefix = "vaftgt"
    metafile = tempfile.NamedTemporaryFile(
        mode="wt", delete=False, prefix="pregen_", dir=".", suffix=".txt"
    )
    logger.info(f"Saving tensors to {output_dir}/")
    for i, (src, tgt, vaftgt, varsinfo) in enumerate(dataloader.iter_once(batch_size)):
        logger.info(f"Saving batch {i} with uid {uid}")
        for data, prefix in zip([src, tgt, vaftgt],
                                [src_prefix, tgt_prefix, vaf_prefix]):
            with lz4.frame.open(output_dir / f"{prefix}_{uid}-{i}.pt.lz4", "wb") as fh:
                torch.save(data, fh)
        for idx, varinfo in enumerate(varsinfo):
            meta_str = "\t".join([
                f"{idx}", f"{uid}-{i}", "\t".join(varinfo), dataloader.csv
            ]) 
            print(meta_str, file=metafile)
        metafile.flush()

    metafile.close()
    return metafile.name


def default_vals_per_class():
    """
    Multiprocess will instantly deadlock if a lambda or any callable not defined on the top level of the module is given
    as the 'factory' argument to defaultdict - but we have to give it *some* callable that defines the behavior when the key
    is not present in the dictionary, so this returns the default "vals_per_class" if a class is encountered that is not 
    specified in the configuration file. I don't think there's an easy way to make this user-settable, unfortunately
    """
    return 500


def pregen(config, **kwargs):
    """
    Pre-generate tensors from BAM files + labels and save them in 'datadir' for quicker use in training
    (this takes a long time)
    """
    conf = load_conf(config)
    batch_size = kwargs.get('batch_size', 64)
    reads_per_pileup = kwargs.get('read_depth', 100)
    samples_per_pos = kwargs.get('samples_per_pos', 10)
    vals_per_class = defaultdict(default_vals_per_class)
    vals_per_class.update(conf['vals_per_class'])

    output_dir = Path(kwargs.get('dir'))
    metadata_file = kwargs.get("metadata_file", None)
    if metadata_file is None:
        str_time = datetime.now().strftime("%Y_%d_%m_%H_%M_%S")
        metadata_file = f"pregen_{str_time}.csv"
    processes = kwargs.get('threads', 1)
    if kwargs.get("sim"):
        batches = 50
        logger.info(f"Generating simulated data with batch size {batch_size} and {batches} total batches")
        dataloaders = [loader.BWASimLoader(DEVICE,
                                     regions=conf['regions'],
                                     refpath=conf['reference'],
                                     readsperpileup=200,
                                     readlength=145,
                                     error_rate=0.02,
                                     clip_prob=0.01)]
        dataloaders[0].batches_in_epoch = batches
    else:
        logger.info(f"Generating training data using config from {config} vals_per_class: {vals_per_class}")
        dataloaders = [
                loader.LazyLoader(c['bam'], c['labels'], conf['reference'], reads_per_pileup, samples_per_pos, vals_per_class)
            for c in conf['data']
        ]

    output_dir.mkdir(parents=True, exist_ok=True)
    logger.info(f"Submitting {len(dataloaders)} jobs with {processes} process(es)")

    meta_headers = ["item", "uid", "chrom", "pos", "ref", "alt", "vaf", "label"]
    with open(metadata_file, "wb") as metafh:
        metafh.write(("\t".join(meta_headers) + "\n").encode())
        if processes == 1:
            for dl in dataloaders:
                sample_metafile = pregen_one_sample(dl, batch_size, output_dir)
                util.concat_metafile(sample_metafile, metafh)
        else:
            futures = []
            with ProcessPoolExecutor(max_workers=processes) as executor:
                for dl in dataloaders:
                    futures.append(executor.submit(pregen_one_sample, dl, batch_size, output_dir))
            for fut in futures:
                sample_metafile = fut.result()
                util.concat_metafile(sample_metafile, metafh)


def callvars(model, aln, reference, chrom, pos, window_width, max_read_depth):
    """
    Call variants in a region of a BAM file using the given altpredictor and model
    and return a list of vcf.Variant objects
    """
    reads = reads_spanning(aln, chrom, pos, max_reads=max_read_depth)
    if len(reads) < 5:
        raise ValueError(f"Hmm, couldn't find any reads spanning {chrom}:{pos}")

    minref = min(alnstart(r) for r in reads)
    maxref = max(alnstart(r) + r.query_length for r in reads)
    reads_encoded, _ = encode_pileup3(reads, minref, maxref)

    refseq = reference.fetch(chrom, minref, minref + reads_encoded.shape[0])
    reftensor = string_to_tensor(refseq)
    reads_w_ref = torch.cat((reftensor.unsqueeze(1), reads_encoded), dim=1)
    padded_reads = ensure_dim(reads_w_ref, maxref - minref, max_read_depth).unsqueeze(0).to(DEVICE)

    focal_min = padded_reads.shape[1] // 2 - window_width // 2 + 0
    focal_max = padded_reads.shape[1] // 2 + window_width // 2 + 0
    trimmed_reads = padded_reads[:, focal_min:focal_max, :, :]
    print(f"Window {minref} [{minref + focal_min}  {pos}  {minref + focal_max}]  {maxref}")
    refseq = refseq[focal_min:focal_max]
    #masked_reads = padded_reads * fullmask
    seq_preds, _ = model(trimmed_reads.float().to(DEVICE))
    pred1str = util.readstr(seq_preds[0, :, :])

    # for i, r, p in zip(range(minref + focal_min, minref + focal_max), refseq, pred1str):
    #     print(f"{i}\t{r}\t{p} {'*' if r != p else ''}")

    variants = [v for v in vcf.aln_to_vars(refseq,
                             pred1str,
                             offset=minref + focal_min)]
    return variants, seq_preds.squeeze(0),  minref + focal_min


def eval_labeled_bam(config, bam, labels, statedict, **kwargs):
    """
    Call variants in BAM file with given model at positions given in the labels CSV, emit useful
    summary information about PPA / PPV, etc
    """
    max_read_depth = 300
    feats_per_read = 9
    logger.info(f"Found torch device: {DEVICE}")
    conf = load_conf(config)

    reference = pysam.FastaFile(conf['reference'])

    model = VarTransformerAltMask(read_depth=max_read_depth, feature_count=feats_per_read, out_dim=4, nhead=8, d_hid=400, n_encoder_layers=4, device=DEVICE).to(DEVICE)
    model.load_state_dict(torch.load(statedict, map_location=DEVICE))
    model.eval()

    aln = pysam.AlignmentFile(bam)
    results = defaultdict(Counter)

    window_size = 60

    for i, row in pd.read_csv(labels).iterrows():
        pos = int(row.pos)
        if row.ngs_vaf < 0.05:
            vafgroup = "< 0.05"
        elif 0.05 <= row.ngs_vaf < 0.25:
            vafgroup = "0.05 - 0.25"
        elif 0.25 <= row.ngs_vaf < 0.50:
            vafgroup = "0.25 - 0.50"
        else:
            vafgroup = "> 0.50"

        labeltype = f"{row.vtype}-{row.status} {vafgroup}"
        if results[labeltype]['rows'] > 20:
            continue
        try:
            variants, seq_preds, pred_start = callvars(model, aln, reference, str(row.chrom), pos, window_size, max_read_depth=max_read_depth)
        except Exception as ex:
            logger.warning(f"Hmm, exception processing {row.chrom}:{row.pos}, skipping it")
            logger.warning(ex)
            continue
        refwidth = seq_preds.shape[0]
        refseq = reference.fetch(str(row.chrom), pred_start, pred_start + seq_preds.shape[0])
        if row.status == 'TP' or row.status == 'FN':
            true_altseq = refseq[0:pos-pred_start-1] + row.alt + refseq[pos - pred_start + len(row.ref)-1:]
        else:
            true_altseq = refseq

        tps, fps, fns = eval_prediction(refseq, true_altseq, seq_preds,
                                        midwidth=min(refwidth, window_size))
        print(f"{row.chrom}:{row.pos} {row.ref} -> {row.alt}\t{row.status} VAF: {row.ngs_vaf:.4f} TP: {len(tps)} FP: {len(fps)} FN: {len(fns)}")
        # print(f"TPs: {tps}")
        # print(f"FPs: {fps}")
        # print(f"TP: {total_tps} FP: {total_fps} FNs: {total_fns}")
        results[labeltype]['TP'] += len(tps)
        results[labeltype]['FP'] += len(fps)
        results[labeltype]['FN'] += len(fns)
        results[labeltype]['rows'] += 1

    for key, val in results.items():
        print(f"{key} : total entries: {val['rows']}")
        for t, count in val.items():
            print(f"\t{t} : {count}")


def print_pileup(path, idx, target=None, **kwargs):
    src = util.tensor_from_file(path, device='cpu')
    logger.info(f"Loaded tensor with shape {src.shape}")
    s = util.to_pileup(src[idx, :, :, :])
    print(s)


def alphanumeric_no_spaces(name):
    if not re.match(r"[a-zA-Z0-9_-]+", name):
        return name
    else:
        raise argparse.ArgumentTypeError(f"{name} is not an alphanumeric plus '_' or '-' without spaces")


def main():
    parser = argparse.ArgumentParser()
    subparser = parser.add_subparsers()

    genparser = subparser.add_parser("pregen", help="Pre-generate tensors from BAMs")
    genparser.add_argument("-c", "--config", help="Training configuration yaml", required=True)
    genparser.add_argument("-d", "--dir", help="Output directory", default=".")
    genparser.add_argument("-s", "--sim", help="Generate simulated data", action='store_true')
    genparser.add_argument("-b", "--batch-size", help="Number of pileups to include in a single file (basically the batch size)", default=64, type=int)
    genparser.add_argument("-n", "--start-from", help="Start numbering from here", type=int, default=0)
    genparser.add_argument("-t", "--threads", help="Number of processes to use", type=int, default=1)
    # genparser.add_argument("-vpc", "--vals-per-class", help="The number of instances for each variant class in a label file; it will be set automatically if not specified", type=int, default=1000)
    genparser.add_argument("-mf", "--metadata-file", help="The metadata file that records each row in the encoded tensor files and the variant from which that row is derived. The name pregen_{time}.csv will be used if not specified.")
    genparser.set_defaults(func=pregen)

    printpileupparser = subparser.add_parser("print", help="Print a tensor pileup")
    printpileupparser.add_argument("-p", "--path", help="Path to saved tensor data", required=True)
    printpileupparser.add_argument("-i", "--idx", help="Index of item in batch to emit", required=True, type=int)
    printpileupparser.set_defaults(func=print_pileup)

    evalbamparser = subparser.add_parser("evalbam", help="Evaluate a BAM with labels")
    evalbamparser.add_argument("-c", "--config", help="Training configuration yaml", required=True)
    evalbamparser.add_argument("-m", "--statedict", help="Stored model", required=True)
    evalbamparser.add_argument("-b", "--bam", help="Input BAM file", required=True)
    evalbamparser.add_argument("-l", "--labels", help="CSV file with truth variants", required=True)
    evalbamparser.set_defaults(func=eval_labeled_bam)

    trainparser = subparser.add_parser("train", help="Train a model")
    trainparser.add_argument("-n", "--epochs", type=int, help="Number of epochs to train for", default=100)
    trainparser.add_argument("-i", "--input-model", help="Start with parameters from given state dict")
    trainparser.add_argument("-o", "--output-model", help="Save trained state dict here", required=True)
    trainparser.add_argument("-ch", "--checkpoint-freq", help="Save model checkpoints frequency (0 to disable)", default=10, type=int)
    trainparser.add_argument("-lr", "--learning-rate", help="Initial learning rate", default=0.001, type=float)
    trainparser.add_argument("-c", "--config", help="Training configuration yaml", required=True)
    trainparser.add_argument("-d", "--datadir", help="Pregenerated data dir", default=None)
    trainparser.add_argument("-vd", "--val-dir", help="Pregenerated data for validation", default=None)
    trainparser.add_argument("-t", "--threads", help="Max number of threads to use for decompression (torch may use more)", default=4, type=int)
    trainparser.add_argument("-md", "--max-decomp-batches",
                             help="Max number batches to decompress and store in memory at once", default=4, type=int)
    trainparser.add_argument("-b", "--batch-size", help="The batch size, default is 64", type=int, default=64)
    trainparser.add_argument("-da", "--data-augmentation", action="store_true", help="Specify --data-augmentation to perform data augmentation via diff loaders, default is false", default=False)
<<<<<<< HEAD
    trainparser.add_argument("-rn", "--wandb-run-name", type=alphanumeric_no_spaces, default=None,
                             help="Weights & Biases run name, must be alphanumeric plus '_' or '-'")
=======
    trainparser.add_argument("--loss", help="Loss function to use, use 'ce' for CrossEntropy or 'sw' for Smith-Waterman", choices=['ce', 'sw'], default='ce')
>>>>>>> b252dd75
    trainparser.set_defaults(func=train)

    callparser = subparser.add_parser("call", help="Call variants")
    callparser.add_argument("-m", "--statedict", help="Stored model", required=True)
    callparser.add_argument("-r", "--reference", help="Path to Fasta reference genome", required=True)
    callparser.add_argument("-b", "--bam", help="Input BAM file", required=True)
    callparser.add_argument("--chrom", help="Chromosome", required=True)
    callparser.add_argument("--pos", help="Position", required=True, type=int)
    callparser.set_defaults(func=call)

    args = parser.parse_args()
    args.cl_args = vars(args).copy()  # command line copy for logging
    args.func(**vars(args))


if __name__ == "__main__":
    main()<|MERGE_RESOLUTION|>--- conflicted
+++ resolved
@@ -348,12 +348,9 @@
                              help="Max number batches to decompress and store in memory at once", default=4, type=int)
     trainparser.add_argument("-b", "--batch-size", help="The batch size, default is 64", type=int, default=64)
     trainparser.add_argument("-da", "--data-augmentation", action="store_true", help="Specify --data-augmentation to perform data augmentation via diff loaders, default is false", default=False)
-<<<<<<< HEAD
     trainparser.add_argument("-rn", "--wandb-run-name", type=alphanumeric_no_spaces, default=None,
                              help="Weights & Biases run name, must be alphanumeric plus '_' or '-'")
-=======
     trainparser.add_argument("--loss", help="Loss function to use, use 'ce' for CrossEntropy or 'sw' for Smith-Waterman", choices=['ce', 'sw'], default='ce')
->>>>>>> b252dd75
     trainparser.set_defaults(func=train)
 
     callparser = subparser.add_parser("call", help="Call variants")
