--- conflicted
+++ resolved
@@ -197,101 +197,6 @@
     vcf_file.close()
 
 
-<<<<<<< HEAD
-def load_conf(confyaml):
-    logger.info(f"Loading configuration from {confyaml}")
-    conf = yaml.safe_load(open(confyaml).read())
-    assert 'reference' in conf, "Expected 'reference' entry in training configuration"
-    assert 'data' in conf, "Expected 'data' entry in training configuration"
-    return conf
-
-
-def pregen_one_sample(dataloader, batch_size, output_dir):
-    """
-    Pregenerate tensors for a single sample
-    """
-    uid = "".join(random.choices(ascii_letters + digits, k=8))
-    src_prefix = "src"
-    tgt_prefix = "tgt"
-    vaf_prefix = "vaftgt"
-    metafile = tempfile.NamedTemporaryFile(
-        mode="wt", delete=False, prefix="pregen_", dir=".", suffix=".txt"
-    )
-    logger.info(f"Saving tensors to {output_dir}/")
-    for i, (src, tgt, vaftgt, varsinfo) in enumerate(dataloader.iter_once(batch_size)):
-        logger.info(f"Saving batch {i} with uid {uid}")
-        for data, prefix in zip([src, tgt, vaftgt],
-                                [src_prefix, tgt_prefix, vaf_prefix]):
-            with lz4.frame.open(output_dir / f"{prefix}_{uid}-{i}.pt.lz4", "wb") as fh:
-                torch.save(data, fh)
-        for idx, varinfo in enumerate(varsinfo):
-            meta_str = "\t".join([
-                f"{idx}", f"{uid}-{i}", "\t".join(varinfo), dataloader.csv
-            ]) 
-            print(meta_str, file=metafile)
-        metafile.flush()
-
-    metafile.close()
-    return metafile.name
-
-
-def default_vals_per_class():
-    """
-    Multiprocess will instantly deadlock if a lambda or any callable not defined on the top level of the module is given
-    as the 'factory' argument to defaultdict - but we have to give it *some* callable that defines the behavior when the key
-    is not present in the dictionary, so this returns the default "vals_per_class" if a class is encountered that is not 
-    specified in the configuration file. I don't think there's an easy way to make this user-settable, unfortunately
-    """
-    return 0
-
-
-def pregen(config, **kwargs):
-    """
-    Pre-generate tensors from BAM files + labels and save them in 'datadir' for quicker use in training
-    (this takes a long time)
-    """
-    conf = load_conf(config)
-    batch_size = kwargs.get('batch_size', 64)
-    reads_per_pileup = kwargs.get('read_depth', 100)
-    samples_per_pos = kwargs.get('samples_per_pos', 4)
-    vals_per_class = defaultdict(default_vals_per_class)
-    vals_per_class.update(conf['vals_per_class'])
-
-    output_dir = Path(kwargs.get('dir'))
-    metadata_file = kwargs.get("metadata_file", None)
-    if metadata_file is None:
-        str_time = datetime.now().strftime("%Y_%d_%m_%H_%M_%S")
-        metadata_file = f"pregen_{str_time}.csv"
-    processes = kwargs.get('threads', 1)
-
-    logger.info(f"Generating training data using config from {config} vals_per_class: {vals_per_class}")
-    dataloaders = [
-            loader.LazyLoader(c['bam'], c['bed'], c['vcf'], conf['reference'], reads_per_pileup, samples_per_pos, vals_per_class)
-        for c in conf['data']
-    ]
-
-    output_dir.mkdir(parents=True, exist_ok=True)
-    logger.info(f"Submitting {len(dataloaders)} jobs with {processes} process(es)")
-
-    meta_headers = ["item", "uid", "chrom", "pos", "ref", "alt", "vaf", "label"]
-    with open(metadata_file, "wb") as metafh:
-        metafh.write(("\t".join(meta_headers) + "\n").encode())
-        if processes == 1:
-            for dl in dataloaders:
-                sample_metafile = pregen_one_sample(dl, batch_size, output_dir)
-                util.concat_metafile(sample_metafile, metafh)
-        else:
-            futures = []
-            with ProcessPoolExecutor(max_workers=processes) as executor:
-                for dl in dataloaders:
-                    futures.append(executor.submit(pregen_one_sample, dl, batch_size, output_dir))
-            for fut in futures:
-                sample_metafile = fut.result()
-                util.concat_metafile(sample_metafile, metafh)
-
-
-=======
->>>>>>> d639468b
 def callvars(model, aln, reference, chrom, start, end, window_width, max_read_depth, min_reads=5):
     """
     Call variants in a region of a BAM file using the given altpredictor and model
@@ -320,8 +225,6 @@
     #masked_reads = padded_reads * fullmask
     seq_preds = model(padded_reads.float().to(DEVICE))
     return seq_preds[0, 0, :, :], seq_preds[0, 1, :, :], start
-
-
 
 
 def _call_vars_region(aln, model, reference, chrom, start, end, max_read_depth, window_size=300, min_reads=5):
@@ -404,6 +307,7 @@
 
     # Return all vars even if they occur only once?
     return allvars0, allvars1
+
 
 def load_conf(confyaml):
     logger.info(f"Loading configuration from {confyaml}")
