#!/usr/bin/env python

import torch
import torch.nn as nn
import logging
import pandas as pd
from collections import defaultdict
import pysam
from datetime import datetime
import multiprocessing as mp
import yaml

from bam import target_string_to_tensor, encode_with_ref
from model import VarTransformer
import sim


logging.basicConfig(format='[%(asctime)s]  %(name)s  %(levelname)s  %(message)s',
                    datefmt='%m-%d %H:%M:%S',
                    level=logging.INFO) # handlers=[RichHandler()])
logger = logging.getLogger(__name__)

DEVICE = torch.device("cuda:0") if hasattr(torch, 'cuda') and torch.cuda.is_available() else torch.device("cpu")


class ReadLoader:

    def __init__(self, src, tgt):
        self.src = src
        self.tgt = tgt

    def __len__(self):
        return self.src.shape[0]

    def iter_once(self, batch_size):
        offset = 0
        while offset < self.src.shape[0]:
            yield self.src[offset:offset + batch_size, :, :, :].to(DEVICE), self.tgt[offset:offset + batch_size, :, :].to(DEVICE)
            offset += batch_size


class MultiLoader:
    """
    Combines multiple loaders into a single loader
    """

    def __init__(self, loaders):
        self.loaders = loaders

    def iter_once(self, batch_size):
        for loader in self.loaders:
            for src, tgt in loader.iter_once(batch_size):
                yield src, tgt

class SimLoader:

    def __init__(self):
        self.batches_in_epoch = 10

    def iter_once(self, batch_size):
        for i in range(self.batches_in_epoch):
            src, tgt = sim.make_mixed_batch(batch_size, seqlen=100, readsperbatch=100, readlength=70, error_rate=0.02, clip_prob=0.01)
            yield src.to(DEVICE), tgt.to(DEVICE)



def load_from_csv(bampath, refpath, csv, max_reads_per_aln):
    refgenome = pysam.FastaFile(refpath)
    bam = pysam.AlignmentFile(bampath)
    for i, row in pd.read_csv(csv).iterrows():
        if row.status == 'FP':
            encoded, refseq, altseq = encode_with_ref(str(row.chrom), row.pos, row.ref, row.ref, bam, refgenome, max_reads_per_aln)
        else:
            encoded, refseq, altseq = encode_with_ref(str(row.chrom), row.pos, row.ref, row.alt, bam, refgenome, max_reads_per_aln)

        minseqlen = min(len(refseq), len(altseq))
        reft = target_string_to_tensor(refseq[0:minseqlen])
        altt = target_string_to_tensor(altseq[0:minseqlen])
        tgt = torch.stack((reft, altt))
        yield encoded, tgt, row.status


def trim_pileuptensor(src, tgt, width):
    assert src.shape[0] == tgt.shape[1], f"Unequal src and target lengths ({src.shape[0]} vs. {tgt.shape[1]}), not sure how to deal with this :("
    if src.shape[0] < width:
        z = torch.zeros(width - src.shape[0], src.shape[1], src.shape[2])
        src = torch.cat((src, z))
        t = torch.zeros(tgt.shape[0], width - tgt.shape[1])
        tgt = torch.cat((tgt, t), dim=1)
    else:
        start = src.shape[0] // 2 - width // 2
        src = src[start:start+width, :, :]
        tgt = tgt[:, start:start+width]


    return src, tgt


def make_loader(bampath, refpath, csv, max_to_load=1e9, max_reads_per_aln=100):
    allsrc = []
    alltgt = []
    count = 0
    seq_len = 150
    status_counter = defaultdict(int)
    for enc, tgt, status in load_from_csv(bampath, refpath, csv, max_reads_per_aln=max_reads_per_aln):
        status_counter[status] += 1
        src, tgt = trim_pileuptensor(enc, tgt, seq_len)
        assert src.shape[0] == seq_len, f"Src tensor #{count} had incorrect shape after trimming, found {src.shape[0]} but should be {seq_len}"
        assert tgt.shape[1] == seq_len, f"Tgt tensor #{count} had incorrect shape after trimming, found {tgt.shape[1]} but should be {seq_len}"
        allsrc.append(src)
        alltgt.append(tgt)
        count += 1
        if count % 100 == 0:
            logger.info(f"Loaded {count} tensors from {csv}")
        if count == max_to_load:
            logger.info(f"Stopping tensor load after {max_to_load}")
            break
    logger.info(f"Loaded {count} tensors from {csv}")
    return ReadLoader(torch.stack(allsrc).to(DEVICE), torch.stack(alltgt).long().to(DEVICE))


def make_multiloader(inputs, refpath, threads, max_reads_per_aln):
    """
    Create multiple ReadLoaders in parallel for each element in Inputs
    :param inputs: List of (BAM path, labels csv) tuples
    :param threads: Number of threads to use
    :param max_reads_per_aln: Max number of reads for each pileup
    :return: List of loaders
    """
    loaders = []
    with mp.Pool(threads) as pool:
        for bam, labels_csv in inputs:
            loaders.append(pool.apply_async(make_loader, (bam, refpath, labels_csv, max_reads_per_aln)))

    return loaders



def sort_by_ref(seq, reads):
    """
    Sort read tensors by how closely they match the sequence seq.
    :param seq:
    :param reads: Tensor of encoded reads, with dimension [batch, pos, read, feature]
    :return: New tensor containing the same read tensors, but sorted
    """
    results = []
    for batch in range(reads.shape[0]):
        w = reads[batch, :, :, 0:4].sum(dim=-1)
        t = reads[batch, :, :, 0:4].argmax(dim=-1)
        matchsum = (t == (seq[batch, 0, :].repeat(reads.shape[2], 1).transpose(0,1)*w).long()).sum(dim=0)
        results.append(reads[batch, :, torch.argsort(matchsum), :])
    return torch.stack(results)


def train_epoch(model, optimizer, criterion, loader, batch_size):
    """
    Train for one epoch, which is defined by the loader but usually involves one pass over all input samples
    :param model: Model to train
    :param optimizer: Optimizer to update params
    :param criterion: Loss function
    :param loader: Provides training data
    :param batch_size:
    :return: Sum of losses over each batch, plus fraction of matching bases for ref and alt seq
    """
    epoch_loss_sum = 0
    for unsorted_src, tgt in loader.iter_once(batch_size):
        src = sort_by_ref(tgt, unsorted_src)
        optimizer.zero_grad()

        tgt_seq1 = tgt[:, 0, :]
        tgt_seq2 = tgt[:, 1, :]

        seq1preds, seq2preds = model(src.flatten(start_dim=2))

        loss = criterion(seq1preds.flatten(start_dim=0, end_dim=1), tgt_seq1.flatten())
        loss += 2 * criterion(seq2preds.flatten(start_dim=0, end_dim=1), tgt_seq2.flatten())

        with torch.no_grad():
            matches1 = (torch.argmax(seq1preds.flatten(start_dim=0, end_dim=1),
                                     dim=1) == tgt_seq1.flatten()).float().mean()
            matches2 = (torch.argmax(seq2preds.flatten(start_dim=0, end_dim=1),
                                     dim=1) == tgt_seq2.flatten()).float().mean()

        loss.backward(retain_graph=True)
        optimizer.step()
        epoch_loss_sum += loss.detach().item()

    return epoch_loss_sum, matches1.item(), matches2.item()


def train(epochs, dataloader, max_read_depth=25, feats_per_read=6, init_learning_rate=0.001, statedict=None, model_dest=None):
    in_dim = max_read_depth * feats_per_read
    model = VarTransformer(in_dim=in_dim, out_dim=4, nhead=5, d_hid=200, n_encoder_layers=2).to(DEVICE)
    if statedict is not None:
        logger.info(f"Initializing model with state dict {statedict}")
        model.load_state_dict(torch.load(statedict))
    model.train()

    criterion = nn.CrossEntropyLoss()
    optimizer = torch.optim.Adam(model.parameters(), lr=init_learning_rate)
    scheduler = torch.optim.lr_scheduler.StepLR(optimizer, 1.0, gamma=0.95)
    batch_size = 15
    try:
        for epoch in range(epochs):
            starttime = datetime.now()
            loss, refmatch, altmatch = train_epoch(model, optimizer, criterion, dataloader, batch_size=batch_size)
            elapsed = datetime.now() - starttime
            logger.info(f"Epoch {epoch} Secs: {elapsed.total_seconds():.2f} loss: {loss:.4f} Ref match: {refmatch:.4f}  altmatch: {altmatch:.4f} ")
            scheduler.step()

        logger.info(f"Training completed after {epoch} epochs")
    except KeyboardInterrupt:
        if model_dest is not None:
            logger.info(f"Saving model state dict to {model_dest}")
            torch.save(model.to('cpu').state_dict(), model_dest)


def load_train_conf(confyaml):
    logger.info(f"Loading configuration from {confyaml}")
    conf = yaml.safe_load(open(confyaml).read())
    assert 'reference' in conf, "Expected 'reference' entry in training configuration"
    assert 'data' in conf, "Expected 'data' entry in training configuration"
    return conf


def main(confyaml="train.yaml"):
    logger.info(f"Found torch device: {DEVICE}")
    conf = load_train_conf(confyaml)
<<<<<<< HEAD
    loader = make_loader(conf['data'][0]['bam'],
                          conf['reference'],
                          conf['data'][0]['labels'],
                          max_to_load=1000,
                          max_reads_per_aln=100)
    #loader = SimLoader()
    train(150, loader, max_read_depth=100, feats_per_read=7, statedict="saved.model", model_dest="saved.model")
=======
    train_sets = [(c['bam'], c['labels']) for c in conf['data']]
    loader = make_multiloader(train_sets, conf['reference'], 4, 100)

    #loader = make_loader(conf['data'][0]['bam'],
    #                      conf['reference'],
    #                      conf['data'][0]['labels'],
    #                      max_to_load=1000,
    #                      max_reads_per_aln=100)
    #loader = SimLoader()
    train(50, loader, max_read_depth=100, feats_per_read=7, statedict=None, model_dest="saved.model")
>>>>>>> fb8425c6


if __name__ == "__main__":
    main()<|MERGE_RESOLUTION|>--- conflicted
+++ resolved
@@ -51,6 +51,7 @@
         for loader in self.loaders:
             for src, tgt in loader.iter_once(batch_size):
                 yield src, tgt
+
 
 class SimLoader:
 
@@ -102,6 +103,7 @@
     count = 0
     seq_len = 150
     status_counter = defaultdict(int)
+    logger.info(f"Creating new data loader from {bampath}")
     for enc, tgt, status in load_from_csv(bampath, refpath, csv, max_reads_per_aln=max_reads_per_aln):
         status_counter[status] += 1
         src, tgt = trim_pileuptensor(enc, tgt, seq_len)
@@ -116,7 +118,7 @@
             logger.info(f"Stopping tensor load after {max_to_load}")
             break
     logger.info(f"Loaded {count} tensors from {csv}")
-    return ReadLoader(torch.stack(allsrc).to(DEVICE), torch.stack(alltgt).long().to(DEVICE))
+    return ReadLoader(torch.stack(allsrc), torch.stack(alltgt).long())
 
 
 def make_multiloader(inputs, refpath, threads, max_reads_per_aln):
@@ -127,12 +129,14 @@
     :param max_reads_per_aln: Max number of reads for each pileup
     :return: List of loaders
     """
-    loaders = []
-    with mp.Pool(threads) as pool:
+    results = []
+    logger.info(f"Loading training data for {len(inputs)} samples with {threads} processes")
+    with mp.Pool(processes=threads) as pool:
         for bam, labels_csv in inputs:
-            loaders.append(pool.apply_async(make_loader, (bam, refpath, labels_csv, max_reads_per_aln)))
-
-    return loaders
+            result = pool.apply_async(make_loader, (bam, refpath, labels_csv, max_reads_per_aln))
+            results.append(result)
+        pool.close()
+        return MultiLoader([l.get(timeout=2*60*60) for l in results])
 
 
 
@@ -226,26 +230,13 @@
 def main(confyaml="train.yaml"):
     logger.info(f"Found torch device: {DEVICE}")
     conf = load_train_conf(confyaml)
-<<<<<<< HEAD
-    loader = make_loader(conf['data'][0]['bam'],
-                          conf['reference'],
-                          conf['data'][0]['labels'],
-                          max_to_load=1000,
-                          max_reads_per_aln=100)
-    #loader = SimLoader()
-    train(150, loader, max_read_depth=100, feats_per_read=7, statedict="saved.model", model_dest="saved.model")
-=======
+    
     train_sets = [(c['bam'], c['labels']) for c in conf['data']]
     loader = make_multiloader(train_sets, conf['reference'], 4, 100)
-
-    #loader = make_loader(conf['data'][0]['bam'],
-    #                      conf['reference'],
-    #                      conf['data'][0]['labels'],
-    #                      max_to_load=1000,
-    #                      max_reads_per_aln=100)
+    
     #loader = SimLoader()
     train(50, loader, max_read_depth=100, feats_per_read=7, statedict=None, model_dest="saved.model")
->>>>>>> fb8425c6
+
 
 
 if __name__ == "__main__":
