#!/usr/bin/env python

import sys

sys.path.insert(0, "/uufs/chpc.utah.edu/common/home/u0379426/src/jovian/dnaseq2seq")

<<<<<<< HEAD
from dnaseq2seq import call
from dnaseq2seq import util
=======
from dnaseq2seq import call, util
>>>>>>> 01e10120
import pysam
import random


def main(reference_path, bampath, input_bed):
    for line in open(input_bed).readlines():
        toks = line.strip().split("\t")
        chrom = toks[0]
        window_start = int(toks[1])
        window_end = int(toks[2])
        region_type = toks[3]

        if region_type == "tn" and random.random() < 0.5:
            pos = list(util.cluster_positions(
<<<<<<< HEAD
                call.gen_suspicious_spots(bampath, chrom, window_start, window_end, reference_path, min_indel_count=3, min_mismatch_count=3 ), maxdist=50,
=======
                call.gen_suspicious_spots(bampath, chrom, window_start, window_end, reference_path), maxdist=100,
>>>>>>> 01e10120
            ))
            if pos:
                print(line.strip() + "-sus")
            else:
                print(line.strip())
        else:
            print(line.strip())


if __name__=="__main__":
    main(*sys.argv[1:])




<|MERGE_RESOLUTION|>--- conflicted
+++ resolved
@@ -4,17 +4,15 @@
 
 sys.path.insert(0, "/uufs/chpc.utah.edu/common/home/u0379426/src/jovian/dnaseq2seq")
 
-<<<<<<< HEAD
-from dnaseq2seq import call
-from dnaseq2seq import util
-=======
 from dnaseq2seq import call, util
->>>>>>> 01e10120
 import pysam
 import random
+import time
 
 
 def main(reference_path, bampath, input_bed):
+    t0 = time.perf_counter()
+    lines_counted = 0
     for line in open(input_bed).readlines():
         toks = line.strip().split("\t")
         chrom = toks[0]
@@ -22,13 +20,9 @@
         window_end = int(toks[2])
         region_type = toks[3]
 
-        if region_type == "tn" and random.random() < 0.5:
+        if region_type == "tn" and random.random() < 0.25:
             pos = list(util.cluster_positions(
-<<<<<<< HEAD
                 call.gen_suspicious_spots(bampath, chrom, window_start, window_end, reference_path, min_indel_count=3, min_mismatch_count=3 ), maxdist=50,
-=======
-                call.gen_suspicious_spots(bampath, chrom, window_start, window_end, reference_path), maxdist=100,
->>>>>>> 01e10120
             ))
             if pos:
                 print(line.strip() + "-sus")
@@ -36,6 +30,14 @@
                 print(line.strip())
         else:
             print(line.strip())
+        lines_counted += 1
+        if lines_counted == 100:
+            elapsed = time.perf_counter() - t0
+            lines_per_second = lines_counted / elapsed
+            sys.stderr.write(f"Lines per second: {lines_per_second :.3f}\n")
+            sys.stderr.flush()
+            t0 = time.perf_counter()
+            lines_counted = 0
 
 
 if __name__=="__main__":
