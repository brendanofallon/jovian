--- conflicted
+++ resolved
@@ -68,12 +68,8 @@
     interval_count = len(intervals)
 
     if mappability_forest:
-<<<<<<< HEAD
-        mappability_count = len(list(mappability_forest[chrom].overlap(start, end)))
-=======
         #mappability_count = len(list(mappability_forest[chrom].overlap(start, end))) # intervaltree
         mappability_count = len(list(mappability_forest[chrom].search(start, end)))  # quicksect
->>>>>>> 316d4261
 
 
     snv_count = len([v for v in variants if len(v.ref) == 1 and len(v.alts[0]) == 1])
