#!/usr/bin/env python


import sys
import pysam
from collections import defaultdict
import gzip
from quicksect import IntervalTree
import random

"""
Given a 'split' BED file (where every region has the same length, usually 300bp), generate a fourth column
of the BED file that contains a label that can be used for upsampling / downsampling

Right now we do this based on the presence of variants, so regions are labeled according to whether or not
they contain snvs, indels, etc etc. Anything goes, really

"""


def buildforest(bedpath):
    forest = defaultdict(IntervalTree)
    if bedpath.endswith(".gz"):
        fh = gzip.open(bedpath, mode='rt')
    else:
        fh = open(bedpath)
    for line in fh:
        if len(line.strip()) == 0 or line.startswith("#"):
            continue
        toks = line.split("\t")
        chrom = toks[0]
        start = int(toks[1])
        end = int(toks[2])
        forest[chrom].add(start, end)
    return forest




#vcf = pysam.VariantFile(sys.argv[1])

sys.stderr.write("Loading forest from " + sys.argv[2])
forest = buildforest(sys.argv[2])

<<<<<<< HEAD
for line in open(sys.argv[2]):
=======
for line in open(sys.argv[3]):
    variants = []
>>>>>>> 9796675b
    toks = line.split("\t")
    start = int(toks[1])
    end = int(toks[2])
    label = toks[3].strip()
    if label != 'tn':
        print(line, end='')
        continue
    if random.random() > 0.10:
        continue

    chrom = toks[0]
    #variants = list(vcf.fetch(chrom, start, end))
    intervals = list(forest[chrom].search(start, end))
    interval_count = len(intervals)
    #snv_count = len([v for v in variants if len(v.ref) == 1 and len(v.alts[0]) == 1])
    #del_count = len([v for v in variants if len(v.ref) > 1 and len(v.alts[0]) == 1])
    #ins_count = len([v for v in variants if len(v.ref) == 1 and len(v.alts[0]) > 1])
    #multi_count = len([v for v in variants if len(v.alts) > 1])
 
    if variants:
        var_size = max( max(len(v.ref), max(len(a) for a in v.alts)) for v in variants)
    else:
        var_size = 0

<<<<<<< HEAD
    if del_count and ins_count:
        label = "ins-del"
    elif (ins_count > 0 or del_count > 0) and snv_count > 0:
        label = "indel-snv"
    elif multi_count:
        label = "multi"
    elif del_count:
        label = "del"
    elif ins_count:
        label = "ins"
    elif snv_count:
        label = "snv"
    else:
        label = "tn"

=======
    #if del_count and ins_count:
    #    label = "ins-del"
    #elif (ins_count > 0 or del_count > 0) and snv_count > 0:
    #    label = "indel-snv"
    #elif multi_count:
    #    label = "multi"
    #elif del_count:
    #    label = "del"
    #elif ins_count:
    #    label = "ins"
    #elif snv_count:
    #    label = "snv"
    #elif interval_count:
    #    label = "tn-flag"
    #else:
    #    label = "tn"

    if interval_count:
        label = 'tn-lc'
>>>>>>> 9796675b
    #found = False
    #for i in intervals:
    #    if any(i.start < v.pos < i.end for v in variants):
    #        found = True


    if var_size > 10:
        label = label + "-big"

    #if found:
    #    label = label + "-lc"
    toks = '\t'.join(line.strip().split('\t')[0:3])
    print(f"{toks}\t{label}")
<|MERGE_RESOLUTION|>--- conflicted
+++ resolved
@@ -37,17 +37,13 @@
 
 
 
-#vcf = pysam.VariantFile(sys.argv[1])
+vcf = pysam.VariantFile(sys.argv[1])
 
 sys.stderr.write("Loading forest from " + sys.argv[2])
 forest = buildforest(sys.argv[2])
 
-<<<<<<< HEAD
-for line in open(sys.argv[2]):
-=======
 for line in open(sys.argv[3]):
     variants = []
->>>>>>> 9796675b
     toks = line.split("\t")
     start = int(toks[1])
     end = int(toks[2])
@@ -59,20 +55,19 @@
         continue
 
     chrom = toks[0]
-    #variants = list(vcf.fetch(chrom, start, end))
+    variants = list(vcf.fetch(chrom, start, end))
     intervals = list(forest[chrom].search(start, end))
     interval_count = len(intervals)
-    #snv_count = len([v for v in variants if len(v.ref) == 1 and len(v.alts[0]) == 1])
-    #del_count = len([v for v in variants if len(v.ref) > 1 and len(v.alts[0]) == 1])
-    #ins_count = len([v for v in variants if len(v.ref) == 1 and len(v.alts[0]) > 1])
-    #multi_count = len([v for v in variants if len(v.alts) > 1])
+    snv_count = len([v for v in variants if len(v.ref) == 1 and len(v.alts[0]) == 1])
+    del_count = len([v for v in variants if len(v.ref) > 1 and len(v.alts[0]) == 1])
+    ins_count = len([v for v in variants if len(v.ref) == 1 and len(v.alts[0]) > 1])
+    multi_count = len([v for v in variants if len(v.alts) > 1])
  
     if variants:
         var_size = max( max(len(v.ref), max(len(a) for a in v.alts)) for v in variants)
     else:
         var_size = 0
 
-<<<<<<< HEAD
     if del_count and ins_count:
         label = "ins-del"
     elif (ins_count > 0 or del_count > 0) and snv_count > 0:
@@ -87,28 +82,6 @@
         label = "snv"
     else:
         label = "tn"
-
-=======
-    #if del_count and ins_count:
-    #    label = "ins-del"
-    #elif (ins_count > 0 or del_count > 0) and snv_count > 0:
-    #    label = "indel-snv"
-    #elif multi_count:
-    #    label = "multi"
-    #elif del_count:
-    #    label = "del"
-    #elif ins_count:
-    #    label = "ins"
-    #elif snv_count:
-    #    label = "snv"
-    #elif interval_count:
-    #    label = "tn-flag"
-    #else:
-    #    label = "tn"
-
-    if interval_count:
-        label = 'tn-lc'
->>>>>>> 9796675b
     #found = False
     #for i in intervals:
     #    if any(i.start < v.pos < i.end for v in variants):
