--- conflicted
+++ resolved
@@ -35,11 +35,8 @@
 
 GIT_BRANCH="better_parallel_call"
 
-<<<<<<< HEAD
 export RUN_NAME="100M_good44"
-=======
-export RUN_NAME="100M_BWA_ftmore"
->>>>>>> 6f677819
+
 
 cd $ROOT_DIR
 mkdir -p $RUN_NAME
