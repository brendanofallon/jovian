#!/usr/bin/env python


import sys
import yaml
import numpy as np
import scipy.stats as stats
import pysam
import pickle
import sklearn
from sklearn.ensemble import RandomForestClassifier

import logging
import argparse

logger = logging.getLogger(__name__)
logging.basicConfig(format='[%(asctime)s]  %(name)s  %(levelname)s  %(message)s',
                    datefmt='%m-%d %H:%M:%S',
                    level=logging.INFO)

def var_feats(var):
    feats = []
    feats.append(var.qual)
    feats.append(1 if "PASS" in var.filter else 0)
    feats.append(1 if "LowCov" in var.filter else 0)
    feats.append(1 if "SingleCallHet" in var.filter else 0)
    feats.append(1 if "SingleCallHom" in var.filter else 0)
    feats.append(min(var.info['QUALS']))
    feats.append(max(var.info['QUALS']))
    feats.append(var.info['WIN_VAR_COUNT'][0])
    feats.append(var.info['WIN_CIS_COUNT'][0])
    feats.append(var.info['WIN_TRANS_COUNT'][0])
    feats.append(var.info['STEP_COUNT'][0])
    feats.append(min(var.info['WIN_OFFSETS']))
    feats.append(max(var.info['WIN_OFFSETS']))
    feats.append(var.samples[0]['DP'])
    return np.array(feats)

def extract_feats(vcf):
    allfeats = []
    for var in pysam.VariantFile(vcf, ignore_truncation=True):
        allfeats.append(var_feats(var))
    return allfeats

def save_model(mdl, path):
    logger.info(f"Saving model to {path}")
    with open(path, 'wb') as fh:
        pickle.dump(mdl, fh)
        
def load_model(path):
    logger.info(f"Loading model from {path}")
    with open(path, 'rb') as fh:
        return pickle.load(fh)

def train_model(conf):
    alltps = []
    allfps = []
    for tpf in conf['tps']:
        alltps.extend(extract_feats(tpf))
    for fpf in conf['fps']:
        allfps.extend(extract_feats(fpf))

    logger.info(f"Loaded {len(alltps)} TP and {len(allfps)} FPs")
    feats = alltps + allfps
    y = np.array([1.0 for _ in range(len(alltps))] + [0.0 for _ in range(len(allfps))])
    clf = RandomForestClassifier(n_estimators=100, max_depth=None, random_state=0, max_features=None)
    clf.fit(feats, y)
    return clf


def predict(model, vcf, **kwargs):
    model = load_model(model)
    vcf = pysam.VariantFile(vcf, ignore_truncation=True)
    print(vcf.header)
    for var in vcf:
        feats = var_feats(var)
        prediction = model.predict_proba(feats[np.newaxis, ...])
        print(prediction)
        var.qual = prediction[0, 1]
        print(var)




def train(conf_file, output, **kwargs):
    logger.info("Loading configuration from {conf_file}")
    conf = yaml.safe_load(open(conf_file).read())
    model = train_model(conf)
    save_model(model, output)

<<<<<<< HEAD

def main():
    parser = argparse.ArgumentParser()
    subparser = parser.add_subparsers()

    trainparser = subparser.add_parser("train", help="Train a new model")
    trainparser.add_argument("-c", "--conf", help="Configuration file")
    trainparser.add_argument("-o", "--output", help="Output path")
    trainparser.set_defaults(func=train)

    predictparser = subparser.add_parser("predict", help="Predict")
    predictparser.add_argument("-m", "--model", help="Model file")
    predictparser.add_argument("-v", "--vcf", help="Input VCF")
    predictparser.set_defaults(func=predict)

    args = parser.parse_args()
    args.func(**vars(args))


if __name__ == "__main__":
    main()
=======
if __name__=="__main__":
    main(sys.argv[1], sys.argv[2])
>>>>>>> 920fbf55
<|MERGE_RESOLUTION|>--- conflicted
+++ resolved
@@ -88,7 +88,6 @@
     model = train_model(conf)
     save_model(model, output)
 
-<<<<<<< HEAD
 
 def main():
     parser = argparse.ArgumentParser()
@@ -109,8 +108,4 @@
 
 
 if __name__ == "__main__":
-    main()
-=======
-if __name__=="__main__":
-    main(sys.argv[1], sys.argv[2])
->>>>>>> 920fbf55
+    main()