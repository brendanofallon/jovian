import time
import datetime
import logging
from collections import defaultdict
from functools import partial

import torch
import torch.multiprocessing as mp
import pysam
import pyranges as pr

from model import VarTransformer
import buildclf
import vcf
import util
import bam

logger = logging.getLogger(__name__)


DEVICE = torch.device("cuda") if hasattr(torch, 'cuda') and torch.cuda.is_available() else torch.device("cpu")



def gen_suspicious_spots(bamfile, chrom, start, stop, reference_fasta):
    """
    Generator for positions of a BAM / CRAM file that may contain a variant. This should be pretty sensitive and
    trigger on anything even remotely like a variant
    This uses the pysam Pileup 'engine', which seems less than ideal but at least it's C code and is probably
    fast. May need to update to something smarter if this
    :param bamfile: The alignment file in BAM format.
    :param chrom: Chromosome containing region
    :param start: Start position of region
    :param stop: End position of region (exclusive)
    :param reference_fasta: Reference sequences in fasta
    """
    aln = pysam.AlignmentFile(bamfile, reference_filename=reference_fasta)
    ref = pysam.FastaFile(reference_fasta)
    refseq = ref.fetch(chrom, start, stop)
    assert len(refseq) == stop - start, f"Ref sequence length doesn't match start - stop coords"
    for col in aln.pileup(chrom, start=start, stop=stop, stepper='nofilter'):
        # The pileup returned by pysam actually starts long before the first start position, but we only want to
        # report positions in the actual requested window
        if start <= col.reference_pos < stop:
            refbase = refseq[col.reference_pos - start]
            indel_count = 0
            base_mismatches = 0

            for i, read in enumerate(col.pileups):
                if read.indel != 0:
                    indel_count += 1

                if read.query_position is not None:
                    base = read.alignment.query_sequence[read.query_position]
                    if base != refbase:  # May want to check quality before adding a mismatch?
                        base_mismatches += 1

                if indel_count > 1 or base_mismatches > 2:
                    yield col.reference_pos
                    break


def bed_to_windows(pr_bed, bed_slack=0, window_spacing=1000, window_overlap=0):
    """
    Make generator yielding windows of spacing window_spacing with right side overlap window_overlap
    Windows will typically be smaller than window_spacing at right end of bed intervals
    Also return total window count (might indicate how long it could take?)
    :param pr_bed: PyRange object representing bed file (columns Chromosome, Start, End)
    :param bed_slack: bases to slack both sides of each bed region
    :param window_spacing: spacing between the start of each window
    :param window_overlap: right side overlap between windows
    :return: yields Chromosome, Start, End of window
    """
    # merge and slack/pad bed file regions
    pr_slack = pr_bed.slack(bed_slack)
    df_windows = pr_slack.window(window_spacing).df
    df_windows["End"] = df_windows["End"] + window_overlap
    df_windows = pr.PyRanges(df_windows).intersect(pr_slack).df

    window_count = len(df_windows)
    windows = ((win.Chromosome, win.Start, win.End) for i, win in df_windows.iterrows())
    return windows, window_count


def reconcile_current_window(prev_win, current_win):
    """
    modify variant parameters in current window depending on any overlapping variants in previous window
    :param prev_win: variant dict for previous window (to left of current)
    :param current_win: variant dict for current window (most recent variants called)
    :return: modified variant dict for current window
    """
    overlap_vars = set(prev_win) & set(current_win)

    # swap haplotypes if supported by previous window
    same_hap_var_count, opposite_hap_var_count = 0, 0
    for v in overlap_vars:
        if prev_win[v].het and current_win[v].het:
            if prev_win[v].haplotype == current_win[v].haplotype:
                same_hap_var_count += 1
            else:
                opposite_hap_var_count += 1
    if opposite_hap_var_count > same_hap_var_count:  # swap haplotypes
        for k, v in current_win.items():
            current_win[k].genotype = tuple(reversed(current_win[k].genotype))
            if v.het and v.haplotype == 0:
                v.haplotype = 1
            elif v.het and v.haplotype == 1:
                v.haplotype = 0

    for var in overlap_vars:
        # if hom in both windows
        #   - just mark as DUPLICATE
        if not prev_win[var].het and not current_win[var].het:
            current_win[var].duplicate = True
        # if het in both windows and same genotype order ( 0|1 or 1|0 )
        #   - change phase set (PS) of current window to previous window
        #   - mark var as DUPLICATE in current window
        if prev_win[var].het and current_win[var].het and prev_win[var].genotype == current_win[var].genotype:
            current_win[var].duplicate = True
            for v in current_win:
                current_win[v].phase_set = prev_win[var].phase_set
        # if het in both windows and different haplotype (hap0 or hap1)
        #   - change phase set (PS) of current window to prev window
        #   - mark var as DUPLICATE in current window
        #   - reverse genotype of all current window vars (i.e., (0,1) to (1,0))
        if prev_win[var].het and current_win[var].het and prev_win[var].genotype != current_win[var].genotype:
            current_win[var].duplicate = True
    return current_win


def load_model(model_path):
    logger.info(f"Loading model from path {model_path}")
    attention_heads = 8
    encoder_layers = 8
    transformer_dim = 400
    embed_dim_factor = 100
    model = VarTransformer(read_depth=100,
                           feature_count=9,
                           out_dim=4,
                           embed_dim_factor=embed_dim_factor,
                           nhead=attention_heads,
                           d_hid=transformer_dim,
                           n_encoder_layers=encoder_layers,
                           device=DEVICE)
    model.load_state_dict(torch.load(model_path, map_location=DEVICE))
    model.eval()
    model.to(DEVICE)
    return model


def read_bed_regions(bedpath):
    """
    Generate chrom, start, end regions from a BED formatted file
    """
    with open(bedpath) as fh:
        for line in fh:
            line = line.strip()
            if len(line) == 0 or line.startswith("#"):
                continue
            toks = line.split("\t")
            yield toks[0], int(toks[1]), int(toks[2])


def split_large_regions(regions, max_region_size):
    """
    Split any regions greater than max_region_size into regions smaller than max_region_size
    """
    for chrom, start, end in regions:
        while start < end:
            yield chrom, start, min(end, start + max_region_size)
            start += max_region_size


def cluster_positions(poslist, maxdist=500):
    """
    Iterate over the given list of positions (numbers), and generate ranges containing
    positions not greater than 'maxdist' in size
    """
    cluster = []
    for pos in poslist:
        if len(cluster) == 0 or pos - min(cluster) < maxdist:
            cluster.append(pos)
        else:
            yield min(cluster), max(cluster)
            cluster = [pos]

    if len(cluster) == 1:
        yield cluster[0] - 10, cluster[0] + 10
    elif len(cluster) > 1:
        yield min(cluster), max(cluster)


<<<<<<< HEAD
def cluster_positions_for_window(window, bamfile, reference_fasta, maxdist=500):
    chrom, window_start, window_end = window

    return [
        (chrom, start, end) 
        for start, end in cluster_positions(
            gen_suspicious_spots(bamfile, chrom, window_start, window_end, reference_fasta),
            maxdist=maxdist,
        )
    ]


def call(model_path, bam, bed, reference_fasta, vcf_out, **kwargs):
=======
def call(model_path, bam, bed, reference_fasta, vcf_out, classifier_path=None, **kwargs):
>>>>>>> 57cac483
    """
    Use model in statedict to call variants in bam in genomic regions in bed file.
    Steps:
      1. build model
      2. break bed regions into windows with start positions determined by window_spacing and end positions
         determined by window_overlap (the last window in each bed region will likely be shorter than others)
      3. call variants in each window
      4. join variants after searching for any duplicates
      5. save to vcf file
    :param trans_model_path:
    :param bam:
    :param bed:
    :param reference_fasta:
    :param vcf_out:
    :param clf_model_path:
      """
    max_read_depth = 100
    logger.info(f"Found torch device: {DEVICE}")
    if 'cuda' in str(DEVICE):
        try:
            mp.set_start_method('spawn')
        except RuntimeError as err:
            logger.error(f"pytorch.multiprocessing.set_start_method() failed: {err}")
            return
        for idev in range(torch.cuda.device_count()):
            logger.info(f"CUDA device {idev} name: {torch.cuda.get_device_name({idev})}")

    start_time = time.perf_counter()

    model = load_model(model_path)
    reference = pysam.FastaFile(reference_fasta)
    aln = pysam.AlignmentFile(bam, reference_filename=reference_fasta)

    vcf_file = vcf.init_vcf(vcf_out, sample_name="sample", lowcov=20, cmdline=kwargs.get('cmdline'))

    # initialize classifier if provided
    if classifier_path:
        classifier_model = buildclf.load_model(classifier_path)

    totbases = util.count_bases(bed)
    bases_processed = 0 
<<<<<<< HEAD

    #  Iterate over the input BED file, splitting larger regions into chunks
    # of at most 'max_region_size'
    windows = [
        (chrom, window_start, window_end) for chrom, window_start, window_end in
        split_large_regions(read_bed_regions(bed), max_region_size=1000)
    ]

    func = partial(
        cluster_positions_for_window,
        bamfile=bam,
        reference_fasta=reference_fasta,
        maxdist=500,
    )

    threads = kwargs.get('threads', 1)
    logger.info(f"There are {threads} CPUs available")

    regions = []
    for p in mp.Pool(threads).map(func, windows):
        regions.extend(p)
    logger.info(f"Generated a total of {len(regions)} regions for variant calling")

    for chrom, start, end in regions:
        logger.info(f"Running model for {start}-{end} ({end - start} bp) inside {window_start}-{window_end}")
        start_time = time.perf_counter()
        vars_hap0, vars_hap1 = _call_vars_region(
            region, bam, model, reference, max_read_depth, window_size=150, window_step=33
        )

    #for vars_hap0, vars_hap1 in mp.Pool(threads).map(func, regions):
    #        vcf_vars = vcf.vcf_vars(vars_hap0=vars_hap0, vars_hap1=vars_hap1, chrom=chrom, window_idx=i, aln=aln,
    #                                reference=reference)
    #        vcf.vars_to_vcf(vcf_file, sorted(vcf_vars, key=lambda x: x.pos))
    #    #bases_processed += window_end - window_start
    #vcf_file.close()

    end_time = time.perf_counter()
    logger.info(f"Call subcommand finished in {end_time - start_time} seconds!")
=======
    #  Iterate over the input BED file, splitting larger regions into chunks of at most 'max_region_size'
    for i, (chrom, window_start, window_end) in enumerate(split_large_regions(read_bed_regions(bed), max_region_size=1000)):
        prog = bases_processed / totbases
        logger.info(f"Processing {chrom}:{window_start}-{window_end}   [{100 * prog :.2f}%]")
        refseq = reference.fetch(chrom, window_start, window_end)

        # Search the region for positions that may contain a variant, and cluster those into ranges
        # For each range, run the variant calling procedure in a sliding window
        for start, end in cluster_positions(gen_suspicious_spots(pysam.AlignmentFile(bam, reference_filename=reference_fasta), chrom, window_start, window_end, refseq), maxdist=100):
            logger.info(f"Running model for {start}-{end} ({end - start} bp) inside {window_start}-{window_end}")
            vars_hap0, vars_hap1 = _call_vars_region(aln, model, reference,
                                                     chrom, start-25, end+2,
                                                     max_read_depth,
                                                     window_size=150,
                                                     window_step=33)

            vcf_vars = vcf.vcf_vars(vars_hap0=vars_hap0, vars_hap1=vars_hap1, chrom=chrom, window_idx=i, aln=aln,
                             reference=reference)

            # covert variants to pysam vcf records
            vcf_records = [vcf.create_vcf_rec(var, vcf_file) for var in sorted(vcf_vars, key=lambda x: x.pos)]
            # if classifier model available then use classifier quality
            if classifier_path:
                for rec in vcf_records:
                    rec.info["RAW_QUAL"] = rec.qual
                    rec.qual = buildclf.predict_one_record(classifier_model, rec)

            # write to output vcf
            for rec in vcf_records:
                vcf_file.write(rec)

        bases_processed += window_end - window_start
    vcf_file.close()
>>>>>>> 57cac483


def call_batch(batch, batch_pos_offsets, model, reference, chrom, window_size):
    """
    Call variants in a batch (list) of regions, by running a forward pass of the model and
    then aligning the predicted sequences to the reference genome and picking out any
    mismatching parts
    :returns : List of variants called in both haplotypes for every item in the batch as a list of 2-tuples
    """
    #logger.info(f"Forward pass of batch with size {len(batch)}")
    encodedreads = torch.stack(batch, dim=0).to(DEVICE).float()
    seq_preds = model(encodedreads)
    calledvars = []
    for b in range(seq_preds.shape[0]):
        hap0_t, hap1_t = seq_preds[b, 0, :, :], seq_preds[b, 1, :, :]
        offset = batch_pos_offsets[b]
        hap0 = util.readstr(hap0_t)
        hap1 = util.readstr(hap1_t)
        hap0_probs = hap0_t.detach().cpu().numpy().max(axis=-1)
        hap1_probs = hap1_t.detach().cpu().numpy().max(axis=-1)

        refseq = reference.fetch(chrom, offset, offset + window_size)
        vars_hap0 = list(vcf.aln_to_vars(refseq, hap0, offset, hap0_probs))
        vars_hap1 = list(vcf.aln_to_vars(refseq, hap1, offset, hap1_probs))
        calledvars.append((vars_hap0, vars_hap1))
    return calledvars


def update_batchvars(allvars0, allvars1, batchvars, batch_offsets, step_count, window_retain_size=150):
    for window_start, (vars_hap0, vars_hap1) in zip(batch_offsets, batchvars):
        stepvars0 = {}
        for v in vars_hap0:
            if v.pos < (window_start + window_retain_size):
                v.hap_model = 0
                v.step = step_count
                stepvars0[(v.pos, v.ref, v.alt)] = v
        stepvars1 = {}
        for v in vars_hap1:
            if v.pos < (window_start + window_retain_size):
                v.hap_model = 1
                v.step = step_count
                stepvars1[(v.pos, v.ref, v.alt)] = v

        # swap haplotypes if supported by previous vars
        same_hap_var_count = sum(len(allvars0[v]) for v in stepvars0 if v in allvars0)
        same_hap_var_count += sum(len(allvars1[v]) for v in stepvars1 if v in allvars1)
        opposite_hap_var_count = sum(len(allvars1[v]) for v in stepvars0 if v in allvars1)
        opposite_hap_var_count += sum(len(allvars0[v]) for v in stepvars1 if v in allvars0)
        if opposite_hap_var_count > same_hap_var_count:  # swap haplotypes
            stepvars1, stepvars0 = stepvars0, stepvars1

        # add this step's vars to allvars
        [allvars0[key].append(v) for key, v in stepvars0.items()]
        [allvars1[key].append(v) for key, v in stepvars1.items()]
        step_count = step_count + 1

    return allvars0, allvars1


def add_ref_bases(encbases, reference, chrom, start, end, max_read_depth):
    """
    Add the reference sequence as read 0
    """
    refseq = reference.fetch(chrom, start, end)
    ref_encoded = bam.string_to_tensor(refseq)
    return torch.cat((ref_encoded.unsqueeze(1), encbases), dim=1)[:, 0:max_read_depth, :]


def _call_vars_region(region, bamfile, model, reference_fasta, max_read_depth, window_size=300, min_reads=5, window_step=50):
    """
    For the given region, identify variants by repeatedly calling the model over a sliding window,
    tallying all of the variants called, and passing back all call and repeat count info
    for further exploration
    Currently:
    - exclude all variants in the downstream half of the window
    - retain all remaining var calls noting how many time each one was called, qualities, etc.
    - call with no repeats are mostly false positives but they are retained
    - haplotype 0 and 1 for each step are set by comparing with repeat vars from previous steps

    TODO:
      - add prob info from alt sequence to vars?
      - add depth derived from tensor to vars?
      - create new prob from all duplicate calls?
    """
    chrom, start, end = region[0], region[1] - 25, region[2] + 2

    reference = pysam.FastaFile(reference_fasta)
    aln = pysam.AlignmentFile(bamfile, reference_filename=reference_fasta)

    var_retain_window_size = 125
    allvars0 = defaultdict(list)
    allvars1 = defaultdict(list)
    window_start = start - 2 * window_step # We start with regions a bit upstream of the focal / target region
    step_count = 0  # initialize
    batch_size = 32
    batch = []
    batch_offsets = []
    readwindow = bam.ReadWindow(aln, chrom, window_start, end + window_size)
    enctime_total = datetime.timedelta(0)
    calltime_total = datetime.timedelta(0)
    while window_start <= (end):
        #logger.info(f"Window start..end: {window_start} - {window_start + window_size}")
        # Generate encoded reads and group them into batches for faster forward passes
        encstart = datetime.datetime.now()
        try:
            enc_reads = readwindow.get_window(window_start, window_start + window_size, max_reads=max_read_depth)
            encoded_with_ref = add_ref_bases(enc_reads, reference, chrom, window_start, window_start + window_size, max_read_depth=max_read_depth)
            batch.append(encoded_with_ref)
            batch_offsets.append(window_start)
        except bam.LowReadCountException:
            logger.debug(
                f"Bam window {chrom}:{window_start}-{window_start + window_size} "
                f"had too few reads for variant calling (< {min_reads})"
            )
        enctime_total += (datetime.datetime.now() - encstart)
        callstart = datetime.datetime.now()
        if len(batch) > batch_size:
            batchvars = call_batch(batch, batch_offsets, model, reference, chrom, window_size)
            batch = []
            batch_offsets = []
            allvars0, allvars1 = update_batchvars(allvars0, allvars1, batchvars, batch_offsets, step_count - len(batch), var_retain_window_size)
        calltime_total += (datetime.datetime.now() - callstart)
        # continue
        window_start += window_step
        step_count += 1

    # Process any remaining items
    if batch:
        callstart = datetime.datetime.now()
        batchvars = call_batch(batch, batch_offsets, model, reference, chrom, window_size)
        allvars0, allvars1 = update_batchvars(allvars0, allvars1, batchvars, batch_offsets, step_count - len(batch),
                                              var_retain_window_size)
        calltime_total += (datetime.datetime.now() - callstart)
    # Only return variants that are actually in the window
    hap0_passing = {k: v for k, v in allvars0.items() if start <= v[0].pos <= end}
    hap1_passing = {k: v for k, v in allvars1.items() if start <= v[0].pos <= end}
    #logger.warning(f"Only returning variants in {start} - {end}")
    cp = mp.current_process()
    logger.info(f"{cp.name} {chrom}:{start}-{end} Enc time total: {enctime_total.total_seconds()}  calltime total: {calltime_total.total_seconds()}")
    return hap0_passing, hap1_passing
<|MERGE_RESOLUTION|>--- conflicted
+++ resolved
@@ -190,8 +190,9 @@
         yield min(cluster), max(cluster)
 
 
-<<<<<<< HEAD
 def cluster_positions_for_window(window, bamfile, reference_fasta, maxdist=500):
+    """
+    """
     chrom, window_start, window_end = window
 
     return [
@@ -203,10 +204,7 @@
     ]
 
 
-def call(model_path, bam, bed, reference_fasta, vcf_out, **kwargs):
-=======
 def call(model_path, bam, bed, reference_fasta, vcf_out, classifier_path=None, **kwargs):
->>>>>>> 57cac483
     """
     Use model in statedict to call variants in bam in genomic regions in bed file.
     Steps:
@@ -243,12 +241,8 @@
     vcf_file = vcf.init_vcf(vcf_out, sample_name="sample", lowcov=20, cmdline=kwargs.get('cmdline'))
 
     # initialize classifier if provided
-    if classifier_path:
-        classifier_model = buildclf.load_model(classifier_path)
-
-    totbases = util.count_bases(bed)
-    bases_processed = 0 
-<<<<<<< HEAD
+    #if classifier_path:
+    #    classifier_model = buildclf.load_model(classifier_path)
 
     #  Iterate over the input BED file, splitting larger regions into chunks
     # of at most 'max_region_size'
@@ -272,57 +266,34 @@
         regions.extend(p)
     logger.info(f"Generated a total of {len(regions)} regions for variant calling")
 
-    for chrom, start, end in regions:
-        logger.info(f"Running model for {start}-{end} ({end - start} bp) inside {window_start}-{window_end}")
-        start_time = time.perf_counter()
+    for i, (chrom, start, end) in enumerate(regions):
+        logger.info(f"Processing region {i + 1}: {chrom}:{start}-{end}")
         vars_hap0, vars_hap1 = _call_vars_region(
             region, bam, model, reference, max_read_depth, window_size=150, window_step=33
         )
 
-    #for vars_hap0, vars_hap1 in mp.Pool(threads).map(func, regions):
-    #        vcf_vars = vcf.vcf_vars(vars_hap0=vars_hap0, vars_hap1=vars_hap1, chrom=chrom, window_idx=i, aln=aln,
-    #                                reference=reference)
-    #        vcf.vars_to_vcf(vcf_file, sorted(vcf_vars, key=lambda x: x.pos))
-    #    #bases_processed += window_end - window_start
+        #vcf_vars = vcf.vcf_vars(
+        #    vars_hap0=vars_hap0,
+        #    vars_hap1=vars_hap1,
+        #    chrom=chrom,
+        #    window_idx=i,
+        #    aln=aln,
+        #    reference=reference
+        #)
+
+        # covert variants to pysam vcf records
+        #vcf_records = [vcf.create_vcf_rec(var, vcf_file) for var in sorted(vcf_vars, key=lambda x: x.pos)]
+        # if classifier model available then use classifier quality
+        #if classifier_path:
+        #        for rec in vcf_records:
+        #            rec.info["RAW_QUAL"] = rec.qual
+        #            rec.qual = buildclf.predict_one_record(classifier_model, rec)
+
+        # write to output vcf
+        #for rec in vcf_records:
+        #        vcf_file.write(rec)
+
     #vcf_file.close()
-
-    end_time = time.perf_counter()
-    logger.info(f"Call subcommand finished in {end_time - start_time} seconds!")
-=======
-    #  Iterate over the input BED file, splitting larger regions into chunks of at most 'max_region_size'
-    for i, (chrom, window_start, window_end) in enumerate(split_large_regions(read_bed_regions(bed), max_region_size=1000)):
-        prog = bases_processed / totbases
-        logger.info(f"Processing {chrom}:{window_start}-{window_end}   [{100 * prog :.2f}%]")
-        refseq = reference.fetch(chrom, window_start, window_end)
-
-        # Search the region for positions that may contain a variant, and cluster those into ranges
-        # For each range, run the variant calling procedure in a sliding window
-        for start, end in cluster_positions(gen_suspicious_spots(pysam.AlignmentFile(bam, reference_filename=reference_fasta), chrom, window_start, window_end, refseq), maxdist=100):
-            logger.info(f"Running model for {start}-{end} ({end - start} bp) inside {window_start}-{window_end}")
-            vars_hap0, vars_hap1 = _call_vars_region(aln, model, reference,
-                                                     chrom, start-25, end+2,
-                                                     max_read_depth,
-                                                     window_size=150,
-                                                     window_step=33)
-
-            vcf_vars = vcf.vcf_vars(vars_hap0=vars_hap0, vars_hap1=vars_hap1, chrom=chrom, window_idx=i, aln=aln,
-                             reference=reference)
-
-            # covert variants to pysam vcf records
-            vcf_records = [vcf.create_vcf_rec(var, vcf_file) for var in sorted(vcf_vars, key=lambda x: x.pos)]
-            # if classifier model available then use classifier quality
-            if classifier_path:
-                for rec in vcf_records:
-                    rec.info["RAW_QUAL"] = rec.qual
-                    rec.qual = buildclf.predict_one_record(classifier_model, rec)
-
-            # write to output vcf
-            for rec in vcf_records:
-                vcf_file.write(rec)
-
-        bases_processed += window_end - window_start
-    vcf_file.close()
->>>>>>> 57cac483
 
 
 def call_batch(batch, batch_pos_offsets, model, reference, chrom, window_size):
@@ -391,6 +362,59 @@
     return torch.cat((ref_encoded.unsqueeze(1), encbases), dim=1)[:, 0:max_read_depth, :]
 
 
+def _encode_region(aln, reference, chrom, start, end, max_read_depth, window_size=300, min_reads=5, window_step=50, batch_size=64):
+    """
+    Generate batches of tensors that encode read data from the given genomic region, along with position information. Each
+    batch of tensors generated should be suitable for input into a forward pass of the model - but the data will be on the
+    CPU.
+    Each item in the batch represents a pileup in a single 'window' into the given region of size 'window_size', and
+    subsequent elements are encoded from a sliding window that advances by 'window_step' after each item.
+    If start=100, window_size is 50, and window_step is 10, then the items will include data from regions:
+    100-150
+    110-160
+    120-170,
+    etc
+
+    The start positions for each item in the batch are returned in the 'batch_offsets' element, which is required
+    when variant calling to determine the genomic coordinates of the called variants.
+
+    If the full region size is small this will probably generate just a single batch, but if the region is very large
+    (or batch_size is small) this could generate multiple batches
+
+    :param window_size: Size of region in bp to generate for each item
+    :returns: Generator for tuples of (batch tensor, list of start positions)
+    """
+    window_start = start - 2 * window_step  # We start with regions a bit upstream of the focal / target region
+    batch = []
+    batch_offsets = []
+    readwindow = bam.ReadWindow(aln, chrom, window_start, end + window_size)
+    while window_start <= end:
+        try:
+            enc_reads = readwindow.get_window(window_start, window_start + window_size, max_reads=max_read_depth)
+            encoded_with_ref = add_ref_bases(enc_reads, reference, chrom, window_start, window_start + window_size,
+                                             max_read_depth=max_read_depth)
+            batch.append(encoded_with_ref)
+            batch_offsets.append(window_start)
+        except bam.LowReadCountException:
+            logger.debug(
+                f"Bam window {chrom}:{window_start}-{window_start + window_size} "
+                f"had too few reads for variant calling (< {min_reads})"
+            )
+
+        window_start += window_step
+
+        if len(batch) >= batch_size:
+            encodedreads = torch.stack(batch, dim=0).cpu().float()
+            yield encodedreads, batch_offsets
+            batch = []
+            batch_offsets = []
+
+    # Last few
+    if batch:
+        encodedreads = torch.stack(batch, dim=0).cpu().float() # Keep encoded tensors on cpu for now
+        yield encodedreads, batch_offsets
+
+
 def _call_vars_region(region, bamfile, model, reference_fasta, max_read_depth, window_size=300, min_reads=5, window_step=50):
     """
     For the given region, identify variants by repeatedly calling the model over a sliding window,
@@ -409,57 +433,32 @@
     """
     chrom, start, end = region[0], region[1] - 25, region[2] + 2
 
-    reference = pysam.FastaFile(reference_fasta)
-    aln = pysam.AlignmentFile(bamfile, reference_filename=reference_fasta)
-
-    var_retain_window_size = 125
     allvars0 = defaultdict(list)
     allvars1 = defaultdict(list)
-    window_start = start - 2 * window_step # We start with regions a bit upstream of the focal / target region
     step_count = 0  # initialize
-    batch_size = 32
-    batch = []
-    batch_offsets = []
-    readwindow = bam.ReadWindow(aln, chrom, window_start, end + window_size)
+    var_retain_window_size = 125
+    batch_size = 64
+
     enctime_total = datetime.timedelta(0)
     calltime_total = datetime.timedelta(0)
-    while window_start <= (end):
-        #logger.info(f"Window start..end: {window_start} - {window_start + window_size}")
-        # Generate encoded reads and group them into batches for faster forward passes
-        encstart = datetime.datetime.now()
-        try:
-            enc_reads = readwindow.get_window(window_start, window_start + window_size, max_reads=max_read_depth)
-            encoded_with_ref = add_ref_bases(enc_reads, reference, chrom, window_start, window_start + window_size, max_read_depth=max_read_depth)
-            batch.append(encoded_with_ref)
-            batch_offsets.append(window_start)
-        except bam.LowReadCountException:
-            logger.debug(
-                f"Bam window {chrom}:{window_start}-{window_start + window_size} "
-                f"had too few reads for variant calling (< {min_reads})"
-            )
+    encstart = datetime.datetime.now()
+    for batch, batch_offsets in _encode_region(aln, reference, chrom, start, end, max_read_depth,
+                                               window_size=window_size,
+                                               min_reads=min_reads,
+                                               window_step=window_step,
+                                               batch_size=batch_size):
+        logger.info(f"Forward pass for batch with starts {min(batch_offsets)} - {max(batch_offsets)}")
         enctime_total += (datetime.datetime.now() - encstart)
         callstart = datetime.datetime.now()
-        if len(batch) > batch_size:
-            batchvars = call_batch(batch, batch_offsets, model, reference, chrom, window_size)
-            batch = []
-            batch_offsets = []
-            allvars0, allvars1 = update_batchvars(allvars0, allvars1, batchvars, batch_offsets, step_count - len(batch), var_retain_window_size)
+        batchvars = call_batch(batch, batch_offsets, model, reference, chrom, window_size)
+        allvars0, allvars1 = update_batchvars(allvars0, allvars1, batchvars, batch_offsets, step_count, var_retain_window_size)
         calltime_total += (datetime.datetime.now() - callstart)
-        # continue
-        window_start += window_step
-        step_count += 1
-
-    # Process any remaining items
-    if batch:
-        callstart = datetime.datetime.now()
-        batchvars = call_batch(batch, batch_offsets, model, reference, chrom, window_size)
-        allvars0, allvars1 = update_batchvars(allvars0, allvars1, batchvars, batch_offsets, step_count - len(batch),
-                                              var_retain_window_size)
-        calltime_total += (datetime.datetime.now() - callstart)
+
+        step_count += batch.shape[0]
+
     # Only return variants that are actually in the window
     hap0_passing = {k: v for k, v in allvars0.items() if start <= v[0].pos <= end}
     hap1_passing = {k: v for k, v in allvars1.items() if start <= v[0].pos <= end}
-    #logger.warning(f"Only returning variants in {start} - {end}")
-    cp = mp.current_process()
-    logger.info(f"{cp.name} {chrom}:{start}-{end} Enc time total: {enctime_total.total_seconds()}  calltime total: {calltime_total.total_seconds()}")
-    return hap0_passing, hap1_passing
+
+    logger.info(f"Enc time total: {enctime_total.total_seconds()}  calltime total: {calltime_total.total_seconds()}")
+    return hap0_passing, hap1_passing