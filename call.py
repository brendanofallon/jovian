--- conflicted
+++ resolved
@@ -227,13 +227,8 @@
             vars_hap0, vars_hap1 = _call_vars_region(aln, model, reference,
                                                      chrom, start-25, end+2,
                                                      max_read_depth,
-<<<<<<< HEAD
                                                      window_size=150,
                                                      window_step=33)
-=======
-                                                     window_size=300,
-                                                     window_step=50)
->>>>>>> 321e38c0
 
             vcf_vars = vcf.vcf_vars(vars_hap0=vars_hap0, vars_hap1=vars_hap1, chrom=chrom, window_idx=i, aln=aln,
                              reference=reference)
