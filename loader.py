--- conflicted
+++ resolved
@@ -223,7 +223,6 @@
                 torch.cat(vaftgt, dim=0).to(self.device),
                 None
             )
-<<<<<<< HEAD
 
 
 class ShorteningLoader:
@@ -245,9 +244,6 @@
             end = src.shape[1] // 2 + self.seq_len //2
             yield src[:, start:end, :, :], tgt[:, :, start:end],  vaftgt, None
 
-=======
-                  
->>>>>>> 7d07bb88
 
 class MultiLoader:
     """
