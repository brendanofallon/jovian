
import logging
logger = logging.getLogger(__name__)

import random
import math
from pathlib import Path
from collections import defaultdict
from itertools import chain
import gzip
import lz4.frame
from datetime import datetime


import io

import scipy.stats as stats
import numpy as np
import pandas as pd
import torch
import torch.multiprocessing as mp
import pysam

import bwasim
from bam import target_string_to_tensor, encode_with_ref, encode_and_downsample, ensure_dim
import sim
import util


class ReadLoader:
    """
    The simplest loader, this one just has a src and tgt tensor and iterates over them
    Assumes first index in each is the batch index
    """

    def __init__(self, src, tgt, device):
        assert src.shape[0] == tgt.shape[0]
        self.src = src
        self.tgt = tgt
        self.device = device

    def __len__(self):
        return self.src.shape[0]

    def iter_once(self, batch_size):
        offset = 0
        while offset < self.src.shape[0]:
            yield self.src[offset:offset + batch_size, :, :, :].to(self.device), self.tgt[offset:offset + batch_size, :, :].to(self.device), None, None
            offset += batch_size


class LazyLoader:
    """
    A loader that doesn't load anything until iter_once() is called, and doesn't save anything in memory
    This will be pretty slow but good if we can't fit all of the data into memory
    Useful for 'pre-gen' where we just want to iterate over everything once and save it to a file
    """

    def __init__(self, bam, csv, reference, reads_per_pileup, samples_per_pos, vals_per_class):
        self.bam = bam
        self.csv = csv
        self.reference = reference
        self.reads_per_pileup = reads_per_pileup
        self.samples_per_pos = samples_per_pos
        self.vals_per_class = vals_per_class

    def iter_once(self, batch_size):
        logger.info(f"Encoding tensors from {self.bam} and {self.csv}")
        for src, tgt, vaftgt, varsinfo in encode_chunks(self.bam,
                                          self.reference,
                                          self.csv,
                                          batch_size,
                                          self.reads_per_pileup,
                                          self.samples_per_pos,
                                          self.vals_per_class,
                                          max_to_load=1e9):
                yield src, tgt, vaftgt, varsinfo


class WeightedLoader:
    """
    A fancier loader that has a sampling weight associated with each element
    Elements with higher weights get sampled more frequently
    """

    def __init__(self, src, tgt, weights, device):
        assert len(weights) == src.shape[0]
        assert src.shape[0] == tgt.shape[0]
        self.src = src
        self.tgt = tgt
        weights = np.array(weights)
        self.weights = weights / weights.sum()
        self.device = device

    def __len__(self):
        return self.src.shape[0]

    def iter_once(self, batch_size):
        iterations = self.src.shape[0] // batch_size
        count = 0
        while count < iterations:
            count += 1
            idx = np.random.choice(range(self.src.shape[0]), size=batch_size, replace=True, p=self.weights)
            yield self.src[idx, :, :, :].to(self.device), self.tgt[idx, :, :].to(self.device)


def decomp_single(path):
    if str(path).endswith('.lz4'):
        with open(path, 'rb') as fh:
            return torch.load(io.BytesIO(lz4.frame.decompress(fh.read())), map_location='cpu')
    else:
        return torch.load(path, map_location='cpu')


def decompress_multi(paths, threads):
    """
    Read & decompress all of the items in the paths with lz4, then load them into Tensors
    but keep them on the CPU
    :returns : List of Tensors (all on CPU)
    """
    start = datetime.now()
    with mp.Pool(threads) as pool:
        result = pool.map(decomp_single, paths)
        elapsed = datetime.now() - start
        logger.info(f"Decompressed {len(result)} items in {elapsed.total_seconds():.3f} seconds ({elapsed.total_seconds()/len(result):.3f} secs per item)")
        return result


class PregenLoader:

    def __init__(self, device, datadir, threads, max_decomped_batches=10, src_prefix="src", tgt_prefix="tgt", vaftgt_prefix="vaftgt", pathpairs=None):
        """
        Create a new loader that reads tensors from a 'pre-gen' directory
        :param device: torch.device
        :param datadir: Directory to read data from
        :param threads: Max threads to use for decompressing data
        :param max_decomped_batches: Maximum number of batches to decompress at once. Increase this on machines with tons of RAM
        :param pathpairs: List of (src path, tgt path, vaftgt path) tuples to use for data
        """
        self.device = device
        self.datadir = Path(datadir)
        self.src_prefix = src_prefix
        self.tgt_prefix = tgt_prefix
        self.vaftgt_prefix = vaftgt_prefix
        if pathpairs and datadir:
            raise ValueError(f"Both datadir and pathpairs specified for PregenLoader - please choose just one")
        if pathpairs:
            self.pathpairs = pathpairs
        else:
            self.pathpairs = util.find_files(self.datadir, self.src_prefix, self.tgt_prefix, self.vaftgt_prefix)
        self.threads = threads
        self.max_decomped = max_decomped_batches # Max number of decompressed items to store at once - increasing this uses more memory, but allows increased parallelization
        logger.info(f"Creating PreGen data loader with {self.threads} threads")
        logger.info(f"Found {len(self.pathpairs)} batches in {datadir}")
        if not self.pathpairs:
            raise ValueError(f"Could not find any files in {datadir}")

    def retain_val_samples(self, fraction):
        """
        Remove a fraction of the samples from this loader and return them
        :returns : List of (src, tgt) PATH tuples (not loaded tensors)
        """
        num_to_retain = int(math.ceil(len(self.pathpairs) * fraction))
        val_samples = random.sample(self.pathpairs, num_to_retain)
        newdata = []
        for sample in self.pathpairs:
            if sample not in val_samples:
                newdata.append(sample)
        self.pathpairs = newdata
        logger.info(f"Number of batches left for training: {len(self.pathpairs)}")
        return val_samples


    def iter_once(self, batch_size):
        """
        Make one pass over the training data, in this case all of the files in the 'data dir'
        Training data is compressed and on disk, which makes it slow. To increase performance we
        load / decomp several batches in parallel, then train over each decompressed batch
        sequentially
        :param batch_size: The number of samples in a minibatch.
        """
        src, tgt, vaftgt = [], [], []
        for i in range(0, len(self.pathpairs), self.max_decomped):
            decomp_start = datetime.now()
            paths = self.pathpairs[i:i+self.max_decomped]
            decomped = decompress_multi(chain.from_iterable(paths), self.threads)
            decomp_end = datetime.now()
            decomp_time = (decomp_end - decomp_start).total_seconds()

            for j in range(0, len(decomped), 3):
                src.append(decomped[j])
                tgt.append(decomped[j+1])
                vaftgt.append(decomped[j+2])

            total_size = sum([s.shape[0] for s in src])
            if total_size < batch_size:
                # We need to decompress more data to make a batch
                continue

            # Make a big tensor.
            src_t = torch.cat(src, dim=0)
            tgt_t = torch.cat(tgt, dim=0)
            vaftgt_t = torch.cat(vaftgt, dim=0)

            nbatch = total_size // batch_size
            remain = total_size % batch_size

            # Slice the big tensors for batches
            for n in range(0, nbatch):
                start = n * batch_size
                end = (n + 1) * batch_size
                yield (
                    src_t[start:end].to(self.device).float(),
                    tgt_t[start:end].to(self.device).long(),
                    vaftgt_t[start:end].to(self.device), 
                    None,
                    {"decomp_time": decomp_time},
                )
                decomp_time = 0.0


            if remain:
                # The remaining data points will be in next batch. 
                src = [src_t[nbatch * batch_size:]]
                tgt = [tgt_t[nbatch * batch_size:]]
                vaftgt = [vaftgt_t[nbatch * batch_size:]]
            else:
                src, tgt, vaftgt = [], [], []


        if len(src) > 0:
            # We need to yield the last batch.
            yield (
                torch.cat(src, dim=0).to(self.device).float(),
                torch.cat(tgt, dim=0).to(self.device).long(),
                torch.cat(vaftgt, dim=0).to(self.device),
                None,
                {"decomp_time": 0.0},
            )


class ShorteningLoader:
    """
    This loader shortens the sequence dimension (dimension 1 of src, 2 of tgt) to seq_len
    It should be used to wrap another loader that actually does the loading
    For instance:

        loader = ShorteningLoader(PregenLoader(...), seq_len=100)

    """
    def __init__(self, wrapped_loader, seq_len):
        self.wrapped_loader = wrapped_loader
        self.seq_len = seq_len

    def iter_once(self, batch_size):
        for src, tgt, vaftgt, _, log_info in self.wrapped_loader.iter_once(batch_size):
            start = src.shape[1] // 2 - self.seq_len // 2
            end = src.shape[1] // 2 + self.seq_len //2
            yield src[:, start:end, :, :], tgt[:, :, start:end],  vaftgt, None, log_info


class ShufflingLoader:
    """
    This loader shuffles the reads (dimension 2 of src), excluding the 0th element i.e. ref read.
    It should be used to wrap another loader that actually does the loading
    For instance:

        loader = ShufflingLoader(PregenLoader(...))

    """
    def __init__(self, wrapped_loader):
        self.wrapped_loader = wrapped_loader

    def iter_once(self, batch_size):
<<<<<<< HEAD
        for src, tgt, vaftgt, _, log_info in self.wrapped_loader.iter_once(batch_size):
            src = src[:, :, torch.randperm(src.shape[2])[1:], :]
            yield src, tgt, vaftgt, None, log_info
=======
        for src, tgt, vaftgt, _ in self.wrapped_loader.iter_once(batch_size):
            src_non_ref_reads = src[:, :, 1:, :]
            src_non_ref_reads_shuf = src_non_ref_reads[:, :, torch.randperm(src_non_ref_reads.shape[2]), :]
            src = torch.cat((src[:, :, :1, :], src_non_ref_reads_shuf), dim=2)
            yield src, tgt, vaftgt, None
>>>>>>> b252dd75


class DownsamplingLoader:
    """
    This loader downsamples the reads (dimension 2 of src) by setting entire read to 0,
    excluding the 0th element i.e. ref read.
    The number of reads to be downsampled is obtained from the binomial distribution
    where each reads has a prob p=0.01 of getting dropped out.
    This loader should be used by wrapping another loader that actually does the loading
    For instance:

        loader = DownsamplingLoader(PregenLoader(...), prob_of_read_being_dropped=0.01)

    """
    def __init__(self, wrapped_loader, prob_of_read_being_dropped):
        self.wrapped_loader = wrapped_loader
        self.prob_of_read_being_dropped = prob_of_read_being_dropped


    def iter_once(self, batch_size):
        for src, tgt, vaftgt, _, log_info in self.wrapped_loader.iter_once(batch_size):
            num_reads_to_drop = stats.binom(n=src.shape[2], p=self.prob_of_read_being_dropped).rvs(src.shape[0])
            for idx in range(src.shape[0]):
                logger.debug(f"{num_reads_to_drop[idx]} reads to be dropped out of total {src.shape[2]} reads in batch: {idx}")
                read_index_to_drop = random.sample(list(range(src.shape[2])[1:]), num_reads_to_drop[idx])
                logger.debug(f"Reads at batch id {idx} and read index {read_index_to_drop} are being dropped, excluding ref read at 0th position.")
                src[idx, :, read_index_to_drop, :] = 0
            yield src, tgt, vaftgt, None, log_info


class MultiLoader:
    """
    Combines multiple loaders into a single loader
    """

    def __init__(self, loaders):
        self.loaders = loaders

    def iter_once(self, batch_size):
        for loader in self.loaders:
            for src, tgt in loader.iter_once(batch_size):
                yield src, tgt, None, None, None


class BWASimLoader:

    def __init__(self, device, regions, refpath, readsperpileup, readlength, error_rate, clip_prob):
        self.batches_in_epoch = 10
        self.regions = bwasim.load_regions(regions)
        self.refpath = refpath
        self.device = device
        self.readsperpileup = readsperpileup
        self.readlength = readlength
        self.error_rate = error_rate
        self.clip_prob = clip_prob
        self.sim_data = []


    def iter_once(self, batch_size):
        if len(self.sim_data):
            self.sim_data = self.sim_data[1:] # Trim off oldest batch - but only once per epoch

        for i in range(self.batches_in_epoch):
            if len(self.sim_data) <= i:
                src, tgt, vaftgt, altmask = bwasim.make_batch(batch_size,
                                                              self.regions,
                                                              self.refpath,
                                                              numreads=self.readsperpileup,
                                                              readlength=self.readlength,
                                                              vaf_func=bwasim.betavaf,
                                                              var_funcs=None,
                                                              error_rate=self.error_rate,
                                                              clip_prob=self.clip_prob)

                self.sim_data.append((src, tgt, vaftgt, altmask))
            src, tgt, vaftgt, altmask = self.sim_data[i]
            yield src.to(self.device), tgt.to(self.device), vaftgt.to(self.device), altmask.to(self.device), None


class SimLoader:

    def __init__(self, device, seqlen, readsperbatch, readlength, error_rate, clip_prob):
        self.batches_in_epoch = 10
        self.device = device
        self.seqlen = seqlen
        self.readsperbatch = readsperbatch
        self.readlength = readlength
        self.error_rate = error_rate
        self.clip_prob = clip_prob
        self.sim_data = []


    def iter_once(self, batch_size):
        if len(self.sim_data):
            self.sim_data = self.sim_data[1:] # Trim off oldest batch - but only once per epoch

        for i in range(self.batches_in_epoch):
            if len(self.sim_data) <= i:
                src, tgt, vaftgt, altmask = sim.make_mixed_batch(batch_size,
                                            seqlen=self.seqlen,
                                            readsperbatch=self.readsperbatch,
                                            readlength=self.readlength,
                                            error_rate=self.error_rate,
                                            clip_prob=self.clip_prob)
                self.sim_data.append((src, tgt, vaftgt, altmask))
            src, tgt, vaftgt, altmask = self.sim_data[-1]
            yield src.to(self.device), tgt.to(self.device), vaftgt.to(self.device), altmask.to(self.device), None


def trim_pileuptensor(src, tgt, width):
    """
    Trim or zero-pad the sequence dimension of src and target (first dimension of src, second of target)
    so they're equal to width
    :param src: Data tensor of shape [sequence, read, features]
    :param tgt: Target tensor of shape [haplotype, sequence]
    :param width: Size to trim to
    """
    assert src.shape[0] == tgt.shape[-1], f"Unequal src and target lengths ({src.shape[0]} vs. {tgt.shape[-1]}), not sure how to deal with this :("
    if src.shape[0] < width:
        z = torch.zeros(width - src.shape[0], src.shape[1], src.shape[2], dtype=src.dtype)
        src = torch.cat((src, z))
        t = torch.zeros(tgt.shape[0], width - tgt.shape[1]).long()
        tgt = torch.cat((tgt, t), dim=1)
    else:
        start = src.shape[0] // 2 - width // 2
        src = src[start:start+width, :, :]
        tgt = tgt[:, start:start+width]

    return src, tgt


def assign_class_indexes(rows):
    """
    Iterate over every row in rows and create a list of class indexes for each element
    , where class index is currently row.vtype-row.status. So a class will be something like
    snv-TP or small_del-FP, and each class gets a unique number
    :returns : 1. List of class indexes across rows.
               2. A dictionary keyed by class index and valued by class names.
    """
    classcount = 0
    classes = defaultdict(int)
    idxs = []
    for row in rows:
        clz = f"{row.vtype}-{row.status}" # Could imagine putting VAF here too - maybe low / medium / high vaf?
        if clz in classes:
            idx = classes[clz]
        else:
            idx = classcount
            classcount += 1
            classes[clz] = idx
        idxs.append(idx)
    class_names = {v: k for k, v in classes.items()}
    return idxs, class_names


def resample_classes(classes, class_names, rows, vals_per_class):
    """
    Randomly sample each class so that there are 'vals_per_class' members of each class
    then return a list of class assignments and the selected rows
    """
    byclass = defaultdict(list)
    for clz, row in zip(classes, rows):
        byclass[clz].append(row)

    for name in class_names.values():
        if name not in vals_per_class:
            logger.warning(f"Class name '{name}' not found in vals per class, will select default of {vals_per_class[class_names[clz]]} items from class {name}")

    result_rows = []
    result_classes = []
    for clz, classrows in byclass.items():

        # If there are MORE instances on this class than we want, grab a random sample of them
        logger.info(f"Variant class {class_names[clz]} contains {len(classrows)} variants")
        if len(classrows) > vals_per_class[class_names[clz]]:
            logger.info(f"Randomly sampling {vals_per_class[class_names[clz]]} variants for variant class {class_names[clz]}")
            rows = random.sample(classrows, vals_per_class[class_names[clz]])
            result_rows.extend(rows)
            result_classes.extend([clz] * vals_per_class[class_names[clz]])
        else:
            # If there are FEWER instances of the class than we want, then loop over them
            # repeatedly - no random sampling since that might ignore a few of the precious few samples we do have
            logger.info(f"Loop over {len(classrows)} variants repeatedly to generate {vals_per_class[class_names[clz]]} {class_names[clz]} variants")
            for i in range(vals_per_class[class_names[clz]]):
                result_classes.append(clz)
                idx = i % len(classrows)
                result_rows.append(classrows[idx])
    return result_classes, result_rows


def upsample_labels(rows, vals_per_class):
    """
    Generate class assignments for each element in rows (see assign_class_indexes),
     then create a new list of rows that is "upsampled" to normalize class frequencies
     The new list will be multiple times larger then the old list and will contain repeated
     elements of the low frequency classes
    :param rows: List of elements with vtype and status attributes (probably read in from a labels CSV file)
    :param vals_per_class: Number of instances to retain for each class, OR a Mapping with class names and values
    :returns: List of rows, with less frequent rows included multiple times to help normalize frequencies
    """
    label_idxs, label_names = assign_class_indexes(rows)
    label_idxs, rows = resample_classes(
        np.array(label_idxs), label_names, rows, vals_per_class=vals_per_class
    )
    classes, counts = np.unique(label_idxs, return_counts=True)

    freqs = 1.0 / (np.min(1.0/counts) * counts)
    results = []
    for clz, row in zip(label_idxs, rows):
        freq = min(10, int(freqs[clz]))
        for reps in range(freq):
            results.append(row)

    random.shuffle(results)
    return results


def load_from_csv(bampath, refpath, csv, max_reads_per_aln, samples_per_pos, vals_per_class):
    """
    Generator for encoded pileups, reference, and alt sequences obtained from a
    alignment (BAM) and labels csv file. This performs some class normalized by upsampling / downsampling
    rows from the CSV based on "class", which is something like "snv-TP" or "ins-FP" (defined by assign_class_indexes
    function), may include VAF at some point?
    :param bampath: Path to input BAM file
    :param refpath: Path to ref genome
    :param csv: CSV file containing C/S/R/A, variant status (TP, FP, FN..) and type (SNV, del, ins, etc)
    :param max_reads_per_aln: Max reads to import for each pileup
    :param samples_per_pos: Max number of samples to create for a given position when read resampling
    :return: Generator
    """
    refgenome = pysam.FastaFile(refpath)
    bam = pysam.AlignmentFile(bampath)

    labels = [l for _, l in pd.read_csv(csv, dtype={'chrom': str, 'filters': str}).iterrows()]
    upsampled_labels = upsample_labels(labels, vals_per_class=vals_per_class)
    logger.info(f"Will save {len(upsampled_labels)} with up to {samples_per_pos} samples per site from {csv}")
    for row in upsampled_labels:
        if row.status == 'FP':
            altseq = row.ref
        else:
            altseq = row.alt

        try:
            for encoded, refseq, altseq in encode_and_downsample(str(row.chrom),
                                                                 row.pos,
                                                                 row.ref,
                                                                 altseq,
                                                                 bam,
                                                                 refgenome,
                                                                 max_reads_per_aln,
                                                                 samples_per_pos):


                minseqlen = min(len(refseq), len(altseq))
                tgt = target_string_to_tensor(altseq[0:minseqlen])
                if minseqlen != encoded.shape[0]:
                    encoded = encoded[0:minseqlen, :, :]

                yield encoded, tgt, row

        except Exception as ex:
            logger.warning(f"Error encoding position {row.chrom}:{row.pos} for bam: {bampath}, skipping it: {ex}")



def encode_chunks(bampath, refpath, csv, chunk_size, max_reads_per_aln, samples_per_pos, vals_per_class, max_to_load=1e9):
    """
    Generator for creating batches of src, tgt (data and label) tensors from a CSV file

    :param bampath: Path to BAM file
    :param refpath: Path to human genome reference fasta file
    :param csv: Path to labels CSV file
    :param chunk_size: Number of samples / instances to include in one generated tensor
    :param max_reads_per_aln: Max read depth per tensor (defines index 2 of tensor)
    :param samples_per_pos: Randomly resample reads this many times, max, per position
    :param vals_per_class: 
    :returns : Generator of src, tgt tensor tuples
    """
    allsrc = []
    alltgt = []
    alltgtvaf = []
    varsinfo = []
    count = 0
    seq_len = 300
    logger.info(f"Creating new data loader from {bampath}, vals_per_class: {vals_per_class}")
    for enc, tgt, row in load_from_csv(bampath, refpath, csv, max_reads_per_aln=max_reads_per_aln, samples_per_pos=samples_per_pos, vals_per_class=vals_per_class):
        status, vtype, vaf = row.status, row.vtype, row.exp_vaf
        src, tgt = trim_pileuptensor(enc, tgt.unsqueeze(0), seq_len)
        src = ensure_dim(src, seq_len, max_reads_per_aln)
        assert src.shape[0] == seq_len, f"Src tensor #{count} had incorrect shape after trimming, found {src.shape[0]} but should be {seq_len}"
        assert tgt.shape[1] == seq_len, f"Tgt tensor #{count} had incorrect shape after trimming, found {tgt.shape[1]} but should be {seq_len}"
        allsrc.append(src)
        alltgt.append(tgt)
        alltgtvaf.append(vaf)
        varsinfo.append([f"{row.chrom}", f"{row.pos}", row.ref, row.alt, f"{vaf}"])
        count += 1
        if count % 100 == 0:
            logger.info(f"Loaded {count} tensors from {csv}")
        if count == max_to_load:
            logger.info(f"Stopping tensor load after {max_to_load}")
            yield torch.stack(allsrc).char(), torch.stack(alltgt).long(), torch.tensor(alltgtvaf), varsinfo
            break

        if len(allsrc) >= chunk_size:
            yield torch.stack(allsrc).char(), torch.stack(alltgt).short(), torch.tensor(alltgtvaf), varsinfo
            allsrc = []
            alltgt = []
            alltgtvaf = []
            varsinfo = []

    if len(allsrc):
        yield torch.stack(allsrc).char(), torch.stack(alltgt).long(), torch.tensor(alltgtvaf), varsinfo

    logger.info(f"Done loading {count} tensors from {csv}")



def make_loader(bampath, refpath, csv, max_reads_per_aln, samples_per_pos, max_to_load=1e9):
    allsrc = []
    alltgt = []
    count = 0
    seq_len = 150
    logger.info(f"Creating new data loader from {bampath}")
    counter = defaultdict(int)
    classes = []
    for enc, tgt, row in load_from_csv(bampath, refpath, csv, max_reads_per_aln=max_reads_per_aln, samples_per_pos=samples_per_pos):
        status, vtype = row.status, row.vtype
        label_class = "-".join((status, vtype))
        classes.append(label_class)
        counter[label_class] += 1
        src, tgt = trim_pileuptensor(enc, tgt.unsqueeze(0), seq_len)
        assert src.shape[0] == seq_len, f"Src tensor #{count} had incorrect shape after trimming, found {src.shape[0]} but should be {seq_len}"
        assert tgt.shape[1] == seq_len, f"Tgt tensor #{count} had incorrect shape after trimming, found {tgt.shape[1]} but should be {seq_len}"
        allsrc.append(src)
        alltgt.append(tgt)
        count += 1
        if count % 100 == 0:
            logger.info(f"Loaded {count} tensors from {csv}")
        if count == max_to_load:
            logger.info(f"Stopping tensor load after {max_to_load}")
            break
    logger.info(f"Loaded {count} tensors from {csv}")
    logger.info("Class breakdown is: " + " ".join(f"{k}={v}" for k,v in counter.items()))
    weights = np.array([1.0 / counter[c] for c in classes])
    return WeightedLoader(torch.stack(allsrc), torch.stack(alltgt).long(), weights, DEVICE)



def make_multiloader(inputs, refpath, threads, max_to_load, max_reads_per_aln, samples_per_pos):
    """
    Create multiple ReadLoaders in parallel for each element in Inputs
    :param inputs: List of (BAM path, labels csv) tuples
    :param threads: Number of threads to use
    :param max_reads_per_aln: Max number of reads for each pileup
    :return: List of loaders
    """
    results = []
    if len(inputs) == 1:
        logger.info(
            f"Loading training data for {len(inputs)} sample with 1 processe (max to load = {max_to_load})")
        bam = inputs[0][0]
        labels_csv = inputs[0][1]
        return make_loader(bam, refpath, labels_csv, max_to_load=max_to_load, max_reads_per_aln=max_reads_per_aln, samples_per_pos=samples_per_pos)
    else:
        logger.info(f"Loading training data for {len(inputs)} samples with {threads} processes (max to load = {max_to_load})")
        with mp.Pool(processes=threads) as pool:
            for bam, labels_csv in inputs:
                result = pool.apply_async(make_loader, (bam, refpath, labels_csv, max_reads_per_aln, samples_per_pos, max_to_load))
                results.append(result)
            pool.close()
            return MultiLoader([l.get(timeout=2*60*60) for l in results])<|MERGE_RESOLUTION|>--- conflicted
+++ resolved
@@ -272,17 +272,14 @@
         self.wrapped_loader = wrapped_loader
 
     def iter_once(self, batch_size):
-<<<<<<< HEAD
         for src, tgt, vaftgt, _, log_info in self.wrapped_loader.iter_once(batch_size):
             src = src[:, :, torch.randperm(src.shape[2])[1:], :]
             yield src, tgt, vaftgt, None, log_info
-=======
-        for src, tgt, vaftgt, _ in self.wrapped_loader.iter_once(batch_size):
+        for src, tgt, vaftgt, _, log_info in self.wrapped_loader.iter_once(batch_size):
             src_non_ref_reads = src[:, :, 1:, :]
             src_non_ref_reads_shuf = src_non_ref_reads[:, :, torch.randperm(src_non_ref_reads.shape[2]), :]
             src = torch.cat((src[:, :, :1, :], src_non_ref_reads_shuf), dim=2)
-            yield src, tgt, vaftgt, None
->>>>>>> b252dd75
+            yield src, tgt, vaftgt, None, log_info
 
 
 class DownsamplingLoader:
