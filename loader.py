
import logging
logger = logging.getLogger(__name__)

import random
import math
from pathlib import Path
from collections import defaultdict
from itertools import chain
import gzip
import lz4.frame
from datetime import datetime


import io

import scipy.stats as stats
import numpy as np
import pandas as pd
import torch
import torch.multiprocessing as mp
import pysam

import bwasim
from bam import target_string_to_tensor, encode_with_ref, encode_and_downsample, ensure_dim
import sim
import util


class ReadLoader:
    """
    The simplest loader, this one just has a src and tgt tensor and iterates over them
    Assumes first index in each is the batch index
    """

    def __init__(self, src, tgt, device):
        assert src.shape[0] == tgt.shape[0]
        self.src = src
        self.tgt = tgt
        self.device = device

    def __len__(self):
        return self.src.shape[0]

    def iter_once(self, batch_size):
        offset = 0
        while offset < self.src.shape[0]:
            yield self.src[offset:offset + batch_size, :, :, :].to(self.device), self.tgt[offset:offset + batch_size, :, :].to(self.device), None, None
            offset += batch_size


class LazyLoader:
    """
    A loader that doesn't load anything until iter_once() is called, and doesn't save anything in memory
    This will be pretty slow but good if we can't fit all of the data into memory
    Useful for 'pre-gen' where we just want to iterate over everything once and save it to a file
    """

    def __init__(self, bam, csv, reference, reads_per_pileup, samples_per_pos, vals_per_class):
        self.bam = bam
        self.csv = csv
        self.reference = reference
        self.reads_per_pileup = reads_per_pileup
        self.samples_per_pos = samples_per_pos
        self.vals_per_class = vals_per_class

    def iter_once(self, batch_size):
        logger.info(f"Encoding tensors from {self.bam} and {self.csv}")
        for src, tgt, vaftgt, varsinfo in encode_chunks(self.bam,
                                          self.reference,
                                          self.csv,
                                          batch_size,
                                          self.reads_per_pileup,
                                          self.samples_per_pos,
                                          self.vals_per_class,
                                          max_to_load=1e9):
                yield src, tgt, vaftgt, varsinfo


class WeightedLoader:
    """
    A fancier loader that has a sampling weight associated with each element
    Elements with higher weights get sampled more frequently
    """

    def __init__(self, src, tgt, weights, device):
        assert len(weights) == src.shape[0]
        assert src.shape[0] == tgt.shape[0]
        self.src = src
        self.tgt = tgt
        weights = np.array(weights)
        self.weights = weights / weights.sum()
        self.device = device

    def __len__(self):
        return self.src.shape[0]

    def iter_once(self, batch_size):
        iterations = self.src.shape[0] // batch_size
        count = 0
        while count < iterations:
            count += 1
            idx = np.random.choice(range(self.src.shape[0]), size=batch_size, replace=True, p=self.weights)
            yield self.src[idx, :, :, :].to(self.device), self.tgt[idx, :, :].to(self.device)


def decomp_single(path):
    if str(path).endswith('.lz4'):
        with open(path, 'rb') as fh:
            return torch.load(io.BytesIO(lz4.frame.decompress(fh.read())), map_location='cpu')
    else:
        return torch.load(path, map_location='cpu')


def decompress_multi(paths, threads):
    """
    Read & decompress all of the items in the paths with lz4, then load them into Tensors
    but keep them on the CPU
    :returns : List of Tensors (all on CPU)
    """
    start = datetime.now()
    with mp.Pool(threads) as pool:
        result = pool.map(decomp_single, paths)
        elapsed = datetime.now() - start
        logger.info(f"Decompressed {len(result)} items in {elapsed.total_seconds():.3f} seconds ({elapsed.total_seconds()/len(result):.3f} secs per item)")
        return result


class PregenLoader:

    def __init__(self, device, datadir, threads, max_decomped_batches=10, src_prefix="src", tgt_prefix="tgt", vaftgt_prefix="vaftgt"):
        """
        Create a new loader that reads tensors from a 'pre-gen' directory
        :param device: torch.device
        :param datadir: Directory to read data from
        :param threads: Max threads to use for decompressing data
        :param max_decomped_batches: Maximum number of batches to decompress at once. Increase this on machines with tons of RAM
        """
        self.device = device
        self.datadir = Path(datadir)
        self.src_prefix = src_prefix
        self.tgt_prefix = tgt_prefix
        self.vaftgt_prefix = vaftgt_prefix
        self.pathpairs = util.find_files(self.datadir, self.src_prefix, self.tgt_prefix, self.vaftgt_prefix)
        self.threads = threads
        self.max_decomped = max_decomped_batches # Max number of decompressed items to store at once - increasing this uses more memory, but allows increased parallelization
        logger.info(f"Creating PreGen data loader with {self.threads} threads")
        logger.info(f"Found {len(self.pathpairs)} batches in {datadir}")
        if not self.pathpairs:
            raise ValueError(f"Could not find any files in {datadir}")

    def retain_val_samples(self, fraction):
        """
        Remove a fraction of the samples from this loader and return them
        :returns : List of (src, tgt) PATH tuples (not loaded tensors)
        """
        num_to_retain = int(math.ceil(len(self.pathpairs) * fraction))
        val_samples = random.sample(self.pathpairs, num_to_retain)
        newdata = []
        for sample in self.pathpairs:
            if sample not in val_samples:
                newdata.append(sample)
        self.pathpairs = newdata
        logger.info(f"Number of batches left for training: {len(self.pathpairs)}")
        return val_samples


    def iter_once(self, batch_size):
        """
        Make one pass over the training data, in this case all of the files in the 'data dir'
        Training data is compressed and on disk, which makes it slow. To increase performance we
        load / decomp several batches in parallel, then train over each decompressed batch
        sequentially
        :param batch_size: The number of samples in a minibatch.
        """
        src, tgt, vaftgt = [], [], []
                    
        for i in range(0, len(self.pathpairs), self.max_decomped):
            paths = self.pathpairs[i:i+self.max_decomped]
            decomped = decompress_multi(chain.from_iterable(paths), self.threads)

            for j in range(0, len(decomped), 3):
                src.append(decomped[j])
                tgt.append(decomped[j+1])
                vaftgt.append(decomped[j+2])

            total_size = sum([s.shape[0] for s in src])
            if total_size < batch_size:
                # We need to decompress more data to make a batch
                continue

            # Make a big tensor.
            src_t = torch.cat(src, dim=0)
            tgt_t = torch.cat(tgt, dim=0)
            vaftgt_t = torch.cat(vaftgt, dim=0)

            nbatch = total_size // batch_size
            remain = total_size % batch_size

            # Slice the big tensors for batches
            for n in range(0, nbatch):
                start = n * batch_size
                end = (n + 1) * batch_size
                yield (
                    src_t[start:end].to(self.device).float(),
                    tgt_t[start:end].to(self.device).long(),
                    vaftgt_t[start:end].to(self.device), 
                    None
                ) 

            if remain:
                # The remaining data points will be in next batch. 
                src = [src_t[nbatch * batch_size:]]
                tgt = [tgt_t[nbatch * batch_size:]]
                vaftgt = [vaftgt_t[nbatch * batch_size:]]
            else:
                src, tgt, vaftgt = [], [], []

        if len(src) > 0:
            # We need to yield the last batch.
            yield (
                torch.cat(src, dim=0).to(self.device).float(),
                torch.cat(tgt, dim=0).to(self.device).long(),
                torch.cat(vaftgt, dim=0).to(self.device),
                None
            )


class ShorteningLoader:
    """
    This loader shortens the sequence dimension (dimension 1 of src, 2 of tgt) to seq_len
    It should be used to wrap another loader that actually does the loading
    For instance:

        loader = ShorteningLoader(PregenLoader(...), seq_len=100)

    """
    def __init__(self, wrapped_loader, seq_len):
        self.wrapped_loader = wrapped_loader
        self.seq_len = seq_len

    def iter_once(self, batch_size):
        for src, tgt, vaftgt, _ in self.wrapped_loader.iter_once(batch_size):
            start = src.shape[1] // 2 - self.seq_len // 2
            end = src.shape[1] // 2 + self.seq_len //2
            yield src[:, start:end, :, :], tgt[:, :, start:end],  vaftgt, None


<<<<<<< HEAD
class DownsamplingLoader:
    """
    This loader downsamples the reads (dimension 2 of src) by setting entire read to 0.
    The number of reads to be downsampled is obtained from the binomial distribution
    where each reads has a prob p=0.01 of getting dropped out.
    This loader should be used by wrapping another loader that actually does the loading
    For instance:

        loader = DownsamplingLoader(PregenLoader(...), prob_of_read_being_dropped=0.01)

    """
    def __init__(self, wrapped_loader, prob_of_read_being_dropped):
        self.wrapped_loader = wrapped_loader
        self.prob_of_read_being_dropped = prob_of_read_being_dropped

    def iter_once(self, batch_size):
        for src, tgt, vaftgt, _ in self.wrapped_loader.iter_once(batch_size):
            num_reads_to_drop = stats.binom(n=src.shape[2], p=self.prob_of_read_being_dropped).rvs(1)[0]
            logger.info(f"{num_reads_to_drop} reads to be dropped out of total {src.shape[2]} reads")
            read_index_to_drop = random.sample(list(range(src.shape[2])), num_reads_to_drop)
            logger.info(f"Reads at index {read_index_to_drop} are being dropped.")
            for i in read_index_to_drop:
                src[:, :, i, :] = 0
=======
class ShufflingLoader:
    """
    This loader shuffles the reads (dimension 2 of src).
    It should be used to wrap another loader that actually does the loading
    For instance:

        loader = ShufflingLoader(PregenLoader(...))

    """
    def __init__(self, wrapped_loader):
        self.wrapped_loader = wrapped_loader

    def iter_once(self, batch_size):
        for src, tgt, vaftgt, _ in self.wrapped_loader.iter_once(batch_size):
            src = src[:, :, torch.randperm(src.shape[2]), :]
>>>>>>> 21d650c7
            yield src, tgt, vaftgt, None


class MultiLoader:
    """
    Combines multiple loaders into a single loader
    """

    def __init__(self, loaders):
        self.loaders = loaders

    def iter_once(self, batch_size):
        for loader in self.loaders:
            for src, tgt in loader.iter_once(batch_size):
                yield src, tgt, None, None


class BWASimLoader:

    def __init__(self, device, regions, refpath, readsperpileup, readlength, error_rate, clip_prob):
        self.batches_in_epoch = 10
        self.regions = bwasim.load_regions(regions)
        self.refpath = refpath
        self.device = device
        self.readsperpileup = readsperpileup
        self.readlength = readlength
        self.error_rate = error_rate
        self.clip_prob = clip_prob
        self.sim_data = []


    def iter_once(self, batch_size):
        if len(self.sim_data):
            self.sim_data = self.sim_data[1:] # Trim off oldest batch - but only once per epoch

        for i in range(self.batches_in_epoch):
            if len(self.sim_data) <= i:
                src, tgt, vaftgt, altmask = bwasim.make_batch(batch_size,
                                                              self.regions,
                                                              self.refpath,
                                                              numreads=self.readsperpileup,
                                                              readlength=self.readlength,
                                                              vaf_func=bwasim.betavaf,
                                                              var_funcs=None,
                                                              error_rate=self.error_rate,
                                                              clip_prob=self.clip_prob)

                self.sim_data.append((src, tgt, vaftgt, altmask))
            src, tgt, vaftgt, altmask = self.sim_data[i]
            yield src.to(self.device), tgt.to(self.device), vaftgt.to(self.device), altmask.to(self.device)


class SimLoader:

    def __init__(self, device, seqlen, readsperbatch, readlength, error_rate, clip_prob):
        self.batches_in_epoch = 10
        self.device = device
        self.seqlen = seqlen
        self.readsperbatch = readsperbatch
        self.readlength = readlength
        self.error_rate = error_rate
        self.clip_prob = clip_prob
        self.sim_data = []


    def iter_once(self, batch_size):
        if len(self.sim_data):
            self.sim_data = self.sim_data[1:] # Trim off oldest batch - but only once per epoch

        for i in range(self.batches_in_epoch):
            if len(self.sim_data) <= i:
                src, tgt, vaftgt, altmask = sim.make_mixed_batch(batch_size,
                                            seqlen=self.seqlen,
                                            readsperbatch=self.readsperbatch,
                                            readlength=self.readlength,
                                            error_rate=self.error_rate,
                                            clip_prob=self.clip_prob)
                self.sim_data.append((src, tgt, vaftgt, altmask))
            src, tgt, vaftgt, altmask = self.sim_data[-1]
            yield src.to(self.device), tgt.to(self.device), vaftgt.to(self.device), altmask.to(self.device)


def trim_pileuptensor(src, tgt, width):
    """
    Trim or zero-pad the sequence dimension of src and target (first dimension of src, second of target)
    so they're equal to width
    :param src: Data tensor of shape [sequence, read, features]
    :param tgt: Target tensor of shape [haplotype, sequence]
    :param width: Size to trim to
    """
    assert src.shape[0] == tgt.shape[-1], f"Unequal src and target lengths ({src.shape[0]} vs. {tgt.shape[-1]}), not sure how to deal with this :("
    if src.shape[0] < width:
        z = torch.zeros(width - src.shape[0], src.shape[1], src.shape[2], dtype=src.dtype)
        src = torch.cat((src, z))
        t = torch.zeros(tgt.shape[0], width - tgt.shape[1]).long()
        tgt = torch.cat((tgt, t), dim=1)
    else:
        start = src.shape[0] // 2 - width // 2
        src = src[start:start+width, :, :]
        tgt = tgt[:, start:start+width]

    return src, tgt


def assign_class_indexes(rows):
    """
    Iterate over every row in rows and create a list of class indexes for each element
    , where class index is currently row.vtype-row.status. So a class will be something like
    snv-TP or small_del-FP, and each class gets a unique number
    :returns : 1. List of class indexes across rows.
               2. A dictionary keyed by class index and valued by class names.
    """
    classcount = 0
    classes = defaultdict(int)
    idxs = []
    for row in rows:
        clz = f"{row.vtype}-{row.status}" # Could imagine putting VAF here too - maybe low / medium / high vaf?
        if clz in classes:
            idx = classes[clz]
        else:
            idx = classcount
            classcount += 1
            classes[clz] = idx
        idxs.append(idx)
    class_names = {v: k for k, v in classes.items()}
    return idxs, class_names


def resample_classes(classes, class_names, rows, vals_per_class=100):
    """
    Randomly sample each class so that there are 'vals_per_class' members of each class
    then return a list of class assignments and the selected rows
    """
    byclass = defaultdict(list)
    for clz, row in zip(classes, rows):
        byclass[clz].append(row)

    result_rows = []
    result_classes = []
    for clz, classrows in byclass.items():
        # If there are MORE instances on this class than we want, grab a random sample of them
        logger.info(f"Variant class {class_names[clz]} contains {len(classrows)} variants")
        if len(classrows) > vals_per_class:
            logger.info(f"Randomly sampling {vals_per_class} variants for variant class {class_names[clz]}")
            rows = random.sample(classrows, vals_per_class)
            result_rows.extend(rows)
            result_classes.extend([clz] * vals_per_class)
        else:
            # If there are FEWER instances of the class than we want, then loop over them
            # repeatedly - no random sampling since that might ignore a few of the precious few samples we do have
            logger.info(f"Loop over {len(classrows)} variants repeatedly to generate {vals_per_class} {class_names[clz]} variants")
            for i in range(vals_per_class):
                result_classes.append(clz)
                idx = i % len(classrows)
                result_rows.append(classrows[idx])
    return result_classes, result_rows


def upsample_labels(rows, vals_per_class):
    """
    Generate class assignments for each element in rows (see assign_class_indexes),
     then create a new list of rows that is "upsampled" to normalize class frequencies
     The new list will be multiple times larger then the old list and will contain repeated
     elements of the low frequency classes
    :param rows: List of elements with vtype and status attributes (probably read in from a labels CSV file)
    :param vals_per_class: Number of instances to retain for each class
    :returns: List of rows, with less frequent rows included multiple times to help normalize frequencies
    """
    label_idxs, label_names = assign_class_indexes(rows)
    label_idxs, rows = resample_classes(
        np.array(label_idxs), label_names, rows, vals_per_class=vals_per_class
    )
    classes, counts = np.unique(label_idxs, return_counts=True)

    freqs = 1.0 / (np.min(1.0/counts) * counts)
    results = []
    for clz, row in zip(label_idxs, rows):
        freq = min(10, int(freqs[clz]))
        for reps in range(freq):
            results.append(row)

    random.shuffle(results)
    return results


def load_from_csv(bampath, refpath, csv, max_reads_per_aln, samples_per_pos, vals_per_class):
    """
    Generator for encoded pileups, reference, and alt sequences obtained from a
    alignment (BAM) and labels csv file. This performs some class normalized by upsampling / downsampling
    rows from the CSV based on "class", which is something like "snv-TP" or "ins-FP" (defined by assign_class_indexes
    function), may include VAF at some point?
    :param bampath: Path to input BAM file
    :param refpath: Path to ref genome
    :param csv: CSV file containing C/S/R/A, variant status (TP, FP, FN..) and type (SNV, del, ins, etc)
    :param max_reads_per_aln: Max reads to import for each pileup
    :param samples_per_pos: Max number of samples to create for a given position when read resampling
    :return: Generator
    """
    refgenome = pysam.FastaFile(refpath)
    bam = pysam.AlignmentFile(bampath)

    labels = [l for _, l in pd.read_csv(csv, dtype={'chrom': str, 'filters': str}).iterrows()]
    upsampled_labels = upsample_labels(labels, vals_per_class=vals_per_class)
    logger.info(f"Will save {len(upsampled_labels)} with up to {samples_per_pos} samples per site from {csv}")
    for row in upsampled_labels:
        if row.status == 'FP':
            altseq = row.ref
        else:
            altseq = row.alt

        try:
            for encoded, refseq, altseq in encode_and_downsample(str(row.chrom),
                                                                 row.pos,
                                                                 row.ref,
                                                                 altseq,
                                                                 bam,
                                                                 refgenome,
                                                                 max_reads_per_aln,
                                                                 samples_per_pos):


                minseqlen = min(len(refseq), len(altseq))
                tgt = target_string_to_tensor(altseq[0:minseqlen])
                if minseqlen != encoded.shape[0]:
                    encoded = encoded[0:minseqlen, :, :]

                yield encoded, tgt, row

        except Exception as ex:
            logger.warning(f"Error encoding position {row.chrom}:{row.pos} for bam: {bampath}, skipping it: {ex}")



def encode_chunks(bampath, refpath, csv, chunk_size, max_reads_per_aln, samples_per_pos, vals_per_class, max_to_load=1e9):
    """
    Generator for creating batches of src, tgt (data and label) tensors from a CSV file

    :param bampath: Path to BAM file
    :param refpath: Path to human genome reference fasta file
    :param csv: Path to labels CSV file
    :param chunk_size: Number of samples / instances to include in one generated tensor
    :param max_reads_per_aln: Max read depth per tensor (defines index 2 of tensor)
    :param samples_per_pos: Randomly resample reads this many times, max, per position
    :param vals_per_class: 
    :returns : Generator of src, tgt tensor tuples
    """
    allsrc = []
    alltgt = []
    alltgtvaf = []
    varsinfo = []
    count = 0
    seq_len = 300
    logger.info(f"Creating new data loader from {bampath}, vals_per_class: {vals_per_class}")
    for enc, tgt, row in load_from_csv(bampath, refpath, csv, max_reads_per_aln=max_reads_per_aln, samples_per_pos=samples_per_pos, vals_per_class=vals_per_class):
        status, vtype, vaf = row.status, row.vtype, row.exp_vaf
        src, tgt = trim_pileuptensor(enc, tgt.unsqueeze(0), seq_len)
        src = ensure_dim(src, seq_len, max_reads_per_aln)
        assert src.shape[0] == seq_len, f"Src tensor #{count} had incorrect shape after trimming, found {src.shape[0]} but should be {seq_len}"
        assert tgt.shape[1] == seq_len, f"Tgt tensor #{count} had incorrect shape after trimming, found {tgt.shape[1]} but should be {seq_len}"
        allsrc.append(src)
        alltgt.append(tgt)
        alltgtvaf.append(vaf)
        varsinfo.append([f"{row.chrom}", f"{row.pos}", row.ref, row.alt, f"{vaf}"])
        count += 1
        if count % 100 == 0:
            logger.info(f"Loaded {count} tensors from {csv}")
        if count == max_to_load:
            logger.info(f"Stopping tensor load after {max_to_load}")
            yield torch.stack(allsrc).char(), torch.stack(alltgt).long(), torch.tensor(alltgtvaf), varsinfo
            break

        if len(allsrc) >= chunk_size:
            yield torch.stack(allsrc).char(), torch.stack(alltgt).short(), torch.tensor(alltgtvaf), varsinfo
            allsrc = []
            alltgt = []
            alltgtvaf = []
            varsinfo = []

    if len(allsrc):
        yield torch.stack(allsrc).char(), torch.stack(alltgt).long(), torch.tensor(alltgtvaf), varsinfo

    logger.info(f"Done loading {count} tensors from {csv}")



def make_loader(bampath, refpath, csv, max_reads_per_aln, samples_per_pos, max_to_load=1e9):
    allsrc = []
    alltgt = []
    count = 0
    seq_len = 150
    logger.info(f"Creating new data loader from {bampath}")
    counter = defaultdict(int)
    classes = []
    for enc, tgt, row in load_from_csv(bampath, refpath, csv, max_reads_per_aln=max_reads_per_aln, samples_per_pos=samples_per_pos):
        status, vtype = row.status, row.vtype
        label_class = "-".join((status, vtype))
        classes.append(label_class)
        counter[label_class] += 1
        src, tgt = trim_pileuptensor(enc, tgt.unsqueeze(0), seq_len)
        assert src.shape[0] == seq_len, f"Src tensor #{count} had incorrect shape after trimming, found {src.shape[0]} but should be {seq_len}"
        assert tgt.shape[1] == seq_len, f"Tgt tensor #{count} had incorrect shape after trimming, found {tgt.shape[1]} but should be {seq_len}"
        allsrc.append(src)
        alltgt.append(tgt)
        count += 1
        if count % 100 == 0:
            logger.info(f"Loaded {count} tensors from {csv}")
        if count == max_to_load:
            logger.info(f"Stopping tensor load after {max_to_load}")
            break
    logger.info(f"Loaded {count} tensors from {csv}")
    logger.info("Class breakdown is: " + " ".join(f"{k}={v}" for k,v in counter.items()))
    weights = np.array([1.0 / counter[c] for c in classes])
    return WeightedLoader(torch.stack(allsrc), torch.stack(alltgt).long(), weights, DEVICE)



def make_multiloader(inputs, refpath, threads, max_to_load, max_reads_per_aln, samples_per_pos):
    """
    Create multiple ReadLoaders in parallel for each element in Inputs
    :param inputs: List of (BAM path, labels csv) tuples
    :param threads: Number of threads to use
    :param max_reads_per_aln: Max number of reads for each pileup
    :return: List of loaders
    """
    results = []
    if len(inputs) == 1:
        logger.info(
            f"Loading training data for {len(inputs)} sample with 1 processe (max to load = {max_to_load})")
        bam = inputs[0][0]
        labels_csv = inputs[0][1]
        return make_loader(bam, refpath, labels_csv, max_to_load=max_to_load, max_reads_per_aln=max_reads_per_aln, samples_per_pos=samples_per_pos)
    else:
        logger.info(f"Loading training data for {len(inputs)} samples with {threads} processes (max to load = {max_to_load})")
        with mp.Pool(processes=threads) as pool:
            for bam, labels_csv in inputs:
                result = pool.apply_async(make_loader, (bam, refpath, labels_csv, max_reads_per_aln, samples_per_pos, max_to_load))
                results.append(result)
            pool.close()
            return MultiLoader([l.get(timeout=2*60*60) for l in results])<|MERGE_RESOLUTION|>--- conflicted
+++ resolved
@@ -246,7 +246,24 @@
             yield src[:, start:end, :, :], tgt[:, :, start:end],  vaftgt, None
 
 
-<<<<<<< HEAD
+class ShufflingLoader:
+    """
+    This loader shuffles the reads (dimension 2 of src).
+    It should be used to wrap another loader that actually does the loading
+    For instance:
+
+        loader = ShufflingLoader(PregenLoader(...))
+
+    """
+    def __init__(self, wrapped_loader):
+        self.wrapped_loader = wrapped_loader
+
+    def iter_once(self, batch_size):
+        for src, tgt, vaftgt, _ in self.wrapped_loader.iter_once(batch_size):
+            src = src[:, :, torch.randperm(src.shape[2]), :]
+            yield src, tgt, vaftgt, None
+
+
 class DownsamplingLoader:
     """
     This loader downsamples the reads (dimension 2 of src) by setting entire read to 0.
@@ -270,23 +287,6 @@
             logger.info(f"Reads at index {read_index_to_drop} are being dropped.")
             for i in read_index_to_drop:
                 src[:, :, i, :] = 0
-=======
-class ShufflingLoader:
-    """
-    This loader shuffles the reads (dimension 2 of src).
-    It should be used to wrap another loader that actually does the loading
-    For instance:
-
-        loader = ShufflingLoader(PregenLoader(...))
-
-    """
-    def __init__(self, wrapped_loader):
-        self.wrapped_loader = wrapped_loader
-
-    def iter_once(self, batch_size):
-        for src, tgt, vaftgt, _ in self.wrapped_loader.iter_once(batch_size):
-            src = src[:, :, torch.randperm(src.shape[2]), :]
->>>>>>> 21d650c7
             yield src, tgt, vaftgt, None
 
 
