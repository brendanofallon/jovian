--- conflicted
+++ resolved
@@ -160,7 +160,6 @@
         Cached data is gzipped, so decompress it when returning
         If the cache is smaller then max cache size, add the new data (still compressed) to the cache
         """
-
         if not path.endswith('.gz'):
             # If data is not compressed, don't try to store it in RAM. This is mostly for legacy support
             return torch.load(path, map_location=self.device)
@@ -181,11 +180,8 @@
         until the last minute, when ew move them to GPU?
         """
         for src, tgt, vaftgt in self.pathpairs:
-<<<<<<< HEAD
             yield self.item(src), self.item(tgt), self.item(vaftgt), None
-=======
-            yield util.unzip_load(src, self.device), util.unzip_load(tgt, self.device), util.unzip_load(vaftgt, self.device), None
->>>>>>> bb5454b6
+
 
 
 
