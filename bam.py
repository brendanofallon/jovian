import torch
import pysam


INDEX_TO_BASE = [
    'A', 'C', 'G', 'T'
]


EMPTY_TENSOR = torch.zeros(7)

class MockRead:

    def __init__(self, bases, quals, start, end, cigartups):
        assert len(bases) == len(quals)
        self.query_sequence = bases
        self.query_qualities = quals
        self.reference_start = start
        self.query_alignment_start = self.reference_start
        self.reference_end = end
        self.query_length = len(self.query_sequence)
        self.cigartuples = cigartups
        n_cig_bases = sum(a[1] for a in self.cigartuples)
        assert n_cig_bases == len(bases), "Cigar bases count doesn't match actual number of bases"

    def get_aligned_pairs(self):
        refpos = self.reference_start
        readpos = 0
        result = []
        for cigop, nbases in self.cigartuples:
            ref_base_consumed = cigop in {0, 2, 4, 5, 7}
            seq_base_consumed = cigop in {0, 1, 3, 4,5,7}
            for i in range(nbases):
                read_emit = readpos if seq_base_consumed else None
                ref_emit = refpos if ref_base_consumed else None
                result.append((read_emit, ref_emit))
                if ref_base_consumed:
                    refpos += 1
                if seq_base_consumed:
                    readpos += 1
        return result



def base_index(base):
    if base == 'A':
        return 0
    elif base == 'C':
        return 1
    elif base == 'G':
        return 2
    elif base == 'T':
        return 3
    raise ValueError("Expected [ACTG]")


def update_from_base(base, tensor):
    if base == 'A':
        tensor[0] = 1
    elif base == 'C':
        tensor[1] = 1
    elif base == 'G':
        tensor[2] = 1
    elif base == 'T':
        tensor[3] = 1
    elif base == 'N':
        tensor[0:3] = 0.25
    elif base == '-':
        tensor[0:3] = 0.0
    return tensor


def encode_basecall(base, qual, cigop, clipped):
    ebc = torch.zeros(7)
    ebc = update_from_base(base, ebc)
    ebc[4] = qual / 100 - 0.5
    ebc[5] = cigop
    ebc[6] = 1 if clipped else 0
    return ebc


def decode(t):
    t = t.squeeze()
    if torch.sum(t[0:4]) == 0.0:
        return '-'
    else:
        return INDEX_TO_BASE[t[0:4].argmax()]


def encode_cigop(readpos, refpos):
    if readpos == refpos:
        return 0
    elif readpos is None:
        return -1
    elif refpos is None:
        return 1
    return 0


# def variantrec_to_tensor(rec):
#     seq = []
#     for readpos, refpos in rec.get_aligned_pairs():
#         if readpos is not None and refpos is not None:
#             seq.append(encode_basecall(rec.query_sequence[readpos], rec.query_qualities[readpos],
#                                        encode_cigop(readpos, refpos)))
#         elif readpos is None and refpos is not None:
#             seq.append(encode_basecall('-', 50, encode_cigop(readpos, refpos)))  # Deletion
#         elif readpos is not None and refpos is None:
#             seq.append(encode_basecall(rec.query_sequence[readpos], rec.query_qualities[readpos],
#                                        encode_cigop(readpos, refpos)))  # Insertion
#
#     return torch.vstack(seq)



def string_to_tensor(bases):
    return torch.vstack([encode_basecall(b, 50, 0, 0) for b in bases])


def target_string_to_tensor(bases):
    """
    The target version doesn't include the qual or cigop features
    """
    result = torch.tensor([base_index(b) for b in bases]).long()
    return result


def pad_zeros(pre, data, post):
    if pre:
        prepad = torch.zeros(pre, data.shape[-1])
        data = torch.cat((prepad, data))
    if post:
        postpad = torch.zeros(post, data.shape[-1])
        data = torch.cat((data, postpad))
    return data


def iterate_cigar(rec):
    cigtups = rec.cigartuples
    bases = rec.query_sequence
    quals = rec.query_qualities
    cig_index = 0
    n_bases_cigop = cigtups[cig_index][1]
    cigop = cigtups[cig_index][0]
    is_ref_consumed = cigop in {0, 2, 4, 5, 7}  # 2 is deletion
    is_seq_consumed = cigop in {0, 1, 3, 4, 5, 7}  # 1 is insertion, 3 is 'ref skip'
    is_clipped = cigop in {4, 5}
    base_index = 0
    refstart = alnstart(rec)
    refpos = refstart
    while True:
        if is_seq_consumed:
            base = bases[base_index]
            qual = quals[base_index]
            base_index += 1
        else:
            base = "-"
            qual = 0
        if is_ref_consumed:
            refpos += 1

        # print(f"{base}\t{reftok}\t cig op: {cigop} num bases left in cig op: {n_bases_cigop}")
        encoded_cig = 0
        if is_ref_consumed and is_seq_consumed:
            encoded_cig = 0
        elif is_ref_consumed and not is_seq_consumed:
            encoded_cig = -1
        else:
            encoded_cig = 1
        yield encode_basecall(base, qual, encoded_cig, is_clipped), is_ref_consumed
        n_bases_cigop -= 1
        if n_bases_cigop <= 0:
            cig_index += 1
            if cig_index >= len(cigtups):
                break
            n_bases_cigop = cigtups[cig_index][1]
            cigop = cigtups[cig_index][0]
            is_ref_consumed = cigop in {0, 2, 4, 5, 7}
            is_seq_consumed = cigop in {0, 1, 3, 4, 5, 7}
            is_clipped = cigop in {4, 5}


def rec_tensor_it(read, minref):
    for i in range(alnstart(read) - minref):
        yield EMPTY_TENSOR, True

    try:
        for t in iterate_cigar(read):
            yield t
    except StopIteration:
        pass

    while True:
        yield EMPTY_TENSOR, True


def emit_tensor_aln(t):
    """
    Expecting t [read, position, bases]
    """
    for read_idx in range(t.shape[1]):
        for pos_idx in range(t.shape[0]):
            b = decode(t[pos_idx, read_idx, :])
            print(b, end='')
        print()

def alnstart(read):
    """
    If the first cigar element is hard or soft clip, return read.reference_start - size of first cigar element,
    other return read.reference_start
    """
    if read.cigartuples[0][0] in {4, 5}:
        return read.reference_start - read.cigartuples[0][1]
    else:
        return read.reference_start


def encode_pileup(reads):
    """
    Convert a list of reads (pysam VariantRecords) into a single tensor

    :param reads: List of pysam VariantRecords
    :return: Tensor with shape [position, read, features]
    """
    minref = min(alnstart(r) for r in reads)
    maxref = max(alnstart(r) + r.query_length for r in reads)
    its = [rec_tensor_it(r, minref) for r in reads]
    refpos = minref
    pos_tensors = [next(it) for it in its]
    everything = []
    total_positions = 0
    alldone = False
    while not alldone:
        total_positions += 1
        any_insertion = any(not r[1] for r in pos_tensors)  # r[1] is True if ref is consumed (which implies no insertion)
        thispos = []
        # if any_insertion:
        #     print(f"Found insertion(s) at refpos {refpos} in reads " + ",".join(str(i) for i,r in enumerate(pos_tensors) if not r[1]))
        while any_insertion:
            for i, (it, pos_tensor) in enumerate(zip(its, pos_tensors)):
                if not pos_tensor[1]:
                    thispos.append(pos_tensor[0])
                    pos_tensors[i] = next(it)
                else:
                    thispos.append(EMPTY_TENSOR)

            any_insertion = any(not r[1] for r in pos_tensors)
            assert len(thispos) == len(pos_tensors), "Yikes, this pos somehow has more entries than pos_tensors"
            all_stacked = torch.stack(thispos)
            thispos = []
            everything.append(all_stacked)

        thispos = []
        refpos += 1
        for i, (it, pos_tensor) in enumerate(zip(its, pos_tensors)):
            thispos.append(pos_tensor[0])
            pos_tensors[i] = next(it)
        all_stacked = torch.stack(thispos)
        everything.append(all_stacked)
        alldone = refpos > maxref and all(t.sum() == 0 for t in thispos)
    return torch.stack(everything)


def format_cigar(cig):
    return cig.replace("M", "M ").replace("S", "S ").replace("I", "I ").replace("D", "D ")


def reads_spanning(bam, chrom, pos, max_reads):
    """
    Return a list of reads spanning the given position, generally attempting to take
    reads that include 'pos' approximately in the middle of the read

    """
    start = pos - 10
    bamit = bam.fetch(chrom, start)
    reads = []
    read = next(bamit)
    while read.reference_start < pos:
        if read.reference_start < pos < read.reference_end:
            reads.append(read)
        read = next(bamit)
    mid = len(reads) // 2
    return reads[max(0, mid-max_reads//2):min(len(reads), mid+max_reads//2)]


def encode_with_ref(chrom, pos, ref, alt, bam, fasta, maxreads):
    """
<<<<<<< HEAD
    Pull reads from the bam file that overlap the given position and convert them to a tensor,
    then build 'ref' and 'alt' sequences matching the pulled region and return them
    :param chrom:
    :param pos:
    :param ref:
    :param alt:
    :param bam:
    :param fasta:
    :param maxreads: Max reads to pull for a given position
    :return: Tuple of encoded reads tensor, reference sequence, alt sequence
=======
    Fetch reads from the given BAM file, encode them into a single tensor, and also
    fetch & create the corresponding ref sequence and alternate sequence based on the given chrom/pos/ref/alt coords
    :returns: Tuple of encoded reads, reference sequence, alt sequence
>>>>>>> 5c1e3475
    """
    reads = reads_spanning(bam, chrom, pos, max_reads=maxreads)
    reads_encoded = encode_pileup(reads)
    minref = min(alnstart(r) for r in reads)
    pos = pos - 1 # Believe fetch() is zero-based, but input typically in 1-based VCF coords?
    maxref = minref + reads_encoded.shape[0]
    refseq = fasta.fetch(chrom, minref, maxref) 
    assert refseq[pos - minref: pos-minref+len(ref)] == ref, f"Ref sequence / allele mismatch (found {refseq[pos - minref: pos-minref+len(ref)]})"
    altseq = refseq[0:pos - minref] + alt + refseq[pos-minref+len(ref):]
    assert len(refseq) == reads_encoded.shape[0], f"Length of reference sequence doesn't match width of encoded read tensor ({len(refseq)} vs {reads_encoded.shape[0]})"
    return reads_encoded, refseq, altseq
<|MERGE_RESOLUTION|>--- conflicted
+++ resolved
@@ -285,22 +285,9 @@
 
 def encode_with_ref(chrom, pos, ref, alt, bam, fasta, maxreads):
     """
-<<<<<<< HEAD
-    Pull reads from the bam file that overlap the given position and convert them to a tensor,
-    then build 'ref' and 'alt' sequences matching the pulled region and return them
-    :param chrom:
-    :param pos:
-    :param ref:
-    :param alt:
-    :param bam:
-    :param fasta:
-    :param maxreads: Max reads to pull for a given position
-    :return: Tuple of encoded reads tensor, reference sequence, alt sequence
-=======
     Fetch reads from the given BAM file, encode them into a single tensor, and also
     fetch & create the corresponding ref sequence and alternate sequence based on the given chrom/pos/ref/alt coords
     :returns: Tuple of encoded reads, reference sequence, alt sequence
->>>>>>> 5c1e3475
     """
     reads = reads_spanning(bam, chrom, pos, max_reads=maxreads)
     reads_encoded = encode_pileup(reads)
