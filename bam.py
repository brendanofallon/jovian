--- conflicted
+++ resolved
@@ -318,13 +318,10 @@
     :returns: Tuple of encoded reads, reference sequence, alt sequence
     """
     reads = reads_spanning(bam, chrom, pos, max_reads=maxreads)
-<<<<<<< HEAD
-    reads_encoded = encode_pileup2(reads)
-=======
     if len(reads) < 5:
         raise ValueError(f"Not enough reads spanning {chrom} {pos}, aborting")
-    reads_encoded = encode_pileup(reads)
->>>>>>> 0ecaf445
+
+    reads_encoded = encode_pileup2(reads)
     minref = min(alnstart(r) for r in reads)
     pos = pos - 1 # Believe fetch() is zero-based, but input typically in 1-based VCF coords?
     maxref = minref + reads_encoded.shape[0]
