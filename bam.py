
import random
import traceback
import numpy as np
import pysam
import torch
import logging

import util
from collections import defaultdict

logger = logging.getLogger(__name__)

EMPTY_TENSOR = torch.zeros(9)


class ReadCache:
    """
    Simple cache to store read encodings
    """

    def __init__(self):
        self.cache = {}

    def __getitem__(self, read):
        if read.query_name not in self.cache:
            self.cache[read.query_name] = (alnstart(read), encode_read(read))

        return self.cache[read.query_name][1]

    def clear_to_pos(self, min_pos):
        """
        Remove any items from the cache that have a alnstart of less than min_pos
        """
        newcache = {}
        for key, val in self.cache.items():
            if val[0] >= min_pos:
                newcache[key] = val
        self.cache = newcache

    def __contains__(self, item):
        if type(item) == str:
            return item in self.cache
        elif type(item) == pysam.AlignedSegment:
            return item.query_name in self.cache
        else:
            return False


class ReadWindow:

    def __init__(self, aln, chrom, start, end):
        self.aln = aln
        self.start = start
        self.end = end
        self.margin_size = 150 # Should be about a read length
        self.chrom = chrom
        self.cache = ReadCache()  # Cache for encoded reads
        self.bypos = self._fill() # Maps read start positions to actual reads

    def _fill(self):
        bypos = defaultdict(list)
        for i, read in enumerate(self.aln.fetch(self.chrom, self.start - self.margin_size, self.end)):
            if read is not None:
                bypos[alnstart(read)].append(read)
        return bypos

    def get_window(self, start, end, max_reads, downsample_read_count=None):
        assert self.start <= start < self.end, f"Start coordinate must be between beginning and end of window"
        assert self.start < end <= self.end, f"End coordinate must be between beginning and end of window"
        allreads = []
        for pos in range(start - self.margin_size, end):
<<<<<<< HEAD
            for read in self.bypos[pos]:
=======
            reads = self.bypos[pos]
            for read in reads:
>>>>>>> f92d3968
                if pos > end or (pos + read.query_length) < start: # Check to make sure read overlaps window
                    continue
                allreads.append((pos, read))

        assert len(allreads) > 0, f"Couldn't find any reads in region {start}-{end}"
        if downsample_read_count:
            num_reads_to_sample = downsample_read_count
        else:
            num_reads_to_sample = max_reads
        if len(allreads) > num_reads_to_sample:
            allreads = random.sample(allreads, num_reads_to_sample)
            allreads = sorted(allreads, key=lambda x: x[0])
        t = torch.zeros(end-start, max_reads, 9)

        for i, (readstart, read) in enumerate(allreads):
            encoded = self.cache[read]
            enc_start_offset = max(0,  start - readstart)
            enc_end_offset = min(encoded.shape[0], t.shape[0] - (readstart - start))
            t_start_offset = max(0, readstart - start)
            t_end_offset = t_start_offset + (enc_end_offset - enc_start_offset)
            t[t_start_offset:t_end_offset, i, :] = encoded[enc_start_offset:enc_end_offset]

        return t


def encode_read(read, prepad=0, tot_length=None):
    """
    Encode the given read into a tensor
    :param read: Read to be encoded (typically pysam.AlignedSegment)
    :param prepad: Leading zeros to prepend
    :param tot_length: If not None, desired total 'length' (dimension 0) of tensor
    """
    if tot_length:
        assert prepad < tot_length, f"Cant have more padding than total length"
    bases = []
    for i in range(prepad):
        bases.append(EMPTY_TENSOR)

    try:
        for t in iterate_bases(read):
            bases.append(t)
            if tot_length is not None:
                if len(bases) >= tot_length:
                    break
    except StopIteration:
        pass

    if tot_length is not None:
        while len(bases) < tot_length:
            bases.append(EMPTY_TENSOR)
    return torch.stack(tuple(bases)).char()


def base_index(base):
    base = base.upper()
    if base == 'A':
        return 0
    elif base == 'C':
        return 1
    elif base == 'G':
        return 2
    elif base == 'T':
        return 3
    raise ValueError(f"Expected [ACTG], got {base}")


def update_from_base(base, tensor):
    if base == 'A':
        tensor[0] = 1
    elif base == 'C':
        tensor[1] = 1
    elif base == 'G':
        tensor[2] = 1
    elif base == 'T':
        tensor[3] = 1
    elif base == 'N':
        tensor[0:4] = 1
    elif base == '-':
        tensor[0:4] = 0
    return tensor


def encode_basecall(base, qual, consumes_ref_base, consumes_read_base, strand, clipped):
    ebc = torch.zeros(9).char() # Char is a signed 8-bit integer, so ints from -128 - 127 only
    ebc = update_from_base(base, ebc)
    ebc[4] = int(round(qual / 10))
    ebc[5] = consumes_ref_base # Consumes a base on reference seq - which means not insertion
    ebc[6] = consumes_read_base # Consumes a base on read - so not a deletion
    ebc[7] = 1 if strand else 0
    ebc[8] = 1 if clipped else 0
    return ebc


def decode(t):
    t = t.squeeze()
    if torch.sum(t[0:4]) == 0.0:
        return '-'
    else:
        return util.INDEX_TO_BASE[t[0:4].argmax()]



def string_to_tensor(bases):
    return torch.vstack([encode_basecall(b, 50, 0, 0, 0, 0) for b in bases])


def target_string_to_tensor(bases):
    """
    Encode the string into a tensor with base index values, like class labels, for each position
     The tensor looks like [0,1,2,1,0,2,3,0...]
    """
    result = torch.tensor([base_index(b) for b in bases]).long()
    return result


def pad_zeros(pre, data, post):
    if pre:
        prepad = torch.zeros(pre, data.shape[-1], dtype=data.dtype)
        data = torch.cat((prepad, data))
    if post:
        postpad = torch.zeros(post, data.shape[-1], dtype=data.dtype)
        data = torch.cat((data, postpad))
    return data


def iterate_cigar(rec):
    cigtups = rec.cigartuples
    bases = rec.query_sequence
    quals = rec.query_qualities
    cig_index = 0
    n_bases_cigop = cigtups[cig_index][1]
    cigop = cigtups[cig_index][0]
    is_ref_consumed = cigop in {0, 2, 4, 5, 7}  # 2 is deletion
    is_seq_consumed = cigop in {0, 1, 3, 4, 7}  # 1 is insertion, 3 is 'ref skip'
    is_clipped = cigop in {4, 5}
    base_index = 0
    refstart = alnstart(rec)
    refpos = refstart
    while True:
        if is_seq_consumed:
            base = bases[base_index]
            qual = quals[base_index]
            base_index += 1
        else:
            base = "-"
            qual = 0
        if is_ref_consumed:
            refpos += 1

        yield encode_basecall(base, qual, is_ref_consumed, is_seq_consumed, rec.is_reverse, is_clipped), is_ref_consumed
        n_bases_cigop -= 1
        if n_bases_cigop <= 0:
            cig_index += 1
            if cig_index >= len(cigtups):
                break
            n_bases_cigop = cigtups[cig_index][1]
            cigop = cigtups[cig_index][0]
            is_ref_consumed = cigop in {0, 2, 4, 5, 7}
            is_seq_consumed = cigop in {0, 1, 3, 4, 7}
            is_clipped = cigop in {4, 5}


def iterate_bases(rec):
    """
    Generate encoded base calls for the given variant record, this version does NOT
    insert gaps into the bases if there's a deletion in the cigar - it just reads right on thru
    :param rec: pysam VariantRecord
    :return: Generator for encoded base calls
    """
    cigtups = rec.cigartuples
    if cigtups is None:
        cigtups = [(0, len(rec.query_sequence))]
    bases = rec.query_sequence
    quals = rec.query_qualities
    cig_index = 0
    n_bases_cigop = cigtups[cig_index][1]
    cigop = cigtups[cig_index][0]
    is_ref_consumed = cigop in {0, 2, 4, 5, 7}  # 2 is deletion
    is_seq_consumed = cigop in {0, 1, 3, 4, 7}  # 1 is insertion, 3 is 'ref skip'
    is_clipped = cigop in {4, 5}
    for i, (base, qual) in enumerate(zip(bases, quals)):
        readpos = i/150 if not rec.is_reverse else 1.0 - i/150
        yield encode_basecall(base, qual, is_ref_consumed, is_seq_consumed, rec.is_reverse, is_clipped)
        n_bases_cigop -= 1
        if n_bases_cigop <= 0:
            cig_index += 1
            if cig_index >= len(cigtups):
                break
            n_bases_cigop = cigtups[cig_index][1]
            cigop = cigtups[cig_index][0]
            is_ref_consumed = cigop in {0, 2, 4, 5, 7}
            is_seq_consumed = cigop in {0, 1, 3, 4, 7}
            is_clipped = cigop in {4, 5}


def rec_tensor_it(read, minref):
    for i in range(alnstart(read) - minref):
        yield EMPTY_TENSOR

    try:
        for t in iterate_bases(read):
            yield t
    except StopIteration:
        pass

    while True:
        yield EMPTY_TENSOR


def emit_tensor_aln(t):
    """
    Expecting t [read, position, bases]
    """
    for read_idx in range(t.shape[1]):
        for pos_idx in range(t.shape[0]):
            b = decode(t[pos_idx, read_idx, :])
            print(b, end='')
        print()


def alnstart(read):
    """
    If the first cigar element is hard or soft clip, return read.reference_start - size of first cigar element,
    otherwise return read.reference_start
    """
    if read.cigartuples is not None and read.cigartuples[0][0] in {4, 5}:
        return read.reference_start - read.cigartuples[0][1]
    else:
        return read.reference_start


def _consume_n(it, n):
    """ Yield the first n elements of the given iterator """
    for i in range(n):
        yield next(it)


def encode_pileup3(reads, start, end):
    """
    Convert a list of reads (pysam VariantRecords) into a single tensor

    :param reads: List of pysam reads
    :param start: Genomic start coordinate
    :param end: Genomic end coordinate
    :return: Tensor with shape [position, read, features]
    """
    # minref = min(alnstart(r) for r in reads)
    # maxref = max(alnstart(r) + r.query_length for r in reads)
    isalt = ["alt" in r.query_name for r in reads]
    everything = []
    for readnum, read in enumerate(reads):
        try:
            readencoded = [enc.char() for enc in _consume_n(rec_tensor_it(read, start), end-start)]
            everything.append(torch.stack(readencoded))
        except Exception as ex:
            logger.warn(f"Error processing read {read.query_name}: {ex}, skipping it")
            traceback.print_exception(type(ex), ex, ex.__traceback__)
            raise ex

    return torch.stack(everything).transpose(0,1), torch.tensor(isalt)


def ensure_dim(readtensor, seqdim, readdim):
    """
    Trim or zero-pad the readtensor to make sure it has exactly 'seqdim' size for the sequence length
    and 'readdim' size for the read dimension
    Assumes readtensor has dimension [seq, read, features]
    :return:
    """
    if readtensor.shape[0] >= seqdim:
        readtensor = readtensor[0:seqdim, :, :]
    else:
        pad = torch.zeros(seqdim - readtensor.shape[0], readtensor.shape[1], readtensor.shape[2], dtype=readtensor.dtype)
        readtensor = torch.cat((readtensor, pad), dim=0)

    if readtensor.shape[1] >= readdim:
        readtensor = readtensor[:, 0:readdim, :]
    else:
        pad = torch.zeros(readtensor.shape[0], readdim - readtensor.shape[1], readtensor.shape[2], dtype=readtensor.dtype)
        readtensor = torch.cat((readtensor, pad), dim=1)
    return readtensor


def format_cigar(cig):
    return cig.replace("M", "M ").replace("S", "S ").replace("I", "I ").replace("D", "D ")


def reads_spanning(bam, chrom, pos, max_reads):
    """
    Return a list of reads spanning the given position, generally attempting to take
    reads in which 'pos' is approximately in the middle of the read
    :return : list of reads spanning the given position
    """
    start = pos - 10
    bamit = bam.fetch(chrom, start)
    reads = []
    try:
        read = next(bamit)
        while read.reference_start < pos:
            if read.reference_end is not None and read.reference_start < pos < read.reference_end:
                reads.append(read)
            read = next(bamit)
    except StopIteration:
        pass
    mid = len(reads) // 2
    return reads[max(0, mid-max_reads//2):min(len(reads), mid+max_reads//2)]


def reads_spanning_range(bam, chrom, start, end):
    """
    Return a list of reads spanning the given position, generally attempting to take
    reads in which 'pos' is approximately in the middle of the read
    :return : list of reads spanning the given position
    """
    bamit = bam.fetch(chrom, start)
    reads = []
    try:
        read = next(bamit)
        while read.reference_start < end:
            if read.reference_end is not None and read.reference_end > start:
                reads.append(read)
            read = next(bamit)
    except StopIteration:
        pass
    return reads


def encode_with_ref(chrom, pos, ref, alt, bam, fasta, maxreads):
    """
    Fetch reads from the given BAM file, encode them into a single tensor, and also
    fetch & create the corresponding ref sequence and alternate sequence based on the given chrom/pos/ref/alt coords
    :returns: Tuple of encoded reads, reference sequence, alt sequence
    """
    reads = reads_spanning(bam, chrom, pos, max_reads=maxreads)
    if len(reads) < 5:
        raise ValueError(f"Not enough reads spanning {chrom} {pos}, aborting")

    minref = min(alnstart(r) for r in reads)
    maxref = max(alnstart(r) + r.query_length for r in reads)
    reads_encoded, _ = encode_pileup3(reads, minref, maxref)
    pos = pos - 1 # Believe fetch() is zero-based, but input typically in 1-based VCF coords?
    refseq = fasta.fetch(chrom, minref, maxref) 
    assert refseq[pos - minref: pos-minref+len(ref)] == ref, f"Ref sequence / allele mismatch (found {refseq[pos - minref: pos-minref+len(ref)]})"
    altseq = refseq[0:pos - minref] + alt + refseq[pos-minref+len(ref):]
    assert len(refseq) == reads_encoded.shape[0], f"Length of reference sequence doesn't match width of encoded read tensor ({len(refseq)} vs {reads_encoded.shape[0]})"

    ref_encoded = string_to_tensor(refseq)
    encoded_with_ref = torch.cat((ref_encoded.unsqueeze(1), reads_encoded), dim=1)[:, 0:maxreads, :]

    return encoded_with_ref, refseq, altseq


def encode_and_downsample(chrom, start, end, bam, refgenome, maxreads, num_samples, downsample_frac=0.3):
    """
    Returns 'num_samples' tuples of read tensors and corresponding reference sequence and alt sequence for the given
    chrom/pos/ref/alt. Each sample is for the same position, but contains a random sample of 'maxreads' from all of the
    reads overlapping the position.
    :param maxreads: Number of reads to downsample to
    :returns: Tuple of encoded reads, reference sequence, alt sequence
    """
    allreads = reads_spanning_range(bam, chrom, start, end)
    if len(allreads) < 5:
        raise ValueError(f"Not enough reads in {chrom}:{start}-{end}, aborting")

    if (len(allreads) // maxreads) < num_samples:
        num_samples = max(1, len(allreads) // maxreads)
        # logger.info(f"Only {len(allreads)} reads here, will only return {num_samples} samples")
    logger.info(f"Taking {num_samples} samples from {chrom}:{start}-{end}  ({len(allreads)} total reads")
    readwindow = ReadWindow(bam, chrom, start, end)
    for i in range(num_samples):
        reads_to_sample = maxreads
        if np.random.rand() < downsample_frac:
            reads_to_sample = maxreads // 2
        reads_encoded = readwindow.get_window(start, end, max_reads=maxreads, downsample_read_count=reads_to_sample)
        refseq = refgenome.fetch(chrom, start, end)
        ref_encoded = string_to_tensor(refseq)
        encoded_with_ref = torch.cat((ref_encoded.unsqueeze(1), reads_encoded), dim=1)[:, 0:maxreads, :]

        yield encoded_with_ref, (start, end)


if __name__=="__main__":
    aln = pysam.AlignmentFile("/Volumes/Share/genomics/NIST-002/final.cram",
                              reference_filename="/Volumes/Share/genomics/reference/human_g1k_v37_decoy_phiXAdaptr.fasta")
<<<<<<< HEAD
    #  -
    rw = ReadWindow(aln, "21", 20762200, 20762270)
    t = rw.get_window(20762222, 20762267, max_reads=100)
=======
    rw = ReadWindow(aln, "21", 34914500, 34915268)
    t = rw.get_window(34914630, 34914730, max_reads=100)
>>>>>>> f92d3968
    print(t.shape)
    print(util.to_pileup(t))<|MERGE_RESOLUTION|>--- conflicted
+++ resolved
@@ -70,12 +70,7 @@
         assert self.start < end <= self.end, f"End coordinate must be between beginning and end of window"
         allreads = []
         for pos in range(start - self.margin_size, end):
-<<<<<<< HEAD
             for read in self.bypos[pos]:
-=======
-            reads = self.bypos[pos]
-            for read in reads:
->>>>>>> f92d3968
                 if pos > end or (pos + read.query_length) < start: # Check to make sure read overlaps window
                     continue
                 allreads.append((pos, read))
@@ -460,13 +455,8 @@
 if __name__=="__main__":
     aln = pysam.AlignmentFile("/Volumes/Share/genomics/NIST-002/final.cram",
                               reference_filename="/Volumes/Share/genomics/reference/human_g1k_v37_decoy_phiXAdaptr.fasta")
-<<<<<<< HEAD
-    #  -
     rw = ReadWindow(aln, "21", 20762200, 20762270)
     t = rw.get_window(20762222, 20762267, max_reads=100)
-=======
-    rw = ReadWindow(aln, "21", 34914500, 34915268)
-    t = rw.get_window(34914630, 34914730, max_reads=100)
->>>>>>> f92d3968
+
     print(t.shape)
     print(util.to_pileup(t))